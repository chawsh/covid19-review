# Pandoc --defaults for HTML output.
# Load on top of common defaults.
to: html5
output-file: output/manuscript.html
# include-before-body:
### third-party plugins
#- build/plugins/d3.html
include-after-body:
### theme
- build/themes/default.html
### first-party plugins
- build/plugins/core.html # needed for all first-party plugins
- build/plugins/accordion.html
- build/plugins/anchors.html
- build/plugins/attributes.html
#- build/plugins/inline-svg.html
- build/plugins/jump-to-first.html
- build/plugins/lightbox.html
- build/plugins/link-highlight.html
- build/plugins/table-of-contents.html
- build/plugins/tooltips.html
### third-party plugins
- build/plugins/analytics.html
- build/plugins/hypothesis.html
- build/plugins/mathjax.html
- build/plugins/scite.html
variables:
  document-css: false
<<<<<<< HEAD
  math: ''
=======
  math: ""
>>>>>>> defe787b
html-math-method:
  method: mathjax<|MERGE_RESOLUTION|>--- conflicted
+++ resolved
@@ -26,10 +26,6 @@
 - build/plugins/scite.html
 variables:
   document-css: false
-<<<<<<< HEAD
-  math: ''
-=======
   math: ""
->>>>>>> defe787b
 html-math-method:
   method: mathjax