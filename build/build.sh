#!/usr/bin/env bash

## build.sh: compile manuscript outputs from content using Manubot and Pandoc

set -o errexit \
    -o nounset \
    -o pipefail

# Set timezone used by Python for setting the manuscript's date
export TZ=Etc/UTC
# Default Python to read/write text files using UTF-8 encoding
export LC_ALL=en_US.UTF-8

<<<<<<< HEAD
# Log the external-resources commit used when building the manuscript
EXTERNAL_RESOURCES_COMMIT=$(curl -sS https://api.github.com/repos/greenelab/covid19-review/branches/external-resources | python -c "import sys, json; print(json.load(sys.stdin)['commit']['sha'])")
echo >&2 "Using external-resources commit $EXTERNAL_RESOURCES_COMMIT"
=======

# Set DOCKER_RUNNING to true if docker is running, otherwise false.
DOCKER_RUNNING="$(docker info &> /dev/null && echo "true" || (true && echo "false"))"

# Set option defaults
CI="${CI:-false}"
BUILD_PDF="${BUILD_PDF:-true}"
BUILD_DOCX="${BUILD_DOCX:-false}"
BUILD_LATEX="${BUILD_LATEX:-false}"
SPELLCHECK="${SPELLCHECK:-false}"
MANUBOT_USE_DOCKER="${MANUBOT_USE_DOCKER:-$DOCKER_RUNNING}"
# Pandoc's configuration is specified via files of option defaults
# located in the $PANDOC_DATA_DIR/defaults directory.
PANDOC_DATA_DIR="${PANDOC_DATA_DIR:-build/pandoc}"
>>>>>>> 9a22fab4

# Generate reference information
# Can skip this step if only building the individual manuscripts
if [ "${BUILD_HTML:-}" != "false" ] || [ "${BUILD_PDF:-}" != "false" ] || [ "${BUILD_DOCX:-}" = "true" ]; then
  echo >&2 "Updating contributions for merged manuscript"
  python build/update-author-metadata.py --keyword=merged --path=content/metadata.yaml

  echo >&2 "Retrieving and processing reference metadata"
  manubot process \
    --content-directory=content \
    --output-directory=output \
    --template-variables-path=https://github.com/greenelab/covid19-review/raw/$EXTERNAL_RESOURCES_COMMIT/CORD-19/cord19-stats.json \
    --template-variables-path=https://github.com/greenelab/covid19-review/raw/$EXTERNAL_RESOURCES_COMMIT/csse/csse-stats.json \
    --template-variables-path=https://github.com/greenelab/covid19-review/raw/$EXTERNAL_RESOURCES_COMMIT/ebmdatalab/ebmdatalab-stats.json \
    --template-variables-path=https://github.com/greenelab/covid19-review/raw/$EXTERNAL_RESOURCES_COMMIT/owiddata/owiddata-stats.json \
    --template-variables-path=https://github.com/greenelab/covid19-review/raw/$EXTERNAL_RESOURCES_COMMIT/analyze-ms-stats/manuscript_stats.json \
    --template-variables-path=https://github.com/greenelab/covid19-review/raw/$EXTERNAL_RESOURCES_COMMIT/contrib-viz/covid19-review-stats.json \
    --cache-directory=ci/cache \
    --skip-citations \
    --log-level=INFO
fi

# Make output directory
mkdir -p output

# Create HTML output
# https://pandoc.org/MANUAL.html
if [ "${BUILD_HTML:-}" != "false" ]; then
  echo >&2 "Exporting HTML manuscript"
  pandoc --verbose \
    --data-dir="$PANDOC_DATA_DIR" \
    --defaults=common.yaml \
    --defaults=html.yaml \
    output/manuscript.md
fi

# Create PDF output (unless BUILD_PDF environment variable equals "false")
# If Docker is not available, use WeasyPrint to create PDF
if [ "${BUILD_PDF}" != "false" ] && [ "${MANUBOT_USE_DOCKER}" != "true" ]; then
  echo >&2 "Exporting PDF manuscript using WeasyPrint"
  if [ -L images ]; then rm images; fi  # if images is a symlink, remove it
  ln -s content/images
  pandoc \
    --data-dir="$PANDOC_DATA_DIR" \
    --defaults=common.yaml \
    --defaults=html.yaml \
    --defaults=pdf-weasyprint.yaml \
    output/manuscript.md
  rm images
fi

# If Docker is available, use athenapdf to create PDF
<<<<<<< HEAD
if [ "${BUILD_PDF:-}" != "false" ] && [ -n "$DOCKER_RUNNING" ]; then
  echo >&2 "Exporting HTML manuscript for Athena"
  pandoc --verbose \
    --data-dir="$PANDOC_DATA_DIR" \
    --defaults=common.yaml \
    --defaults=athenapdf.yaml \
    output/manuscript.md

=======
if [ "${BUILD_PDF}" != "false" ] && [ "${MANUBOT_USE_DOCKER}" == "true" ]; then
>>>>>>> 9a22fab4
  echo >&2 "Exporting PDF manuscript using Docker + Athena"
  if [ "${CI}" = "true" ]; then
    # Incease --delay for CI builds to ensure the webpage fully renders, even when the CI server is under high load.
    # Local builds default to a shorter --delay to minimize runtime, assuming proper rendering is less crucial.
    MANUBOT_ATHENAPDF_DELAY="${MANUBOT_ATHENAPDF_DELAY:-5000}"
    echo >&2 "Continuous integration build detected. Setting athenapdf --delay=$MANUBOT_ATHENAPDF_DELAY"
  fi
  if [ -d output/images ]; then rm -rf output/images; fi  # if images is a directory, remove it
  cp -R -L content/images output/
  docker run \
    --rm \
    --shm-size=1g \
    --volume="$(pwd)/output:/converted/" \
    --security-opt=seccomp:unconfined \
    arachnysdocker/athenapdf:2.16.0 \
    athenapdf \
    --delay=${MANUBOT_ATHENAPDF_DELAY:-1100} \
    --timeout=240 \
    --pagesize=A4 \
    manuscript-athena.html manuscript.pdf
  rm -rf output/images
  rm output/manuscript-athena.html
fi

# Create DOCX output (if BUILD_DOCX environment variable equals "true")
if [ "${BUILD_DOCX}" = "true" ]; then
  echo >&2 "Exporting Word Docx manuscript"
  pandoc --verbose \
    --data-dir="$PANDOC_DATA_DIR" \
    --defaults=common.yaml \
    --defaults=docx.yaml \
    output/manuscript.md
fi

# Create LaTeX output (if BUILD_LATEX environment variable equals "true")
if [ "${BUILD_LATEX}" = "true" ]; then
  echo >&2 "Exporting LaTeX manuscript"
  pandoc \
    --data-dir="$PANDOC_DATA_DIR" \
    --defaults=common.yaml \
    --defaults=latex.yaml
fi

# Spellcheck
<<<<<<< HEAD
if [ "${SPELLCHECK:-}" = "true" ]; then
  # Rebuild the manuscript after removing the appendices so they are excluded from spellcheck
  rm content/*appendix*.md
  manubot process \
    --content-directory=content \
    --output-directory=spellcheck-output \
    --cache-directory=ci/cache \
    --skip-citations \
    --log-level=CRITICAL

  export ASPELL_CONF="add-extra-dicts $(pwd)/build/assets/custom-dictionary.txt; ignore-case true; ignore 1"
=======
if [ "${SPELLCHECK}" = "true" ]; then
  export ASPELL_CONF="add-extra-dicts $(pwd)/build/assets/custom-dictionary.txt; ignore-case true"
>>>>>>> 9a22fab4

  # Identify and store spelling errors
  pandoc \
    --data-dir="$PANDOC_DATA_DIR" \
    --lua-filter spellcheck.lua \
    spellcheck-output/manuscript.md \
    | sort -fu > output/spelling-errors.txt
  echo >&2 "Potential spelling errors:"
  cat output/spelling-errors.txt

  # Add additional forms of punctuation that Pandoc converts so that the
  # locations can be detected
  # Create a new expanded spelling errors file so that the saved artifact
  # contains only the original misspelled words
  cp output/spelling-errors.txt output/expanded-spelling-errors.txt
  grep "’" output/spelling-errors.txt | sed "s/’/'/g" >> output/expanded-spelling-errors.txt || true

  # Find locations of spelling errors
  # Use "|| true" after grep because otherwise this step of the pipeline will
  # return exit code 1 if any of the markdown files do not contain a
  # misspelled word
  cat output/expanded-spelling-errors.txt | while read word; do grep -ion "\<$word\>" content/*.md; done | sort -h -t ":" -k 1b,1 -k2,2 > output/spelling-error-locations.txt || true
  echo >&2 "Filenames and line numbers with potential spelling errors:"
  cat output/spelling-error-locations.txt

  rm output/expanded-spelling-errors.txt
fi

# Create litsearch output if requested via environment variable
if [ "${LITSEARCH:-}" = "true" ]; then
  echo >&2 "Creating the sources cross-reference output"
  python build/litsearch/getInternalData.py
  # Disable Allen AI cross-referencing to avoid error:
  # 'remote: error: File AllenAI-metadata.csv.gz is 102.43 MB; this exceeds GitHub's file size limit of 100.00 MB'
  #echo >&2 "Getting ALLEN AI metadata and combining it with the sources cross-reference output and additional data from bioRxiv"
  #python build/litsearch/combineDataSets.py
fi

# Could combine most of the docx and LaTex preparations into a single function
if [ "${BUILD_INDIVIDUAL:-}" = "true" ]; then
  # Build DOCX outputs for individual manuscripts
  # Builds all manuscripts listed in content/individual-docx-manuscripts.txt
  # Expect one individual manuscript keyword (e.g. pathogenesis) per line
  # Strip trailing whitespace
  for INDIVIDUAL_KEYWORD in $(cat content/individual-docx-manuscripts.txt | sed 's/[[:space:]]*$//'); do
    echo >&2 "Exporting Word Docx $INDIVIDUAL_KEYWORD manuscript"

    # Copy all content, then remove all markdown files not needed for the individual manuscript
    mkdir -p content/$INDIVIDUAL_KEYWORD
    # Ignore errors about not copying directories
    cp content/* content/$INDIVIDUAL_KEYWORD || true
    cp -r content/images/ content/$INDIVIDUAL_KEYWORD
    find content/$INDIVIDUAL_KEYWORD -type f \( -not -name "*$INDIVIDUAL_KEYWORD*" -and -not -name "*matter*" -and -not -name "*contribs*" -and -name "*.md" \) | xargs rm

    # Select the authors for the individual manuscript
    python build/update-author-metadata.py --keyword $INDIVIDUAL_KEYWORD --path content/$INDIVIDUAL_KEYWORD/metadata.yaml

    # Use the first line of the Markdown file as the manuscript title, overriding the title from metadata.yaml
    INDIVIDUAL_TITLE=$(head -n 1 content/$INDIVIDUAL_KEYWORD/*.$INDIVIDUAL_KEYWORD.md | sed 's/^#*\ //')
    INDIVIDUAL_MARKDOWN=$(find content/$INDIVIDUAL_KEYWORD/*.$INDIVIDUAL_KEYWORD.md)
    # Remove the section title from the start of the individual manuscript
    tail -n +2 $INDIVIDUAL_MARKDOWN > $INDIVIDUAL_MARKDOWN.tmp && mv $INDIVIDUAL_MARKDOWN.tmp $INDIVIDUAL_MARKDOWN

    # Set a variable indicating which individual manuscript is being processed
    # and another indicating docx export
    # These are used to modify some of of the boilerplate Markdown, like the front matter
    echo "individual: $INDIVIDUAL_KEYWORD" > content/$INDIVIDUAL_KEYWORD/$INDIVIDUAL_KEYWORD.yaml
    echo "format: docx" >> content/$INDIVIDUAL_KEYWORD/$INDIVIDUAL_KEYWORD.yaml

    echo >&2 "Retrieving and processing reference metadata for the $INDIVIDUAL_KEYWORD manuscript"
    manubot process \
      --content-directory=content/$INDIVIDUAL_KEYWORD \
      --output-directory=output/$INDIVIDUAL_KEYWORD \
      --template-variables-path=https://github.com/greenelab/covid19-review/raw/$EXTERNAL_RESOURCES_COMMIT/CORD-19/cord19-stats.json \
      --template-variables-path=https://github.com/greenelab/covid19-review/raw/$EXTERNAL_RESOURCES_COMMIT/csse/csse-stats.json \
      --template-variables-path=https://github.com/greenelab/covid19-review/raw/$EXTERNAL_RESOURCES_COMMIT/ebmdatalab/ebmdatalab-stats.json \
      --template-variables-path=https://github.com/greenelab/covid19-review/raw/$EXTERNAL_RESOURCES_COMMIT/owiddata/owiddata-stats.json \
      --template-variables-path=https://github.com/greenelab/covid19-review/raw/$EXTERNAL_RESOURCES_COMMIT/analyze-ms-stats/manuscript_stats.json \
    --template-variables-path=https://github.com/greenelab/covid19-review/raw/$EXTERNAL_RESOURCES_COMMIT/contrib-viz/covid19-review-stats.json \
      --template-variables-path=content/$INDIVIDUAL_KEYWORD/$INDIVIDUAL_KEYWORD.yaml \
      --cache-directory=ci/cache \
      --skip-citations \
      --log-level=INFO

    pandoc --verbose \
      --data-dir="$PANDOC_DATA_DIR" \
      --defaults=common.yaml \
      --defaults=docx.yaml \
      --metadata=title:"$INDIVIDUAL_TITLE" \
      output/$INDIVIDUAL_KEYWORD/manuscript.md
      mv output/manuscript.docx output/$INDIVIDUAL_KEYWORD-manuscript.docx

    rm -rf content/$INDIVIDUAL_KEYWORD
    rm -rf output/$INDIVIDUAL_KEYWORD
  done


  # Build tex outputs for individual manuscripts
  # Builds all manuscripts listed in content/individual-latex-manuscripts.txt
  # Expect one individual manuscript keyword (e.g. pathogenesis) per line
  # Strip trailing whitespace
  # Outputs a tex file but does not compile a PDF
  for INDIVIDUAL_KEYWORD in $(cat content/individual-latex-manuscripts.txt | sed 's/[[:space:]]*$//'); do
    echo >&2 "Exporting LaTeX $INDIVIDUAL_KEYWORD manuscript"

    # Copy all content, then remove all markdown files not needed for the individual manuscript
    mkdir -p content/$INDIVIDUAL_KEYWORD
    # Ignore errors about not copying directories
    cp content/* content/$INDIVIDUAL_KEYWORD || true
    cp -r content/images/ content/$INDIVIDUAL_KEYWORD
    find content/$INDIVIDUAL_KEYWORD -type f \( -not -name "*$INDIVIDUAL_KEYWORD*" -and -not -name "*back-matter*" -and -name "*.md" \) | xargs rm

    # Select the authors for the individual manuscript
    python build/update-author-metadata.py --keyword $INDIVIDUAL_KEYWORD --path content/$INDIVIDUAL_KEYWORD/metadata.yaml

    # Use the first line of the Markdown file as the manuscript title, overriding the title from metadata.yaml
    INDIVIDUAL_TITLE=$(head -n 1 content/$INDIVIDUAL_KEYWORD/*.$INDIVIDUAL_KEYWORD.md | sed 's/^#*\ //')
    INDIVIDUAL_MARKDOWN=$(find content/$INDIVIDUAL_KEYWORD/*.$INDIVIDUAL_KEYWORD.md)
    # Remove the section title from the start of the individual manuscript
    tail -n +2 $INDIVIDUAL_MARKDOWN > $INDIVIDUAL_MARKDOWN.tmp && mv $INDIVIDUAL_MARKDOWN.tmp $INDIVIDUAL_MARKDOWN

    # Set a variable indicating which individual manuscript is being processed
    # and another indicating tex export
    # These are used to modify some of of the boilerplate Markdown, like the front matter
    echo "individual: $INDIVIDUAL_KEYWORD" > content/$INDIVIDUAL_KEYWORD/$INDIVIDUAL_KEYWORD.yaml
    echo "format: tex" >> content/$INDIVIDUAL_KEYWORD/$INDIVIDUAL_KEYWORD.yaml

    echo >&2 "Retrieving and processing reference metadata for the $INDIVIDUAL_KEYWORD manuscript"
    manubot process \
      --content-directory=content/$INDIVIDUAL_KEYWORD \
      --output-directory=output/$INDIVIDUAL_KEYWORD \
      --template-variables-path=https://github.com/greenelab/covid19-review/raw/$EXTERNAL_RESOURCES_COMMIT/CORD-19/cord19-stats.json \
      --template-variables-path=https://github.com/greenelab/covid19-review/raw/$EXTERNAL_RESOURCES_COMMIT/csse/csse-stats.json \
      --template-variables-path=https://github.com/greenelab/covid19-review/raw/$EXTERNAL_RESOURCES_COMMIT/ebmdatalab/ebmdatalab-stats.json \
      --template-variables-path=https://github.com/greenelab/covid19-review/raw/$EXTERNAL_RESOURCES_COMMIT/owiddata/owiddata-stats.json \
      --template-variables-path=https://github.com/greenelab/covid19-review/raw/$EXTERNAL_RESOURCES_COMMIT/analyze-ms-stats/manuscript_stats.json \
    --template-variables-path=https://github.com/greenelab/covid19-review/raw/$EXTERNAL_RESOURCES_COMMIT/contrib-viz/covid19-review-stats.json \
      --template-variables-path=content/$INDIVIDUAL_KEYWORD/$INDIVIDUAL_KEYWORD.yaml \
      --cache-directory=ci/cache \
      --skip-citations \
      --log-level=INFO

    # Select and reformat parts of the Manubot-style author metadata for the Pandoc metadata
    python build/update-latex-metadata.py --keyword $INDIVIDUAL_KEYWORD \
      --manubot_metadata content/$INDIVIDUAL_KEYWORD/metadata.yaml \
      --pandoc_metadata content/$INDIVIDUAL_KEYWORD/pandoc-metadata.yaml

    pandoc --verbose \
      --data-dir="$PANDOC_DATA_DIR" \
      --defaults=latex.yaml \
      --metadata=title:"$INDIVIDUAL_TITLE" \
      --metadata-file=content/$INDIVIDUAL_KEYWORD/pandoc-metadata.yaml \
      output/$INDIVIDUAL_KEYWORD/manuscript.md
      mv output/manuscript.tex output/$INDIVIDUAL_KEYWORD-manuscript.tex

    # Translate the CSL JSON references Manubot output into BibTeX
    pandoc --verbose \
      --from=csljson \
      --to=bibtex \
      --output=output/$INDIVIDUAL_KEYWORD.bib \
      output/$INDIVIDUAL_KEYWORD/references.json

    # Remove note fields from the bib file
    # See https://regex101.com/r/x4wQVm/1
    cat output/$INDIVIDUAL_KEYWORD.bib | python -c "import re, sys; regex = r',\n  note = {[^}]*}'; subst = ''; print(re.sub(regex, subst, sys.stdin.read(), 0, re.MULTILINE))" > tmp.bib && mv tmp.bib output/$INDIVIDUAL_KEYWORD.bib

    rm -rf content/$INDIVIDUAL_KEYWORD
    rm -rf output/$INDIVIDUAL_KEYWORD
  done
fi

echo >&2 "Build complete"<|MERGE_RESOLUTION|>--- conflicted
+++ resolved
@@ -11,17 +11,16 @@
 # Default Python to read/write text files using UTF-8 encoding
 export LC_ALL=en_US.UTF-8
 
-<<<<<<< HEAD
 # Log the external-resources commit used when building the manuscript
 EXTERNAL_RESOURCES_COMMIT=$(curl -sS https://api.github.com/repos/greenelab/covid19-review/branches/external-resources | python -c "import sys, json; print(json.load(sys.stdin)['commit']['sha'])")
 echo >&2 "Using external-resources commit $EXTERNAL_RESOURCES_COMMIT"
-=======
 
 # Set DOCKER_RUNNING to true if docker is running, otherwise false.
 DOCKER_RUNNING="$(docker info &> /dev/null && echo "true" || (true && echo "false"))"
 
 # Set option defaults
 CI="${CI:-false}"
+BUILD_HTML="${BUILD_HTML:-true}"
 BUILD_PDF="${BUILD_PDF:-true}"
 BUILD_DOCX="${BUILD_DOCX:-false}"
 BUILD_LATEX="${BUILD_LATEX:-false}"
@@ -30,11 +29,10 @@
 # Pandoc's configuration is specified via files of option defaults
 # located in the $PANDOC_DATA_DIR/defaults directory.
 PANDOC_DATA_DIR="${PANDOC_DATA_DIR:-build/pandoc}"
->>>>>>> 9a22fab4
 
 # Generate reference information
 # Can skip this step if only building the individual manuscripts
-if [ "${BUILD_HTML:-}" != "false" ] || [ "${BUILD_PDF:-}" != "false" ] || [ "${BUILD_DOCX:-}" = "true" ]; then
+if [ "${BUILD_HTML}" != "false" ] || [ "${BUILD_PDF}" != "false" ] || [ "${BUILD_DOCX}" = "true" ]; then
   echo >&2 "Updating contributions for merged manuscript"
   python build/update-author-metadata.py --keyword=merged --path=content/metadata.yaml
 
@@ -58,7 +56,7 @@
 
 # Create HTML output
 # https://pandoc.org/MANUAL.html
-if [ "${BUILD_HTML:-}" != "false" ]; then
+if [ "${BUILD_HTML}" != "false" ]; then
   echo >&2 "Exporting HTML manuscript"
   pandoc --verbose \
     --data-dir="$PANDOC_DATA_DIR" \
@@ -83,18 +81,7 @@
 fi
 
 # If Docker is available, use athenapdf to create PDF
-<<<<<<< HEAD
-if [ "${BUILD_PDF:-}" != "false" ] && [ -n "$DOCKER_RUNNING" ]; then
-  echo >&2 "Exporting HTML manuscript for Athena"
-  pandoc --verbose \
-    --data-dir="$PANDOC_DATA_DIR" \
-    --defaults=common.yaml \
-    --defaults=athenapdf.yaml \
-    output/manuscript.md
-
-=======
 if [ "${BUILD_PDF}" != "false" ] && [ "${MANUBOT_USE_DOCKER}" == "true" ]; then
->>>>>>> 9a22fab4
   echo >&2 "Exporting PDF manuscript using Docker + Athena"
   if [ "${CI}" = "true" ]; then
     # Incease --delay for CI builds to ensure the webpage fully renders, even when the CI server is under high load.
@@ -139,8 +126,7 @@
 fi
 
 # Spellcheck
-<<<<<<< HEAD
-if [ "${SPELLCHECK:-}" = "true" ]; then
+if [ "${SPELLCHECK}" = "true" ]; then
   # Rebuild the manuscript after removing the appendices so they are excluded from spellcheck
   rm content/*appendix*.md
   manubot process \
@@ -151,10 +137,6 @@
     --log-level=CRITICAL
 
   export ASPELL_CONF="add-extra-dicts $(pwd)/build/assets/custom-dictionary.txt; ignore-case true; ignore 1"
-=======
-if [ "${SPELLCHECK}" = "true" ]; then
-  export ASPELL_CONF="add-extra-dicts $(pwd)/build/assets/custom-dictionary.txt; ignore-case true"
->>>>>>> 9a22fab4
 
   # Identify and store spelling errors
   pandoc \
