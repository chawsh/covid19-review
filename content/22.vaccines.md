--- conflicted
+++ resolved
@@ -183,15 +183,10 @@
 
 **Application to COVID-19:**
 Several whole-virus vaccines have been developed against COVID-19 and are available in countries around the world.
-<<<<<<< HEAD
 As of {{owid_most_recent_date}}, {{owid_inactivated_count}} vaccines developed with IWV technology are being distributed in {{owid_inactivated_countries}} countries (Figure @fig:iwv-distrib).
 One, CoronaVac, was developed by Beijing-based biopharmaceutical company Sinovac.
 They inactivated a SARS-CoV-2 strain collected in China with &beta;-propiolactone and propagated it using Vero cells [@doi:10.3389/fimmu.2020.602256].
 The vaccine is coupled with an aluminum adjuvant [@doi:10.3389/fimmu.2020.602256].
-=======
-As of {{owid_most_recent_date}}, {{owid_inactivated_count}} vaccines developed with inactivated-whole virus technology are being distributed in {{owid_inactivated_countries}} countries (Figure @fig:iwv-distrib).
-One example is CoronaVac, which Beijing-based biopharmaceutical company Sinovac developed using a &beta;-propiolactone-inactivated whole virus produced using Vero cells coupled with the addition of an aluminum adjuvant [@doi:10.3389/fimmu.2020.602256].
->>>>>>> 3bea4d7a
 In phase I and II clinical trials, CoronaVac elicited a strong immunogenic response in animal models and the development of neutralizing antibodies in human participants [@doi:10/fx8z; @doi:10.1126/science.abc1932; @doi:10/fpcx].
 Administration followed a prime-boost regimen using a 0.5 ml dose containing 3 &mu;g of inactivated SARS-CoV-2 virus per dose [@url:https://www.who.int/publications/i/item/WHO-2019-nCoV-vaccines-SAGE_recommendation-Sinovac-CoronaVac-background-2021.1].
 Results from a two-dose phase III trial following a 14-day prime boost became available in late 2020 [@doi:10/gk898z], and an interim analysis identified specific IgG neutralizing antibodies against S1-RBD and a robust IFN-&gamma; secreting T cell response was induced via immunization with CoronaVac [@doi:10.1101/2021.03.31.21254494].
