--- conflicted
+++ resolved
@@ -267,16 +267,15 @@
 
 #### Subunit Vaccines
 
-<<<<<<< HEAD
 Table @tbl:approved-subunit : Approved subunit vaccines [@url:https://covid19.trackvaccines.org/types-of-vaccines] 
 {#tbl:approved-subunit}
 
 {{viper_approved_subunit}}
-=======
+
 Efforts to overcome the limitations of live-virus vaccines led to the development of approaches first to inactivate viruses (circa 1900), leading to IWV vaccines, and then to purify proteins from viruses cultured in eggs (circa 1920) [@doi:10.1073/pnas.1400472111; @doi:10.1073/pnas.1402981111].
 The purification of proteins led to the emergence of subunit vaccines.
 Today, such approaches may use antigens isolated from the surface of the viral particle that are key targets of the immune system (protein subunit vaccines), but advances in biological engineering have also facilitated the development of approaches like viral-like particle (VLP) vaccines using nanotechnology [@doi:10.1007/978-1-4939-1417-3_9].
->>>>>>> 241933e6
+
 
 **Mechanism:**<!--To Do: Add to figure-->
 Unlike whole-virus vaccines, which introduce the whole virus, subunit vaccines stimulate the immune system by introducing one or more proteins or peptides of the virus that have been isolated.
