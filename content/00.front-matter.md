{##
  This file contains a Jinja2 front-matter template that adds version and authorship information.
  Changing the Jinja2 templates in this file may cause incompatibility with Manubot updates.
  Pandoc automatically inserts title from metadata.yaml, so it is not included in this template.
##}

{## Uncomment & edit the following line to reference to a preprinted or published version of the manuscript.
_A DOI-citable version of this manuscript is available at <https://doi.org/DOI_HERE>_.
##}

{## Template to insert build date, source, and cross-references to merged or individual reviews ##}
<small><em>
This manuscript
{% if manubot.ci_source is defined and manubot.ci_source.provider == "appveyor" -%}
([permalink]({{manubot.ci_source.artifact_url}}))
{% elif manubot.html_url_versioned is defined -%}
([permalink]({{manubot.html_url_versioned}}))
{% endif -%}
was automatically generated
{% if manubot.ci_source is defined -%}
from [{{manubot.ci_source.repo_slug}}@{{manubot.ci_source.commit | truncate(length=7, end='', leeway=0)}}](https://github.com/{{manubot.ci_source.repo_slug}}/tree/{{manubot.ci_source.commit}})
{% endif -%}
on {{manubot.date}}.
{% if manubot.pdf_url_versioned is defined -%}
It is also available as a [PDF]({{manubot.pdf_url_versioned}}).
{% endif -%}
{% if individual is defined -%}
It represents one section of a larger evolving review on SARS-CoV-2 and COVID-19 available at <https://greenelab.github.io/covid19-review/>
{% else -%}
Snapshots of individual sections have been published [@individual-pathogenesis; @individual-nutraceuticals; @individual-pharmaceuticals; @individual-methods].
{% endif -%}
</em></small>

<!-- include the Font Awesome library, per: https://fontawesome.com/start -->
<link rel="stylesheet" href="https://use.fontawesome.com/releases/v5.13.0/css/all.css">
[
[]{.fas .fa-info-circle .fa-lg} **This in progress manuscript is not intended for the general public.**<br>
This is a review paper that is authored by scientists for an audience of scientists to discuss research that is in progress.
If you are interested in guidelines on testing, therapies, or other issues related to your health, you should not use this document.
Instead, you should collect information from your local health department, the [CDC's guidance](https://www.cdc.gov/coronavirus/2019-ncov/index.html), or your own government.
]{.banner .lightred}

## Authors {.unnumbered}

{## Template for listing authors, simplified for the individual manuscripts ##}
{% for author in manubot.authors %}
+ **{{author.name}}**<br>
  {%- if author.orcid is defined and author.orcid is not none %}
<<<<<<< HEAD
    {%- if individual is not defined %} ![ORCID icon](images/orcid.svg){.inline_icon} {%- endif %}
    [{{author.orcid}}](https://orcid.org/{{author.orcid}})
  {%- endif %}
  {%- if author.github is defined and author.github is not none %}
    {%- if individual is not defined %} · ![GitHub icon](images/github.svg){.inline_icon} {%- endif %}
    [{{author.github}}](https://github.com/{{author.github}})
  {%- endif %}
  {%- if author.twitter is defined and author.twitter is not none %}
    {%- if individual is not defined %} · ![Twitter icon](images/twitter.svg){.inline_icon} {%- endif %}
=======
    ![ORCID icon](images/orcid.svg){.inline_icon width=16 height=16}
    [{{author.orcid}}](https://orcid.org/{{author.orcid}})
  {%- endif %}
  {%- if author.github is defined and author.github is not none %}
    · ![GitHub icon](images/github.svg){.inline_icon width=16 height=16}
    [{{author.github}}](https://github.com/{{author.github}})
  {%- endif %}
  {%- if author.twitter is defined and author.twitter is not none %}
    · ![Twitter icon](images/twitter.svg){.inline_icon width=16 height=16}
>>>>>>> 9a22fab4
    [{{author.twitter}}](https://twitter.com/{{author.twitter}})
  {%- endif %}<br>
  <small>
  {%- if author.affiliations is defined and author.affiliations|length %}
     {{author.affiliations | join('; ')}}
  {%- endif %}
  {%- if author.funders is defined and author.funders|length %}
     · Funded by {{author.funders | join('; ')}}
  {%- endif %}
  </small>
{% endfor %}

{## Template for listing consortium members ##}
**COVID-19 Review Consortium:**
{% for member in consortiummembers %}{{ member }}{% if not loop.last %}, {% endif %}{% endfor %}

{## Author order note ##}
{%- if individual is defined %}
Authors with similar contributions are ordered alphabetically.
{% else %}
Authors are ordered arbitrarily.
{%- endif %}<|MERGE_RESOLUTION|>--- conflicted
+++ resolved
@@ -46,27 +46,15 @@
 {% for author in manubot.authors %}
 + **{{author.name}}**<br>
   {%- if author.orcid is defined and author.orcid is not none %}
-<<<<<<< HEAD
-    {%- if individual is not defined %} ![ORCID icon](images/orcid.svg){.inline_icon} {%- endif %}
+    {%- if individual is not defined %} ![ORCID icon](images/orcid.svg){.inline_icon width=16 height=16} {%- endif %}
     [{{author.orcid}}](https://orcid.org/{{author.orcid}})
   {%- endif %}
   {%- if author.github is defined and author.github is not none %}
-    {%- if individual is not defined %} · ![GitHub icon](images/github.svg){.inline_icon} {%- endif %}
+    {%- if individual is not defined %} · ![GitHub icon](images/github.svg){.inline_icon width=16 height=16} {%- endif %}
     [{{author.github}}](https://github.com/{{author.github}})
   {%- endif %}
   {%- if author.twitter is defined and author.twitter is not none %}
-    {%- if individual is not defined %} · ![Twitter icon](images/twitter.svg){.inline_icon} {%- endif %}
-=======
-    ![ORCID icon](images/orcid.svg){.inline_icon width=16 height=16}
-    [{{author.orcid}}](https://orcid.org/{{author.orcid}})
-  {%- endif %}
-  {%- if author.github is defined and author.github is not none %}
-    · ![GitHub icon](images/github.svg){.inline_icon width=16 height=16}
-    [{{author.github}}](https://github.com/{{author.github}})
-  {%- endif %}
-  {%- if author.twitter is defined and author.twitter is not none %}
-    · ![Twitter icon](images/twitter.svg){.inline_icon width=16 height=16}
->>>>>>> 9a22fab4
+    {%- if individual is not defined %} · ![Twitter icon](images/twitter.svg){.inline_icon width=16 height=16} {%- endif %}
     [{{author.twitter}}](https://twitter.com/{{author.twitter}})
   {%- endif %}<br>
   <small>
