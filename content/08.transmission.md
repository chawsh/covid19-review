--- conflicted
+++ resolved
@@ -136,42 +136,6 @@
 
 ### Factors Influencing Susceptibility
 
-<<<<<<< HEAD
-<!-- Merge with PR #638, which covers sex, age, comorbidities-->
-
-#### Ancestry
-
-A number of studies have suggested associations between individuals' racial and ethnic backgrounds and their COVID-19 risk.
-In particular, Black Americans are consistently identified as carrying a higher burden of COVID-19 than white Americans [@doi:10.1377/hlthaff.2020.00598; @doi:10.15585/mmwr.mm6925e1], with differences in the rates of kidney complications from COVID-19 particularly pronounced [@doi:10.1016/j.kint.2020.05.006].
-Statistics from a number of cities indicate significant discrepancies between the proportion of COVID-19 cases and especially deaths in Black Americans relative to their representation in the general population [@doi:10/ggv494].
-In addition to Black Americans, disproportionate harm and mortality from COVID-19 has also been noted in Latino/Hispanic Americans and in Native American and Alaskan Native communities, including the Navajo nation [@doi:10.1001/jama.2020.8598; @doi:10.1136/bmj.m1483; @doi:10.1111/jrh.12451; https://www.nytimes.com/2020/04/09/us/coronavirus-navajo-nation.html?searchResultPosition=10; @url:https://www.nytimes.com/interactive/2020/07/05/us/coronavirus-latinos-african-americans-cdc-data.html; @doi:10.1093/tbm/ibaa055].
-In Brazil indigenous communities likewise carry an increased burden of COVID-19 [@doi:10.1126/science.abc0073].
-In the United Kingdom, nonwhite ethnicity (principally Black or South Asian) was one of several factors found to be associated with a higher risk of death from COVID-19 [@doi:10.1038/s41586-020-2521-4].
-
-From a genetic standpoint, it is highly unlikely that ancestry itself predisposes individuals to contracting COVID-19 or to experiencing severe COVID-19 outcomes.
-Examining human genetic diversity indicates variation over a geographic continuum, and that most human genetic variation is associated with the African continent [@doi:10.1038/ng1438].
-African-Americans are also a more genetically divere group relative to European-Americans, with a large number of rare alleles and a much smaller fraction of common alleles identified in African-Americans [@doi:10.1146/annurev.genom.9.081307.164258].
-Therefore, the idea that African ancestry (at the continent level) might convey some sort of genetic risk for severe COVID-19 contrasts with what is known about worldwide human genetic diversity [@doi:10.1126/science.abd4842].
-The possibility for genetic variants that confer some risk or some protection remains possible, but has not been widely explored, especially at a global level.
-Research in Beijing of a small number (n=80) hospitalized COVID-19 patients revealed an association between severe COVID-19 outcomes and homozygosity for an allele in the interferon-induced transmembrane protein 3 (IFITM3) gene, which was selected as a candidate because it was previously found to be associated with influenza outcomes in Chinese patients [@doi:10.1093/infdis/jiaa224].
-However, genetic variants associated with outcomes within ancestral groups are far less surprising than genetic variants explaining outcomes between groups.
-Alleles in _ACE2_ and _TMPRSS2_ have been identified that vary in frequency among ancestral groups [@doi:10.1186/s12916-020-01673-z], but whether these variants are associated with COVID-19 susceptibility has not been explored.
-
-Instead, examining patterns of COVID-19 susceptibility on a global scale that suggest that social factors are of primary importance in predicting mortality.
-Reports from several sub-Saharan African countries have indicated that the effects of the COVID-19 pandemic have been less severe than expected based on the outbreaks in China and Italy.
-In Kenya, for example, estimates of national prevalence based on testing blood donors for SARS-CoV-2 antibodies were consistent with 5% of Kenyan adults having recovered from COVID-19 [@doi:10.1101/2020.07.27.20162693].
-This high seroprevalence of antibodies lies in sharp contrast to the low number of COVID-19 fatalities in Kenya, which at the time was 71 out of 2093 known cases [@doi:10.1101/2020.07.27.20162693].
-Likewise, a serosurvey of health care workers in Blantyre City, Malawi reported an adjusted antibody prevalence of 12.3%, suggesting that the virus had been circulating more widely than thought and that the death rate was up eight times lower than models had predicted [@doi:10.1101/2020.07.30.20164970].
-While several possible hypotheses for the apparent reduced impact of COVID-19 on the African continent are being explored, such as young demographics in many places [@doi:10.1126/science.369.6505.756], these reports present a stark contrast to the severity of COVID-19 in Americans and Europeans of African descent.
-Additionally, ethnic minorities in the United Kingdom also tend to be younger than white British living in the same areas, yet the burden of COVID-19 is still more serious for minorities, especially people of Black Carribean ancestry, both in absolute numbers and when controlling for age and location [@url:https://www.ifs.org.uk/inequality/chapter/are-some-ethnic-groups-more-vulnerable-to-covid-19-than-others/].
-Furthermore, the groups in the United States and United Kingdom that have been identified as carrying elevated COVID-19 burden, namely Black American, indigenous American, and Black and South Asian British, are quite distinct in their position on the human ancestral tree.
-What is shared across these groups is instead a history of disenfranchisement under colonialism and ongoing systematic racism. 
-A large analysis of over 11,000 COVID-19 patients hospitalized in 92 hospitals across U.S. states revealed that Black patients were younger, more often female, more likely to be on Medicaid, more likely to have comorbidities, and came from neighborhoods identified as more economically deprived than white patients [@doi:10.1001/jamanetworkopen.2020.18039].i
-This study reported that when these factors were accounted for, the differences in mortality between Black and white patients were no longer significant.
-Thus, the current evidence suggests that the apparent correlations between ancestry and health outcomes must be examined in the appropriate social context.
-
-<!-- Systemic factors to follow -->
-=======
 As COVID-19 has spread into communities around the globe, it has become clear that the risks associated with this disease are not equally shared by all individuals or all communities.
 Significant disparities in outcomes have led to interest in the demographic, biomedical, and social factors that influence COVID-19 severity.
 Untangling the factors influencing COVID-19 susceptibility is a complex undertaking.
@@ -223,6 +187,38 @@
 However, other associations may exist, such as patients with sepsis having higher SOFA scores -- in fact, SOFA was developed for the assessment of organ failure in the context of sepsis, and the acronym originally stood for Sepsis-Related Organ Failure Assessment [@doi:10.1007/BF01709751; @doi:10.1001/jama.2016.0287].
 Additionally, certain conditions are likely to be more prevalent under or exacerbated by social conditions, especially poverty, as is discussed further below.
 
+#### Ancestry
+
+A number of studies have suggested associations between individuals' racial and ethnic backgrounds and their COVID-19 risk.
+In particular, Black Americans are consistently identified as carrying a higher burden of COVID-19 than white Americans [@doi:10.1377/hlthaff.2020.00598; @doi:10.15585/mmwr.mm6925e1], with differences in the rates of kidney complications from COVID-19 particularly pronounced [@doi:10.1016/j.kint.2020.05.006].
+Statistics from a number of cities indicate significant discrepancies between the proportion of COVID-19 cases and especially deaths in Black Americans relative to their representation in the general population [@doi:10/ggv494].
+In addition to Black Americans, disproportionate harm and mortality from COVID-19 has also been noted in Latino/Hispanic Americans and in Native American and Alaskan Native communities, including the Navajo nation [@doi:10.1001/jama.2020.8598; @doi:10.1136/bmj.m1483; @doi:10.1111/jrh.12451; https://www.nytimes.com/2020/04/09/us/coronavirus-navajo-nation.html?searchResultPosition=10; @url:https://www.nytimes.com/interactive/2020/07/05/us/coronavirus-latinos-african-americans-cdc-data.html; @doi:10.1093/tbm/ibaa055].
+In Brazil indigenous communities likewise carry an increased burden of COVID-19 [@doi:10.1126/science.abc0073].
+In the United Kingdom, nonwhite ethnicity (principally Black or South Asian) was one of several factors found to be associated with a higher risk of death from COVID-19 [@doi:10.1038/s41586-020-2521-4].
+
+From a genetic standpoint, it is highly unlikely that ancestry itself predisposes individuals to contracting COVID-19 or to experiencing severe COVID-19 outcomes.
+Examining human genetic diversity indicates variation over a geographic continuum, and that most human genetic variation is associated with the African continent [@doi:10.1038/ng1438].
+African-Americans are also a more genetically divere group relative to European-Americans, with a large number of rare alleles and a much smaller fraction of common alleles identified in African-Americans [@doi:10.1146/annurev.genom.9.081307.164258].
+Therefore, the idea that African ancestry (at the continent level) might convey some sort of genetic risk for severe COVID-19 contrasts with what is known about worldwide human genetic diversity [@doi:10.1126/science.abd4842].
+The possibility for genetic variants that confer some risk or some protection remains possible, but has not been widely explored, especially at a global level.
+Research in Beijing of a small number (n=80) hospitalized COVID-19 patients revealed an association between severe COVID-19 outcomes and homozygosity for an allele in the interferon-induced transmembrane protein 3 (IFITM3) gene, which was selected as a candidate because it was previously found to be associated with influenza outcomes in Chinese patients [@doi:10.1093/infdis/jiaa224].
+However, genetic variants associated with outcomes within ancestral groups are far less surprising than genetic variants explaining outcomes between groups.
+Alleles in _ACE2_ and _TMPRSS2_ have been identified that vary in frequency among ancestral groups [@doi:10.1186/s12916-020-01673-z], but whether these variants are associated with COVID-19 susceptibility has not been explored.
+
+Instead, examining patterns of COVID-19 susceptibility on a global scale that suggest that social factors are of primary importance in predicting mortality.
+Reports from several sub-Saharan African countries have indicated that the effects of the COVID-19 pandemic have been less severe than expected based on the outbreaks in China and Italy.
+In Kenya, for example, estimates of national prevalence based on testing blood donors for SARS-CoV-2 antibodies were consistent with 5% of Kenyan adults having recovered from COVID-19 [@doi:10.1101/2020.07.27.20162693].
+This high seroprevalence of antibodies lies in sharp contrast to the low number of COVID-19 fatalities in Kenya, which at the time was 71 out of 2093 known cases [@doi:10.1101/2020.07.27.20162693].
+Likewise, a serosurvey of health care workers in Blantyre City, Malawi reported an adjusted antibody prevalence of 12.3%, suggesting that the virus had been circulating more widely than thought and that the death rate was up eight times lower than models had predicted [@doi:10.1101/2020.07.30.20164970].
+While several possible hypotheses for the apparent reduced impact of COVID-19 on the African continent are being explored, such as young demographics in many places [@doi:10.1126/science.369.6505.756], these reports present a stark contrast to the severity of COVID-19 in Americans and Europeans of African descent.
+Additionally, ethnic minorities in the United Kingdom also tend to be younger than white British living in the same areas, yet the burden of COVID-19 is still more serious for minorities, especially people of Black Carribean ancestry, both in absolute numbers and when controlling for age and location [@url:https://www.ifs.org.uk/inequality/chapter/are-some-ethnic-groups-more-vulnerable-to-covid-19-than-others/].
+Furthermore, the groups in the United States and United Kingdom that have been identified as carrying elevated COVID-19 burden, namely Black American, indigenous American, and Black and South Asian British, are quite distinct in their position on the human ancestral tree.
+What is shared across these groups is instead a history of disenfranchisement under colonialism and ongoing systematic racism. 
+A large analysis of over 11,000 COVID-19 patients hospitalized in 92 hospitals across U.S. states revealed that Black patients were younger, more often female, more likely to be on Medicaid, more likely to have comorbidities, and came from neighborhoods identified as more economically deprived than white patients [@doi:10.1001/jamanetworkopen.2020.18039].i
+This study reported that when these factors were accounted for, the differences in mortality between Black and white patients were no longer significant.
+Thus, the current evidence suggests that the apparent correlations between ancestry and health outcomes must be examined in the appropriate social context.
+
+<!-- Systemic factors to follow -->
 <!-- Original text below
 ### Factors Influencing Susceptibility
 
@@ -280,5 +276,4 @@
 These might include individuals with substance use disorder [@doi:10.7326/M20-1141], victims of natural disasters [@doi:10.1038/s41558-020-0804-2], and victims of human trafficking [@doi:10.1016/j.eclinm.2020.100409].
 The pandemic could also delay the fight against other major infectious diseases, such as HIV, malaria and tuberculosis, potentially leading to a further increase of mortality [@doi:10.25561/78670].
 Although they are beyond the scope of this paper, further research is needed in order to prevent these harms. <!-- there are already some policy recommendations in literature that we cite - we should probably direct folks there. I think we probably want a stronger synthesis and closing than this -->
--->
->>>>>>> 4b49cd9c
+-->