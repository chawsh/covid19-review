## Discussion

As of October 2020 the SARS-CoV-2 virus remains a serious worldwide threat.
The scientific community has responded by rapidly collecting and disseminating information about the SARS-CoV-2 virus and the associated illness, COVID-19.
The rapid identification of the genomic sequence of the virus allowed for early contextualization of SARS-CoV-2 among other known respiratory viruses.
The pathogen is a coronavirus that is closely related to SARS-CoV, which caused the SARS pandemics of the early 2000s.
Knowing the phylogenetic context and genomic sequence of the virus then allowed for rapid insights into its structure and pathogenesis.
As with other HCoV, the immune response to SARS-CoV-2 is likely driven by detection of its spike protein, which allows it to enter cells through the ACE2 receptor.
Epithelial cells have also emerged as the major cellular target of the virus, contextualizing the respiratory and gastrointestinal symptoms that are frequently observed in COVID-19.
However, as COVID-19 cases have been more widely characterized, it has become clear that the disease presentation is highly heterogeneous.
Many cases, especially in younger adults, present with mild symptoms or even asymptomatically, while others, especially in older adults, can be severe or fatal.
In children, the SARS-CoV-2 virus can present as two distinct diseases, COVID-19 or MIS-C.
While the overall infection fatality rate remains unknown, estimates suggest that it is not more than 1%; however, the severity of many non-lethal cases makes COVID-19 an ongoing, significant concern.

Characterizing the rate of infection and fatality rates hinges on the availability of rapid and accurate diagnostic testing.
Major advancements have been made in identifying diagnostic approaches.
The development of diagnostic technologies have been rapid, beginning with the release of the SARS-CoV-2 viral genome sequence in January.
As of October 2020, a range of diagnostic tests have become available.
One class of tests uses PCR (RT-PCR or qRT-PCR) to assess the presence of SARS-CoV-2 RNA, while another typically uses ELISA to test for the presence of antibodies to SARS-CoV-2.
The former approach is useful for identifying active infections, while the latter measures hallmarks of the immune response and therefore can detect either active infections or immunity gained from prior infection.
Combining these tests leads to extremely accurate detection of SARS-CoV-2 infection (98.6%), but when used alone, PCR-based tests are recommended before 5.5 days after the onset of the illness and antibody tests after 5.5 days [@doi:10.1001/jama.2020.8259].
Other strategies for testing can also influence the tests' accuracy, such as the use of nasopharyngeal swabs versus BALF [@doi:10.1001/jama.2020.8259], which allow for trade-offs between patient's comfort and test sensitivity.
Additionally, technologies such as digital PCR may allow for scale-up in the throughput of diagnostic testing, facilitating widespread testing.
One major question that remains is whether people who recover from SARS-CoV-2 develop sustained immunity, and over what period this immunity is expected to last.
Some reports have suggested that some patients may develop COVID-19 reinfections (e.g., [@doi:10/ghfgkt]), but the rates of reinfection are currently unknown.
Serologic testing combined with PCR testing will be critical to confirming purported cases of reinfection and to identifying the duration over which immunity is retained and to understanding reinfection risks.

One of the goals of characterizing the immune response is to identify strategies for the prophylactic enhancements of immunity.
Though some concerns remain about the duration of sustained immunity for convalescents, vaccine development efforts are ongoing and show initial promising results.
The Moderna trial, for example, reported that the neutralizing activity in participants who received two doses of the vaccine was similar to that observed in convalescent plasma.
Vaccine development for COVID-19 is progressing rapidly compared to typical timelines, but vaccine development is still a lengthy process.
In the meantime, some advances have also been made in the treatment of patients with COVID-19.
As cases have become better characterized, it has become evident that many patients experience an initial immune response to the virus that is typically characterized by fever, cough, dyspnea, and related symptoms.
However, the most serious concern is cytokine release syndrome, when the body's immune response becomes dysregulated, resulting in an extreme inflammatory response.
The RECOVERY trial, a large-scale, multi-arm trial enrolling about 15% of all COVID-19 patients in the United Kingdom, was the first to identify that the widely available steroid dexamethasone seems to be beneficial for patients suffering from this immune dysregulation [@doi:10.1101/2020.06.22.20137273].
Efforts to identify therapeutic treatments to treat patients early in the course of infection have been more ambiguous.
Early interest in the drugs hydroxychloroquine and chloroquine yielded no promising results from studies with robust experimental designs.
The experimental drug remdesivir, which was developed for ebola, has received enough support from early analyses to receive FDA approval, but results have been mixed.
The potential for other drugs, such as tocilizumab, to reduce recovery time remains unclear, but some early results were promising.

### Additional Therapeutics of Interest

Given what is currently known about these therapeutics for COVID-19, a number of related therapies beyond those explored above may also prove to be of interest.
For example, the demonstrated benefit of dexamethasone and the ongoing potential of tocilizumab for treatment of COVID-19 suggests that other anti-inflammatory agents might also hold value for the treatment of COVID-19.
Given that current evidence about treating COVID-19 with dexamethasone suggests that the need to curtail the cytokine storm inflammatory response to the virus can transcend the risks of immunosuppression, exploration of more anti-inflammatory agents may be warranted.
While dexamethasone is considered widely available and generally affordable, the high costs of biologics such as tocilizumab therapy may present obstacles to wide-scale distribution of this drug if it proves of value.
At the doses used for rheumatoid arthritis patients, the cost for tocilizumab ranges from $179.20 to $896 per dose for the IV form and $355 for the pre-filled syringe [@url:https://www.ncbi.nlm.nih.gov/books/NBK349513/table/T43/].
There are several anti-inflammatory agents used for the treatment of autoimmune diseases that may also be able to counter the effects of the cytokine storm induced by the virus, some of which, such as cyclosporine, are likely to be more cost-effective and readily available than biologics [@url:https://escholarship.umassmed.edu/meyers_pp/385].
While tocilizumab targets IL-6, several other inflammatory markers could be potential targets, including TNF-alpha.
Inhibition of TNF-alpha by an inhibitor such as Etanercept has been previously suggested for treatment of SARS-CoV [@doi:10.1185/030079903125002757] and may be relevant for SARS-CoV-2 as well.
Another anti-IL-6 antibody, sarilumab, is also being investigated [@url:http://www.news.sanofi.us/2020-03-16-Sanofi-and-Regeneron-begin-global-Kevzara-R-sarilumab-clinical-trial-program-in-patients-with-severe-COVID-19; @clinicaltrials:NCT04327388].
Baricitinib and other small molecule inhibitors of the JAK kinase pathway also curtail the inflammatory response and have been suggested as potential options for SARS-CoV-2 infections [@doi:10/dph5].
Baricitinib in particular may be able to reduce the ability of SARS-CoV-2 to infect lung cells [@doi:10/ggnrsx].
Clinical trials studying baricitinib in COVID-19 have already begun in the US and in Italy [@url:https://investor.lilly.com/news-releases/news-release-details/lilly-begins-clinical-testing-therapies-covid-19; @clinicaltrials:NCT04320277].
Identification and targeting of further inflammatory markers that are relevant in SARS-CoV-2 infection may be of value for curtailing the inflammatory response and lung damage.

In addition to immunosuppressive treatments that are most beneficial late in disease progression, much research is focused on identifying treatments would be likely to benefit early-stage patients.
For example, although studies of hydroxychloroquine have not supported the early theory-driven interest in this antiviral treatment, alternative compounds with related mechanisms may still have potential.
Hydroxyferroquine derivatives of HCQ have been described as a class of bioorganometallic compounds that exert antiviral effects with some selectivity for SARS-CoV _in vitro_ [@doi:10.1021/jm0601856].
Future work could explore whether such compounds exert antiviral effects against SARS-CoV-2 and whether they would be safer for use in COVID-19.
Another potential approach is the development of antivirals, which could be broad-spectrum, specific to coronaviruses, or targeted to SARS-CoV-2.
Development of new antivirals is complicated by the fact that none have yet been approved for human coronaviruses.
Intriguing new options are emerging, however.
Beta-D-N4-hydroxycytidine (NHC) is an orally bioavailable ribonucleotide analog showing broad-spectrum activity against RNA viruses, which may inhibit SARS-CoV-2 replication _in vitro_ and _in vivo_ in mouse models of HCoVs [@doi:10.1126/scitranslmed.abb5883].
A range of other antivirals are also in development.
Development of antivirals will be further facilitated as research reveals more information about the interaction of SARS-CoV-2 with the host cell and host cell genome, mechanisms of viral replication, mechanisms of viral assembly, and mechanisms of viral release to other cells; this can allow researchers to target specific stages and structures of the viral life cycle.
Many researchers have also focused their attention to the potential use of dietary supplements and nutraceuticals.
Indeed, there has been recent interest for the potential use of vitamin D as a prophylactic and therapeutic agent against COVID-19 as several observational studies have linked low vitamin D status to its incidence [@doi:10.1111/joim.13149; @doi:10.1001/jamanetworkopen.2020.19722]. 
These associations have yet to be confirmed and rigorous trials are required before considering supplementation recommendations.
However, the nutritional status and general health of a patient can affect their outcomes in various diseases, thus it would be pertinent to advise people to follow a healthy diet and life style to the best of their ability to prevent nutrient deficiencies and insufficiencies and to maintain a healthy immune system [@doi:10.1093/advances/nmaa125].
Finally, antibodies against viruses, also known as antiviral monoclonal antibodies, could be an alternative as well and are described in detail in an above section.
The goal of antiviral antibodies is to neutralize viruses through either cell-killing activity or blocking of viral replication [@doi:10.1016/j.tim.2015.07.005].
They may also engage the host immune response, encouraging the immune system to hone in on the virus.
Given the cytokine storm that results from immune system activation in response to the virus, which has been implicated in worsening of the disease, a neutralizing antibody (nAb) may be preferable.
Upcoming work may explore the specificity of nAbs for their target, mechanisms by which the nAbs impede the virus, and improvements to antibody structure that may enhance the ability of the antibody to block viral activity.

Some research is also investigating potential therapeutics and prophylactics that would interact with components of the innate immune response.
For example, there are a variety of TLRs, pattern recognition receptors (PRRs) that recognize pathogen-associated molecular patterns (PAMPs) and damage-associated molecular patterns (DAMPs).
TLRs form a part of innate immune recognition and can more generally contribute to promoting both innate and adaptive responses [@ISBN:9780815332183].
In mouse models, poly(I:C) and CpG, which are agonists of toll-like receptors TLR3 and TLR9, respectively, showed protective effects when administered prior to SARS-CoV infection [@doi:10.1128/JVI.01410-12].
Therefore, TLR agonists hold some potential for broad-spectrum prophylaxis.

Given that a large number of clinical trials are currently in progress, more information about the potential of these and other therapeutics should become available over time.
This information, combined with advances in understanding the molecular structure and viral pathogenesis of SARS-CoV-2, may lead to a more complete understanding of how the virus affects the human host and what strategies can improve outcomes.
To date, investigations of potential therapeutics for COVID-19 have focused primarily on repurposing existing drugs.
This approach is necessary given the urgency of the situation as well as the extensive time required for developing and testing new therapies.
However, in the long-term, new drugs specific for treatment of COVID-19 may also enter development.
Development of novel drugs is likely to be guided by what is known about the pathogenesis and molecular structure of SARS-CoV-2.
For example, understanding the various structural components of SARS-CoV-2 may allow for the development of small molecule inhibitors of those components.
Currently, crystal structures of the SARS-CoV-2 main protease have recently been resolved [@doi:10.1101/2020.02.26.964882; @url:https://www.diamond.ac.uk/covid-19/for-scientists/Main-protease-structure-and-XChem.html], and efforts are already in place to perform screens for small molecule inhibitors of the main protease, which have yielded potential hits [@doi:10.1101/2020.02.26.964882].
Much work remains to be done to determine further crystal structures of other viral components, understand the relative utility of targeting different viral components, perform additional small molecule inhibitor screens, and determine the safety and efficacy of the potential inhibitors.
While still nascent, work in this area is promising.
Over the longer term, this approach and others may lead to the development of novel therapeutics specifically for COVID-19 and SARS-CoV-2.

### Social Factors Influencing COVID-19 Outcomes

In addition to understanding the fundamental biology of the SARS-CoV-2 virus and COVID-19, it is critical to consider how the broader environment can influence both COVID-19 outcomes and efforts to develop and implement treatments for the disease.
The evidence clearly indicates that social environmental factors are critical determinants of individuals' and communities' risks related to COVID-19.
There are distinct components to COVID-19 susceptibility, and an individual's risk can be elevated at one or all stages from exposure to recovery/mortality: an individual may be more likely to be exposed to the virus, more likely to get infected once exposed, more likely to have serious complications once infected, and be less likely to receive adequate care once they are seriously ill.
The fact that differences in survival between Black and white patients were no longer significant after controlling for comorbidities and socioeconomic status (type of insurance, neighborhood deprivation score, and hospital where treatment was received) in addition to sex and age [@doi:10.1001/jamanetworkopen.2020.18039] underscores the relevance of social factors to understanding mortality differences between racial and ethnic groups.
Moreover, the Black patients were younger and more likely to be female than white patients, yet still had a higher mortality rate without correction for the other variables [@doi:10.1001/jamanetworkopen.2020.18039].
Here, we outline a few systemic reasons that may exacerbate the COVID-19 pandemic in communities of color.

#### Exposure to COVID-19

Social distancing has emerged as one of the main social policies used to manage the COVID-19 epidemic in many countries.
Many governments issued stay-at-home orders, especially in the initial months of the crisis.
However, data clearly indicates that these orders impacted different socioeconomic groups differently.
In U.S. counties with and without stay-at-home orders, smartphone tracking indicated a significant decrease in the general population's mobility in April relative to February through March of 2020 (-52.3% and -60.8%, respectively) [@doi:10.1101/2020.05.03.20084624].
A linear relationship was observed between counties' reduction in mobility and their wealth and health, as measured by access to health care, food security, income, space, and other factors [@doi:10.1101/2020.05.03.20084624].
Counties with greater reductions in mobility were also found to have much lower child poverty and household crowding and to be more racially segregated, and to have fewer youth and more elderly residents [@doi:10.1101/2020.05.03.20084624].
Similar associations between wealth and decreased mobility were observed in cellphone GPS data from Colombia, Indonesia, and Mexico collected between January and May 2020 [@arXiv:2006.15195].
These disparities in mobility are likely to be related to the role that essential workers have played during the pandemic.
Essential workers are disproportionately likely to be female, people of color, immigrants, and to have an income below 200% of the poverty line [@url:https://mronline.org/wp-content/uploads/2020/06/2020-04-Frontline-Workers.pdf].
Black Americans in particular are over-represented among front-line workers and in professions where social distancing is infeasible [@doi:10.1002/ajim.23145].
Health care work in particular presents an increased risk of exposure to SARS-CoV-2 [@doi:10.1002/ajim.23145; @doi:10.1371/journal.pone.0232452; @url:https://www.ons.gov.uk/peoplepopulationandcommunity/healthandsocialcare/causesofdeath/bulletins/coronaviruscovid19relateddeathsbyoccupationenglandandwales/deathsregistereduptoandincluding20april2020; @url:https://www.ons.gov.uk/employmentandlabourmarket/peopleinwork/employmentandemployeetypes/articles/whichoccupationshavethehighestpotentialexposuretothecoronaviruscovid19/2020-05-11; @url:https://assets.publishing.service.gov.uk/government/uploads/system/uploads/attachment_data/file/892085/disparities_review.pdf].
In the United Kingdom, (South) Asians are more likely than their white counterparts to be medical professionals [@url:https://www.ifs.org.uk/inequality/chapter/are-some-ethnic-groups-more-vulnerable-to-covid-19-than-others/], although BAME medical professionals are still disproportionately represented in the proportion of National Health Service staff deaths [@url:https://www.hsj.co.uk/exclusive-deaths-of-nhs-staff-from-covid-19-analysed/7027471.article].
Similar trends have been reported for nurses, especially nurses of color, in the United States [@url:https://act.nationalnursesunited.org/page/-/files/graphics/0920_Covid19_SinsOfOmission_Data_Report.pdf].
Furthermore, beyond the risks associated with work itself, use of public transportation may also impact COVID-19 risk [@url:http://www.nber.org/papers/w27407].
The socioeconomic and racial/ethnic gaps in who is working on the front lines of the pandemic make it clear that socioeconomic privilege is likely to decrease the probability of exposure to SARS-CoV-2.

Increased risk of exposure can also arise outside the workplace.
Nursing homes and skilled nursing facilities received attention early on as high-risk locations for COVID-19 outbreaks [@doi:10.1001/jama.2020.11642].
Prisons and detention centers also confer a high risk of exposure or infection [@doi:10.1001/jamainternmed.2020.1856; @doi:10.1001/jama.2020.12528].
Populations in care facilities are largely older adults, and in the United States, incarcerated people are more likely to be male and persons of color, especially Black [@url:https://www.issuelab.org/resources/695/695.pdf].
Additionally, multi-generational households are less common among non-Hispanic white Americans than people of other racial and ethnic backgrounds [@doi:10.1111/j.1751-9020.2010.00306.x], increasing the risk of exposure for more susceptible family members.
Analysis suggests that household crowding may also be associated with increased risk of COVID-19 exposure [@doi:10.1101/2020.05.03.20084624], and household crowding is associated with poverty [@doi:10.1037/12057-014].
Forms of economic insecurity like housing insecurity, which is associated with poverty and more pronounced in communities subjected to racism [@doi:10.7916/D8WH2W9T; @doi:10.1093/socpro/spv025], would be likely to increase household crowding and other possible sources of exposure.
As a result, facets of systemic inequality such as mass incarceration of Black Americans and poverty are likely to increase the risk of exposure outside of the workplace.

#### Severity of COVID-19 Following Exposure

Following exposure to SARS-CoV-2, the likelihood that an individual develops COVID-19 and the severity of the disease presentation can be influenced by a number of social factors.
As discussed above, a number of patient characteristics are associated with the likelihood of severe COVID-19 symptoms.
In some cases, these trends run counter to those expected given rates of exposure: for example, although women are more likely to be exposed, men are more likely to be diagnosed with, hospitalized from, or die from COVID-19 [@doi:10.1371/journal.ppat.1008570].
In the case of comorbid conditions and racial/ethnic demographics, however, social factors are highly likely to modulate or at least influence the apparent association between these traits and the increased risk from COVID-19.
In particular, the comorbidities and racial/ethnic correlates of severe COVID-19 outcomes suggest that poverty confers additional risk for COVID-19.

In order to explore the relationship between poverty and COVID-19 outcomes, it is necessary to consider how poverty impacts biology.
In particular, we focus on the United States and the United Kingdom.
Comorbidities that increase risk for COVID-19, including obesity, type II diabetes, hypertension, and cardiovascular disease, are known to be intercorrelated [@doi:10/bpp37d].
Metabolic conditions related to heightened inflammation, like obesity, type II diabetes, and hypertension, are more strongly associated with negative COVID-19 outcomes than other comorbid conditions, such as chronic heart disease [@doi:10.2337/dbi19-0023].
As discussed above, dysregulated inflammation characteristic of cytokine release syndrome is one of the greatest concerns for COVID-19-related death.
Therefore, it is possible that chronic inflammation characteristic of these metabolic conditions predisposes patients to COVID-19-related death [@doi:10.2337/dbi19-0023].
The association between these diseases and severe COVID-19 outcomes is a concern from a health equity perspective because poverty exposes people to "obesogenic" conditions [@doi:10/gddg84] and is therefore unsurprisingly associated with higher incidence of obesity and associated disorders [@doi:10.5604/12321966.1120608].
Furthermore, cell phone GPS data suggests that lower socioeconomic status may also be associated with decreased access to healthy food choices during the COVID-19 pandemic [@doi:10.1002/oby.22940; @doi:10.1002/oby.22993], suggesting that health-related risk factors for COVID-19 may be exacerbated as the pandemic continues [@doi:10.1016/j.pcad.2020.07.002].
<<<<<<< HEAD
Chronic inflammation is a known outcome of chronic stress (e.g., [@doi:10.1067/mai.2000.110163; @doi:10.1037/0278-6133.21.6.531; @doi:10.1037/a0025536; @doi:10.1111/j.1467-8721.2006.00450.x]).
Therefore, the chronic stress of poverty is likely to influence health broadly (as summarized in @doi:10.2307/26061262) and especially during the stress of the ongoing pandemic.
=======
Chronic inflammation is a known outcome of chronic stress (e.g., [@doi:10.1067/mai.2000.110163; @doi:10.1037//0278-6133.21.6.531; @doi:10.1037/a0025536; @doi:10.1111/j.1467-8721.2006.00450.x]).
Therefore, the chronic stress of poverty is likely to influence health broadly (as summarized in @doi:10.1038/scientificamerican1205-92) and especially during the stress of the ongoing pandemic.
>>>>>>> c97aa884

A preprint [@doi:10.1101/2020.04.05.20054502] provided observational evidence that geographical areas in the United States that suffer from worse air pollution by fine particulate matter have also suffered more COVID-19 deaths per capita, after adjusting for demographic covariates.
Although lack of individual-level exposure data and the impossibility of randomization make it difficult to elucidate the exact causal mechanism, this finding would be consistent with similar findings for all-cause mortality (e.g., [@doi:10.1073/pnas.1803222115]).
Exposure to air pollution is associated with both poverty (e.g., [@doi:10.3390/ijerph15061114]) and chronic inflammation [@doi:10.1016/j.neubiorev.2018.06.002].
Other outcomes of environmental racism, such as the proximity of abandoned uranium mines to Navajo land, can also cause respiratory illnesses and other health issues [@url:https://journalhosting.ucalgary.ca/index.php/jisd/article/view/70753/54416].
Similarly, preliminary findings indicate that nutritional status (e.g., vitamin D deficiency [@doi:10.1210/clinem/dgaa733]) may be associated with COVID-19 outcomes, and reduced access to grocery stores and fresh food often co-occurs with environmental racism [@url:https://journalhosting.ucalgary.ca/index.php/jisd/article/view/70753/54416; @doi:10.1056/NEJMp2021264].
Taken together, the evidence suggests that low-income workers who face greater exposure to SARS-CoV-2 due to their home or work conditions are also more likely to face environmental and social stressors associated with increased inflammation, and therefore with increased risk from COVID-19.
In particular, structural racism can play an important role on disease severity after SARS-CoV-2 exposure, due to consequences of racism which include an increased likelihood of poverty and its associated food and housing instability.
COVID-19 can thus be considered a "syndemic", or a synergistic interaction between several epidemics [@doi:10.1002/ajhb.23482].
As a result, it is not surprising that people from minoritized backgrounds and/or with certain pre-existing conditions are more likely to suffer severe effects of COVID-19, but these "risk factors" are likely to be causally linked to poverty.

#### Access to Treatment

Finally, COVID-19 outcomes can be influenced by access to healthcare.
Receiving care for COVID-19 can, but does not always, include receiving a positive test for the SARS-CoV-2 virus.
For example, it is common to see treatment guidelines for suspected cases regardless of whether the presence of SARS-CoV-2 has been confirmed (e.g., [@doi:10.1016/j.ajem.2020.03.036]).
Whether and where a patient is diagnosed can depend on their access to testing, which can vary both between and within countries.
In the United States, it is not always clear whether an individual will have access to free testing [@url:https://www.npr.org/sections/health-shots/2020/06/19/880543755/insurers-may-only-pay-for-coronavirus-tests-when-theyre-medically-necessary; @url:https://www.commonwealthfund.org/blog/2020/private-health-insurance-coverage-covid-19-public-health-emergency].
The concern has been raised that more economic privilege is likely to correspond to increased access to testing, at least within the United States [@doi:10.1016/j.jaad.2020.04.046].
This is supported by the fact that African Americans seem to be more likely to be diagnosed in the hospital, while individuals from other groups were more likely to have been diagnosed in ambulatory settings in the community [@doi:10.1377/hlthaff.2020.00598].
Any delays in treatment are a cause for concern [@doi:10.1016/j.jaad.2020.04.046], which could potentially be increased by an inability to acquire testing because in the United States, insurance coverage for care received can depend on a positive test [@url:https://www.hrsa.gov/coviduninsuredclaim/frequently-asked-questions].

Another important question is whether patients with moderate to severe cases are able to access hospital facilities and treatments, to the extent that they have been identified.
Early findings from China as of February 2020 suggested the COVID-19 mortality rate to be much lower in the most developed regions of the country [@doi:10/ggqscd], although reported mortality is generally an estimate of CFR, which is dependent on rates of testing.
Efforts to make treatment accessible for all confirmed and suspected cases of COVID-19 in China are credited with expanding care to people with fewer economic resources [@doi:10.1038/s41591-020-0823-6].
In the United States, access to healthcare varies widely, with certain sectors of the workforce less likely to have health insurance; many essential workers in transportation, food service, and other frontline fields are among those likely to be uninsured or underinsured [@doi:10.1016/j.jaad.2020.04.046].
As of 2018, Hispanic Americans of all races were much less likely to have health insurance than people from non-Hispanic backgrounds [@url:https://www.census.gov/content/dam/Census/library/publications/2019/demo/p60-267.pdf].
Therefore, access to diagnostics and care prior to the development of severe COVID-19 is likely to vary depending on socioeconomic and social factors, many of which overlap with the risks of exposure and of developing more severe COVID-19 symptoms.
This discrepancy ties into concerns about broad infrastructural challenges imposed by COVID-19.
A major concern in many countries has been the saturation of healthcare systems due to the volume of COVID-19 hospitalizations (e.g., [@doi:10.1073/pnas.2004064117]).
Similarly, there have been shortages of supplies such as ventilators that are critical to the survival of many COVID-19 patients, leading to extensive ethical discussions about how to allocate limited resources among patients [@doi:10.19044/esj.2020.v16n21p24; @doi:10.7249/PEA228-1; @arxiv:2008.00374; @doi:10.1016/j.surg.2020.04.044].
Although it is generally considered unethical to consider demographic factors such as age, sex, race, or ethnicity while making such decisions, and ideally this information would not be shared with triage teams tasked with allocating limited resources among patients [@doi:10.1080/15265161.2020.1764137], there are substantial concerns about implicit and explicit biases against older adults [@doi:10.1111/jgs.16539], premature infants [@doi:10.1111/apa.15334], and people with disabilities or comorbidities [@doi:10.1080/15265161.2020.1764138; @doi:10.2105/AJPH.2020.305837; @doi:10.1080/15265161.2020.1764137].
Because of the greater burden of chronic disease in populations subjected to systemic racism, algorithms intended to be blind to race and ethnicity could, in fact, reinforce systemic inequalities caused by structural racism [@doi:10.1080/15265161.2020.1777347; @doi:10.1016/j.jnma.2020.05.010; @doi:10.1056/NEJMp2023616].
Because of this inequality, it has been argued that groups facing health disparities should be prioritized by these algorithms [@doi:10.1080/15265161.2020.1795538].
This approach would carry its own ethical concerns, including the fact that many resources that need to be distributed do not have well-established risks and benefits [@doi:10.1080/15265161.2020.1795538].

As the pandemic has progressed, it has become clear that ICU beds and ventilators are not the only limited resources that needs to be allocated, and, in fact, the survival rate for patients who receive mechanical ventilation is lower than these discussions would suggest [@doi:10.1136/medethics-2020-106460].
Allocation of interventions that may reduce suffering, including palliative care, has become critically important [@doi:10.1136/medethics-2020-106460; @doi:10.1080/15265161.2020.1788663].
The ambiguities surrounding the risks and benefits associated with therapeutics that have been approved under emergency use authorizations also present ethical concerns related to the distribution of resources [@doi:10.1080/15265161.2020.1795538].
For example, remdesivir, discussed below, is an antiviral produced by Gilead that has shown some promise for alleviating symptoms and reducing the duration of hospitalization.
Remdesivir is currently available for the treatment of COVID-19 under compassionate use guidelines and through expanded access programs, and in many cases has been donated to hospitals by Gilead [@doi:10.1016/j.mayocp.2020.06.016; @doi:10.1080/15265161.2020.1795529].
Regulations guiding the distribution of drugs in situations like these typically do not address how to determine which patients receive them [@doi:10.1080/15265161.2020.1795529].
Prioritizing marginalized groups for treatment with a drug like remdesivir would also be unethical because it would entail disproportionately exposing these groups to a therapeutic that may or not be beneficial [@doi:10.1080/15265161.2020.1795538].
On the other hand, given that the drug is one of the most promising treatments available for many patients, using a framework that tacitly feeds into structural biases would also be unethical.
At present, the report prepared for the Director of the CDC by Ethics Subcommittee of the CDC fails to address the complexity of this ethical question given the state of structural racism in the United States, instead stating that "prioritizing individuals according to their chances for short-term survival also avoids ethically irrelevant considerations, such as race or socioeconomic status" [@url:https://www.cdc.gov/about/advisory/pdf/VentDocument_Release.pdf].
In many cases, experimental therapeutics are made available only through participation in clinical trials [@doi:10.1080/15265161.2020.1795541].
However, given the history of medical trials abusing minority communities, especially Black Americans, there is a history of unequal representation in clinical trial enrollment [@doi:10.1080/15265161.2020.1795541].
As a result, the standard practice of requiring enrollment in a clinical trial in order to receive experimental treatment may also reinforce patterns established by systemic racism.
<!--Risk of comorbid health conditions associated with more severe outcomes may be influenced by long-term damage caused by chronic stress related to traumatic social experiences [@doi:10.1007/s12170-013-0338-5], perhaps mediated by cardiovascular risk factors [@doi:10.1101/2020.05.10.20097253], although the effects of chronic stress have not yet been researched in the specific case of COVID-19 disparities.-->

#### Access to and Representation in Clinical Trials

<!-- Add #600 here -->

<!--Table for future version: ### Indirect Effects of the Pandemic
Besides the direct harms caused by infection, many populations are in indirect risk of serious harm due to the social and economic effects of the pandemic and of the efforts needed to fight it.
These might include individuals with substance use disorder [@doi:10.7326/M20-1141], victims of natural disasters [@doi:10.1038/s41558-020-0804-2], and victims of human trafficking [@doi:10.1016/j.eclinm.2020.100409].
The pandemic could also delay the fight against other major infectious diseases, such as HIV, malaria and tuberculosis, potentially leading to a further increase of mortality [@doi:10.25561/78670].
Although they are beyond the scope of this paper, further research is needed in order to prevent these harms. <!-- there are already some policy recommendations in literature that we cite - we should probably direct folks there. I think we probably want a stronger synthesis and closing than this -->
-->

### Conclusions and Future Directions

As the COVID-19 pandemic evolves, the scientific community's response will be critical for identifying potential pharmacological and biotechnological developments that may aid in combating the virus and the disease it causes.
However, this global crisis highlights the importance of mounting a response based on collaboration among a wide variety of disciplines.
Understanding the basic science of the virus and its pathogenesis is imperative for identifying and envisioning possible diagnostic and therapeutic approaches; understanding how social factors can influence outcomes and shape implementation of a response is critical to disseminating any scientific advancements.
Summarizing such a complex and ever-changing topic presents a number of challenges.
This review represents the effort of over 50 contributors <!-- TO DO: check with final number -->to distill and interpret the available information.
However, this text represents a dynamic and evolving document, and we welcome continued contributions from all researchers who have insights into how these topics intersect.
A multidisciplinary perspective is critical to understanding this evolving crisis, and in this review we seek to use open science tools to coordinate a response among a variety of researchers.
We intend to publish additional updates as the situation evolves.<|MERGE_RESOLUTION|>--- conflicted
+++ resolved
@@ -144,13 +144,8 @@
 Therefore, it is possible that chronic inflammation characteristic of these metabolic conditions predisposes patients to COVID-19-related death [@doi:10.2337/dbi19-0023].
 The association between these diseases and severe COVID-19 outcomes is a concern from a health equity perspective because poverty exposes people to "obesogenic" conditions [@doi:10/gddg84] and is therefore unsurprisingly associated with higher incidence of obesity and associated disorders [@doi:10.5604/12321966.1120608].
 Furthermore, cell phone GPS data suggests that lower socioeconomic status may also be associated with decreased access to healthy food choices during the COVID-19 pandemic [@doi:10.1002/oby.22940; @doi:10.1002/oby.22993], suggesting that health-related risk factors for COVID-19 may be exacerbated as the pandemic continues [@doi:10.1016/j.pcad.2020.07.002].
-<<<<<<< HEAD
 Chronic inflammation is a known outcome of chronic stress (e.g., [@doi:10.1067/mai.2000.110163; @doi:10.1037/0278-6133.21.6.531; @doi:10.1037/a0025536; @doi:10.1111/j.1467-8721.2006.00450.x]).
-Therefore, the chronic stress of poverty is likely to influence health broadly (as summarized in @doi:10.2307/26061262) and especially during the stress of the ongoing pandemic.
-=======
-Chronic inflammation is a known outcome of chronic stress (e.g., [@doi:10.1067/mai.2000.110163; @doi:10.1037//0278-6133.21.6.531; @doi:10.1037/a0025536; @doi:10.1111/j.1467-8721.2006.00450.x]).
 Therefore, the chronic stress of poverty is likely to influence health broadly (as summarized in @doi:10.1038/scientificamerican1205-92) and especially during the stress of the ongoing pandemic.
->>>>>>> c97aa884
 
 A preprint [@doi:10.1101/2020.04.05.20054502] provided observational evidence that geographical areas in the United States that suffer from worse air pollution by fine particulate matter have also suffered more COVID-19 deaths per capita, after adjusting for demographic covariates.
 Although lack of individual-level exposure data and the impossibility of randomization make it difficult to elucidate the exact causal mechanism, this finding would be consistent with similar findings for all-cause mortality (e.g., [@doi:10.1073/pnas.1803222115]).
