--- conflicted
+++ resolved
@@ -28,19 +28,11 @@
 One of the goals of characterizing the immune response is to identify strategies for the prophylactic enhancements of immunity.
 Though some concerns remain about the duration of sustained immunity for convalescents, vaccine development efforts are ongoing and show initial promising results.
 The Moderna trial, for example, reported that the neutralizing activity in participants who received two doses of the vaccine was similar to that observed in convalescent plasma.
-<<<<<<< HEAD
-Vaccine development for COVID-19 is progressing rapidly compared to typical timelines, but vaccine development is still a length process.
-In the meantime, some advances have also been made in the treatment of patients with COVID-19.
-As cases have become better characterized, it has become evident that many patients experience an initial immune response to the virus that is typically characterized by fever, cough, dyspnea, and related symptoms.
-However, the most serious concern is cytokine release syndrome, when the body's immune response becomes dysregulated, resulting in an extreme inflammatory response.
-The RECOVERY trial, a large-scale, multi-arm trial enrolling about 15% of all COVID-19 patients in the United Kingdom, was the first to identify that the widely available steroid dexamethasone seems to be beneficial for patients suffering from this immuen dysregulation [@doi:10.1101/2020.06.22.20137273].
-=======
 Vaccine development for COVID-19 is progressinging rapidly compared to typical timelines, but vaccine development is still a lengthy process.
 In the meantime, some advances have also been made in the treatment of patients with COVID-19.
 As cases have become better characterized, it has become evident that many patients experience an initial immune response to the virus that is typically characterized by fever, cough, dyspnea, and related symptoms.
 However, the most serious concern is cytokine release syndrome, when the body's immune response becomes dysregulated, resulting in an extreme inflammatory response.
 The RECOVERY trial, a large-scale, multi-arm trial enrolling about 15% of all COVID-19 patients in the United Kingdom, was the first to identify that the widely available steroid dexamethasone seems to be beneficial for patients suffering from this immune dysregulation [@doi:10.1101/2020.06.22.20137273].
->>>>>>> 7fa9ee14
 Efforts to identify therapeutic treatments to treat patients early in the course of infection have been more ambiguous.
 Early interest in the drugs hydroxychloroquine and chloroquine yielded no promising results from studies with robust experimental designs.
 The experimental drug remdesivir, which was developed for ebola, has received enough support from early analyses to receive FDA approval, but results have been mixed.
@@ -50,17 +42,10 @@
 
 Given what is currently known about these therapeutics for COVID-19, a number of related therapies beyond those explored above may also prove to be of interest.
 For example, the demonstrated benefit of dexamethasone and the ongoing potential of tocilizumab for treatment of COVID-19 suggests that other anti-inflammatory agents might also hold value for the treatment of COVID-19.
-<<<<<<< HEAD
-Given that current evidence about treating COVID-19 with dexamethasone suggests that the need to curtail the “cytokine storm” inflammatory response to the virus can transcend the risks of immunosuppression, exploration of more anti-inflammatory agents may be warranted.
-While dexamethasone is considered widely available and generally affordable, the high costs of biologics such as tocilizumab therapy may present obstacles to wide-scale distribution of this drug if it proves of value.
-At the doses used for rheumatoid arthritis patients, the cost for tocilizumab ranges from $179.20 to $896 per dose for the IV form and $355 for the pre-filled syringe [@url:https://www.ncbi.nlm.nih.gov/books/NBK349513/table/T43/].
-There are several anti-inflammatory agents used for the treatment of autoimmune diseases that may also be able to counter the effects of the “cytokine storm” induced by the virus, some of which, such as cyclosporine, are likely to be more cost-effective and readily available than biologics [@url:https://escholarship.umassmed.edu/meyers_pp/385].
-=======
 Given that current evidence about treating COVID-19 with dexamethasone suggests that the need to curtail the cytokine storm inflammatory response to the virus can transcend the risks of immunosuppression, exploration of more anti-inflammatory agents may be warranted.
 While dexamethasone is considered widely available and generally affordable, the high costs of biologics such as tocilizumab therapy may present obstacles to wide-scale distribution of this drug if it proves of value.
 At the doses used for rheumatoid arthritis patients, the cost for tocilizumab ranges from $179.20 to $896 per dose for the IV form and $355 for the pre-filled syringe [@url:https://www.ncbi.nlm.nih.gov/books/NBK349513/table/T43/].
 There are several anti-inflammatory agents used for the treatment of autoimmune diseases that may also be able to counter the effects of the cytokine storm induced by the virus, some of which, such as cyclosporine, are likely to be more cost-effective and readily available than biologics [@url:https://escholarship.umassmed.edu/meyers_pp/385].
->>>>>>> 7fa9ee14
 While tocilizumab targets IL-6, several other inflammatory markers could be potential targets, including TNF-alpha.
 Inhibition of TNF-alpha by an inhibitor such as Etanercept has been previously suggested for treatment of SARS-CoV [@doi:10.1185/030079903125002757] and may be relevant for SARS-CoV-2 as well.
 Another anti-IL-6 antibody, sarilumab, is also being investigated [@url:http://www.news.sanofi.us/2020-03-16-Sanofi-and-Regeneron-begin-global-Kevzara-R-sarilumab-clinical-trial-program-in-patients-with-severe-COVID-19; @clinicaltrials:NCT04327388].
@@ -79,13 +64,10 @@
 Beta-D-N4-hydroxycytidine (NHC) is an orally bioavailable ribonucleotide analog showing broad-spectrum activity against RNA viruses, which may inhibit SARS-CoV-2 replication _in vitro_ and _in vivo_ in mouse models of HCoVs [@doi:10.1126/scitranslmed.abb5883].
 A range of other antivirals are also in development.
 Development of antivirals will be further facilitated as research reveals more information about the interaction of SARS-CoV-2 with the host cell and host cell genome, mechanisms of viral replication, mechanisms of viral assembly, and mechanisms of viral release to other cells; this can allow researchers to target specific stages and structures of the viral life cycle.
-<<<<<<< HEAD
-=======
 Many researchers have also focused their attention to the potential use of dietary supplements and nutraceuticals.
-Indeed, there has been recent interest for the potential use of vitamin D as a prophylactic and therauetic agent against COVID-19 as several observational studies have linked low vitamin D status to its incidence [@doi:10.1111/joim.13149; @doi:10.1001/jamanetworkopen.2020.19722]. 
-These associations have yet to be confirmed and riguorous trials are required before considering supplementation recommendations.
-However, the nutritional status and general health of a patient can affect their outcomes in various diseases, thus it would be pertinent to advise people to follow a healhty diet and life style to the best of their ability to prevent nutrient difficiencies and insufficiencies and to maintain a healthy immune system [@doi:10.1093/advances/nmaa125].
->>>>>>> 7fa9ee14
+Indeed, there has been recent interest for the potential use of vitamin D as a prophylactic and therapeutic agent against COVID-19 as several observational studies have linked low vitamin D status to its incidence [@doi:10.1111/joim.13149; @doi:10.1001/jamanetworkopen.2020.19722]. 
+These associations have yet to be confirmed and rigorous trials are required before considering supplementation recommendations.
+However, the nutritional status and general health of a patient can affect their outcomes in various diseases, thus it would be pertinent to advise people to follow a healhty diet and life style to the best of their ability to prevent nutrient deficiencies and insufficiencies and to maintain a healthy immune system [@doi:10.1093/advances/nmaa125].
 Finally, antibodies against viruses, also known as antiviral monoclonal antibodies, could be an alternative as well and are described in detail in an above section.
 The goal of antiviral antibodies is to neutralize viruses through either cell-killing activity or blocking of viral replication [@doi:10.1016/j.tim.2015.07.005].
 They may also engage the host immune response, encouraging the immune system to hone in on the virus.
@@ -94,11 +76,7 @@
 
 Some research is also investigating potential therapeutics and prophylactics that would interact with components of the innate immune response.
 For example, there are a variety of TLRs, pattern recognition receptors (PRRs) that recognize pathogen-associated molecular patterns (PAMPs) and damage-associated molecular patterns (DAMPs).
-<<<<<<< HEAD
 TLRs form a part of innate immune recognition and can more generally contribute to promoting both innate and adaptive responses [@ISBN:9780815332183].
-=======
-TLRs form a part of innate immune recoganition and can more generally contribute to promoting both innate and adaptive responses [@ISBN:9780815332183].
->>>>>>> 7fa9ee14
 In mouse models, poly(I:C) and CpG, which are agonists of toll-like receptors TLR3 and TLR9, respectively, showed protective effects when administered prior to SARS-CoV infection [@doi:10.1128/JVI.01410-12].
 Therefore, TLR agonists hold some potential for broad-spectrum prophylaxis.
 
@@ -108,11 +86,7 @@
 This approach is necessary given the urgency of the situation as well as the extensive time required for developing and testing new therapies.
 However, in the long-term, new drugs specific for treatment of COVID-19 may also enter development.
 Development of novel drugs is likely to be guided by what is known about the pathogenesis and molecular structure of SARS-CoV-2.
-<<<<<<< HEAD
-For example, understanding the structures of SARS-CoV-2 components may allow for the development of small molecule inhibitors of those components.
-=======
 For example, understanding the various structural components of SARS-CoV-2 may allow for the development of small molecule inhibitors of those components.
->>>>>>> 7fa9ee14
 Currently, crystal structures of the SARS-CoV-2 main protease have recently been resolved [@doi:10.1101/2020.02.26.964882; @url:https://www.diamond.ac.uk/covid-19/for-scientists/Main-protease-structure-and-XChem.html], and efforts are already in place to perform screens for small molecule inhibitors of the main protease, which have yielded potential hits [@doi:10.1101/2020.02.26.964882].
 Much work remains to be done to determine further crystal structures of other viral components, understand the relative utility of targeting different viral components, perform additional small molecule inhibitor screens, and determine the safety and efficacy of the potential inhibitors.
 While still nascent, work in this area is promising.
@@ -120,11 +94,7 @@
 
 ### Social Factors Influencing COVID-19 Outcomes
 
-<<<<<<< HEAD
 In addition to understanding the fundamental biology of the SARS-CoV-2 virus and COVID-19, it is critical to consider how the broader environment can influence both COVID-19 outcomes and efforts to develop and implement treatments for the disease.
-=======
-In addition to understanding the fundamental biology of the SARS-CoV-2 virus and COVID-19, it is critial to consider how the broader environment can influence both COVID-19 outcomes and efforts to develop and implement treatments for the disease.
->>>>>>> 7fa9ee14
 The evidence clearly indicates that social environmental factors are critical determinants of individuals' and communities' risks related to COVID-19.
 There are distinct components to COVID-19 susceptibility, and an individual's risk can be elevated at one or all stages from exposure to recovery/mortality: an individual may be more likely to be exposed to the virus, more likely to get infected once exposed, more likely to have serious complications once infected, and be less likely to receive adequate care once they are seriously ill.
 The fact that differences in survival between Black and white patients were no longer significant after controlling for comorbidities and socioeconomic status (type of insurance, neighborhood deprivation score, and hospital where treatment was received) in addition to sex and age [@doi:10.1001/jamanetworkopen.2020.18039] underscores the relevance of social factors to understanding mortality differences between racial and ethnic groups.
@@ -237,19 +207,11 @@
 
 ### Conclusions and Future Directions
 
-<<<<<<< HEAD
 As the COVID-19 pandemic evolves, the scientific community's response will be critical for identifying potential pharmacological and biotechnological developments that may aid in combating the virus and the disease it causes.
-=======
-As the COVID-19 pandemic evolves, the scientific community's response will be critical for identifying potential pharmacological and biotechnological developments that may aid in combatting the virus and the disease it causes.
->>>>>>> 7fa9ee14
 However, this global crisis highlights the importance of mounting a response based on collaboration among a wide variety of disciplines.
 Understanding the basic science of the virus and its pathogenesis is imperative for identifying and envisioning possible diagnostic and therapeutic approaches; understanding how social factors can influence outcomes and shape implementation of a response is critical to disseminating any scientific advancements.
 Summarizing such a complex and ever-changing topic presents a number of challenges.
 This review represents the effort of over 50 contributors <!-- TO DO: check with final number -->to distill and interpret the available information.
 However, this text represents a dynamic and evolving document, and we welcome continued contributions from all researchers who have insights into how these topics intersect.
 A multidisciplinary perspective is critical to understanding this evolving crisis, and in this review we seek to use open science tools to coordinate a response among a variety of researchers.
-<<<<<<< HEAD
 We intend to publish additional updates as the situation evolves.
-=======
-We intend to publish additional updates as the situation evolves.
->>>>>>> 7fa9ee14
