## Discussion

<!-- This section is a stub. Additional work is needed to flesh this section out. Outlining or writing help is welcome!-->
As the COVID-19 pandemic continues to develop, the scientific community has responded by rapidly collecting and disseminating information about the SARS-CoV-2 virus and its ability to infect humans and other animals.
This fundamental information has allowed for innovations in the areas of diagnostics and therapeutics that continue to be proposed and developed upon.
In this review, we seek to explain the scientific rationale underlying these technologies and to critically evaluate the literature available about them.

### Current State of Diagnostics

### Current State of Therapeutics

The majority of current clinical trials and lines of investigation have focused on repurposing existing therapies to counter SARS-CoV-2 and treat its symptoms.
This approach is necessary given the urgency of the situation as well as the extensive time required for developing and testing new therapies.
However, in the long-term, new drugs specific for treatment of COVID-19 may also enter development.
There is thus value in investigating two lines of inquiry for treatment of COVID-19: 1) new therapeutics specific for treatment of COVID-19 or its symptoms, and 2) repurposing of existing therapeutics for treatment of COVID-19 or its symptoms.
Here we consider further avenues that scientific investigators may explore in the development of therapies for COVID-19.

While studies of hydroxychloroquine (HCQ) have not supported the early theoretical interest in this antiviral treatment, it may be of interest to explore alternatives with similar mechanisms.
For example, hydroxyferroquine derivatives of HCQ have been described as a class of bioorganometallic compounds that exert antiviral effects with some selectivity for SARS-CoV [@doi:10.1021/jm0601856].
Future work could explore whether these compounds exert antiviral effects against SARS-CoV-2 and whether they are safe for use in animals and humans.

The tocilizumab trial described in an above section [@doi:10/ggnxb3] studies the possibility of using an anti-inflammatory agent typically used for the treatment of autoimmune disease to counter the effects of the “cytokine storm” induced by the virus.
Another anti-IL-6 antibody, sarilumab, is also being investigated [@url:http://www.news.sanofi.us/2020-03-16-Sanofi-and-Regeneron-begin-global-Kevzara-R-sarilumab-clinical-trial-program-in-patients-with-severe-COVID-19; @clinicaltrials:NCT04327388].
Typically, immunosuppressive drugs such as these are contraindicated in the setting of infection [@doi:10.1177/2040622313485275].
However, COVID-19 results in hyperinflammation that appears to contribute to mortality via lung damage, suggesting that immunosuppression may be a helpful approach to treatment [@doi:10/ggnzmc].
The decision of whether and/or when to counter hyperinflammation with immunosuppression in the setting of COVID-19 remains in debate as the risks of inhibiting antiviral immunity continue to be weighed against the beneficial anti-inflammatory effects [@doi:10/ggq8hs].
If the need to curtail the “cytokine storm” inflammatory response to the virus transcends the risks of immunosuppression, exploration of more anti-inflammatory agents may be warranted; these agents are considered here.
While tocilizumab targets IL-6, several other inflammatory markers could be potential targets, including TNF-alpha. Inhibition of TNF-alpha by an inhibitor such as Etanercept has been previously suggested for treatment of SARS-CoV [@doi:10.1185/030079903125002757] and may be relevant for SARS-CoV-2 as well.
Baricitinib and other small molecule inhibitors of the JAK kinase pathway also curtail the inflammatory response and have been suggested as potential options for SARS-CoV-2 infections [@doi:10/dph5].
Baricitinib in particular may be able to reduce the ability of SARS-CoV-2 to infect lung cells [@doi:10/ggnrsx].
Clinical trials studying baricitinib in COVID-19 have already begun in the US and in Italy [@url:https://investor.lilly.com/news-releases/news-release-details/lilly-begins-clinical-testing-therapies-covid-19; @clinicaltrials:NCT04320277].
Identification and targeting of further inflammatory markers that are relevant in SARS-CoV-2 infection may be of value for curtailing the inflammatory response and lung damage.
Lastly, it is also worth noting the high costs of tocilizumab therapy and other biologics: at doses used for rheumatoid arthritis patients, the cost for tocilizumab ranges from $179.20 to $896 per dose for the IV form and $355 for the pre-filled syringe [@url:https://www.ncbi.nlm.nih.gov/books/NBK349513/table/T43/].
Cyclosporine may be a more cost-effective and readily-available alternative than biologics [@url:https://escholarship.umassmed.edu/meyers_pp/385], if it proves effective against the cytokine storm induced by SARS-CoV-2.

Another approach is the development of antivirals, which could be broad-spectrum, specific to coronaviruses, or targeted to SARS-CoV-2.
Given the increasingly apparent role of the cytokine storm in disease pathogenesis, it is possible that antivirals could be less effective in more severe cases of COVID-19, but this is not yet known; regardless, it is likely that early-stage patients could benefit from antiviral therapy.
The potential for remdesivir as an antiviral has already been described in an above section.
Development of new antivirals is complicated by the fact that none have yet been approved for human coronaviruses.
Intriguing new options are emerging, however.
Beta-D-N4-hydroxycytidine (NHC) is an orally bioavailable ribonucleotide analog showing broad-spectrum activity against RNA viruses, which may inhibit SARS-CoV-2 replication [@doi:10.1126/scitranslmed.abb5883].
Various other antivirals are in development.
Development of antivirals will be further facilitated as research reveals more information about the interaction of SARS-CoV-2 with the host cell and host cell genome, mechanisms of viral replication, mechanisms of viral assembly, and mechanisms of viral release to other cells; this can allow researchers to target specific stages and structures of the viral life cycle.

Antibodies against viruses, also known as antiviral monoclonal antibodies, could be an alternative as well and are described in detail in an above section.
The goal of antiviral antibodies is to neutralize viruses through either cell-killing activity or blocking of viral replication [@doi:10.1016/j.tim.2015.07.005].
They may also engage the host immune response, encouraging the immune system to hone in on the virus.
Given the cytokine storm that results from immune system activation in response to the virus, which has been implicated in worsening of the disease, a neutralizing antibody (nAb) may be preferable.
Upcoming work may explore the specificity of nAbs for their target, mechanisms by which the nAbs impede the virus, and improvements to antibody structure that may enhance the ability of the antibody to block viral activity.

There is also some research into possible potential therapeutics or prophylactics which interact with components of the innate immune response.
For example, there are a variety of toll-like receptors (TLRs) which are examples of pattern recognition receptors (PRRs), innate immune response components which recognize pathogen-associated molecular patterns (PAMPs) and damage-associated molecular patterns (DAMPs).
Note that TLRs form a part of innate immune recognition and can more generally contribute to promoting both innate and adaptive responses [@ISBN:9780815332183].
In mouse models, poly(I:C) and CpG, which are agonists of toll-like receptors TLR3 and TLR9, respectively, showed protective effects when administered prior to SARS-CoV infection [@doi:10.1128/JVI.01410-12].
Therefore, TLR agonists hold some potential for broad-spectrum prophylaxis.
Another type of approach which is being investigated is the possible use of what is termed trained immunity, in particular as elicited by non-SARS-CoV-2 whole-microorganism vaccines (or other microbial stimuli), as a tool which might be shown to generate heterologous protective effects with respect to SARS-CoV-2 susceptibility or severity [@doi:10.1016/j.cell.2020.04.042].
In a recent review [@doi:10.1038/s41577-020-0285-6], trained immunity was defined as forms of memory which are temporary (e.g., months or years, and reversible), displayed by innate immune cells and innate immune features of other cells, displayed as increased responsiveness to future same or heterologous pathogen infection or sometimes decreased responsiveness or immunological tolerance, and established through epigenetic and metabolic mechanisms.
One type of stimulus which research indicates can induce trained immunity is bacillus Calmette-Guerin (BCG) vaccination.
BCG is an attenuated form of bacteria _Mycobacterium bovis_.
The vaccine is most commonly administered for the prevention of tuberculosis in humans.
With respect to SARS-CoV-2 specifically, clinical trials in non-SARS-CoV-2-infected adults have been setup to assess the possible efficacy of BCG vaccination -- e.g., to assess if it may be effective as a potential prophylactic or potential partial prophylactic in (1) reducing susceptibility / preventing infection and (2) reducing disease severity (for descriptions of trials with BCG vaccine or the related vaccine VPM1002, see [@doi:10.1016/j.cell.2020.04.042; @clinicaltrials:NCT04327206; @clinicaltrials:NCT04328441; @clinicaltrials:NCT04348370; @clinicaltrials:NCT04350931; @clinicaltrials:NCT04362124; @clinicaltrials:NCT04369794; @clinicaltrials:NCT04373291; @clinicaltrials:NCT04379336; @clinicaltrials:NCT04384549; @clinicaltrials:NCT04387409; @clinicaltrials:NCT04414267; @clinicaltrials:NCT04417335; @clinicaltrials:NCT04435379; @clinicaltrials:NCT04439045]).
Some trials enroll healthcare workers, other trials hospitalized elderly adults without immunosuppression who get vaccinated with placebo or BCG at hospital discharge, and yet another set of trials older adults (>50 years) under chronic care for conditions like hypertension and diabetes.
One set of trials, for example, uses time until first infection as the primary study endpoint; more generally, outcomes measured in some of these trials are related to incidence of disease and disease severity or symptoms.
An article [@doi:10.1016/j.cell.2020.04.042] that very briefly summarizes the setup of these trials also mentions some data analyses which showed possible correlations between countries which have more BCG vaccination (or BCG vaccination policies) and the severity of COVID-19 in those countries, but (1) it is unclear whether this correlation indicates an interaction because for example of many other possible factors or confounding factors (country age distribution, detection efficiency, stochastic epidemic dynamic effects, differences in healthcare capacity over time in relation to epidemic dynamics, and various other factors) and (2) also it is unclear what is the relation between BCG vaccination at different ages and at longer times before the start of the SARS-CoV-2 epidemic and BCG vaccination at different ages during the SARS-CoV-2 epidemic at shorter times before the risk of possible infection; at least some of these considerations are also made or pointed out in the data analyses sited and in the article.
The article [@doi:10.1016/j.cell.2020.04.042] also includes various related considerations such as efficacy in related animal and human studies and the safety of the vaccine, both generally and specifically with respect to SARS-CoV-2.
Additionally, we review here one of the most important considerations: severe SARS-CoV-2 has been characterized so far to possibly exhibit dysregulated immune responses and whether or when some immune responses are protective or pathogenic is still under research (e.g., [@doi:10.1016/j.chom.2020.04.009; @doi:10.1016/j.chom.2020.05.009; @doi:10.1016/j.cell.2020.04.042; @doi:10.1016/j.chom.2020.05.008]); also, trained immunity itself may sometimes be related to either balanced, or too much or too little, or useful or harmful immunological responses.
The article [@doi:10.1016/j.cell.2020.04.042] proposes that trained immunity might lead to an earlier stronger response which could reduce viremia and avoid (possibly with the additional support of another therapeutic administered later) the later detrimental immunopathology seen with severe cases; while this is a possibility, additional research is required to assess its validity.

In the longer term, as more information becomes available about the structures of SARS-CoV-2 components, small molecule inhibitors of those components may become candidates for drug discovery.
For example, crystal structures of the SARS-CoV-2 main protease have recently been resolved [@doi:10.1101/2020.02.26.964882; @url:https://www.diamond.ac.uk/covid-19/for-scientists/Main-protease-structure-and-XChem.html].
Efforts have already been in place to perform screens for small molecule inhibitors of the main protease, yielding potential hits [@doi:10.1101/2020.02.26.964882].
Much work remains to be done to determine further crystal structures of other viral components, understand the relative utility of targeting different viral components, perform additional small molecule inhibitor screens, and determine the safety and efficacy of the potential inhibitors.
While still nascent, work in this area is promising.

<<<<<<< HEAD
=======
### Social Factors Influencing COVID-19 Outcomes

The evidence clearly indicates that social environmental factors are critical determinants of individuals' and communities' risks related to COVID-19.
There are distinct components to COVID-19 susceptibility, and an individual's risk can be elevated at one or all stages from exposure to recovery/mortality: an individual may be more likely to be exposed to the virus, more likely to get infected once exposed, more likely to have serious complications once infected, be less likely to receive adequate care once they are seriously ill.
The fact that differences in survival between Black and white patients were no longer significant after controlling for comorbidities and socioeconomic status (type of insurance, neighborhood deprivation score, and hospital where treatment was received) in addition to sex and age [@doi:10.1001/jamanetworkopen.2020.18039] underscores the relevance of social factors to understanding mortality differences between racial and ethnic groups.
Moreover, the Black patients were younger and more likely to be female than white patients, yet still had a higher mortality rate without correction for the other variables [@doi:10.1001/jamanetworkopen.2020.18039].
Here, we outline a few systemic reasons that may exacerbate the COVID-19 pandemic in communities of color.

#### Exposure to COVID-19

Social distancing has emerged as one of the main social policies used to manage the COVID-19 epidemic in many countries.
Many governments issued stay-at-home orders, especially in the initial months of the crisis.
However, data clearly indicates that these orders impacted different socioeconomic groups differently.
In U.S. counties with and without stay-at-home orders, smartphone tracking indicated a significant decrease in the general population's mobility in April relative to February through March of 2020 (-52.3% and -60.8%, respectively) [@doi:10.1101/2020.05.03.20084624].
A linear relationship was observed between counties' reduction in mobility and their wealth and health, as measured by access to health care, food security, income, space, and other factors [@doi:10.1101/2020.05.03.20084624].
Counties with greater reductions in mobility were also found to have much lower child poverty and household crowding and to be more racially segregated, and to have fewer youth and more elderly residents [@doi:10.1101/2020.05.03.20084624].
Similar associations between wealth and decreased mobility were observed in cellphone GPS data from Colombia, Indonesia, and Mexico collected between January and May 2020 [@arXiv:2006.15195].
These disparities in mobility are likely to be related to the role that essential workers have played during the pandemic.
Essential workers are disproportionately likely to be female, people of color, immigrants, and to have an income below 200% of the poverty line [@url:https://mronline.org/wp-content/uploads/2020/06/2020-04-Frontline-Workers.pdf].
Black Americans in particular are over-represented among front-line workers and in professions where social distancing is infeasible [@doi:10.1002/ajim.23145].
Health care work in particular presents an increased risk of exposure to SARS-CoV-2 [@doi:10.1002/ajim.23145; @doi:10.1371/journal.pone.0232452; @url:https://www.ons.gov.uk/peoplepopulationandcommunity/healthandsocialcare/causesofdeath/bulletins/coronaviruscovid19relateddeathsbyoccupationenglandandwales/deathsregistereduptoandincluding20april2020; @url:https://www.ons.gov.uk/employmentandlabourmarket/peopleinwork/employmentandemployeetypes/articles/whichoccupationshavethehighestpotentialexposuretothecoronaviruscovid19/2020-05-11; @url:https://assets.publishing.service.gov.uk/government/uploads/system/uploads/attachment_data/file/892085/disparities_review.pdf].
In the United Kingdom, (South) Asians are more likely than their white counterparts to be medical professionals [@url:https://www.ifs.org.uk/inequality/chapter/are-some-ethnic-groups-more-vulnerable-to-covid-19-than-others/], although BAME medical professionals are still disproportionately represented in the proportion of National Health Service staff deaths [@url:https://www.hsj.co.uk/exclusive-deaths-of-nhs-staff-from-covid-19-analysed/7027471.article].
Similar trends have been reported for nurses, especially nurses of color, in the United States [@url:https://act.nationalnursesunited.org/page/-/files/graphics/0920_Covid19_SinsOfOmission_Data_Report.pdf].
Furthermore, beyond the risks associated with work itself, use of public transportation may also impact COVID-19 risk [@url:http://www.nber.org/papers/w27407].
The socioeconomic and racial/ethnic gaps in who is working on the front lines of the pandemic make it clear that socioeconomic privilege is likely to decrease the probability of exposure to SARS-CoV-2.

Increased risk of exposure can also arise outside the workplace.
Nursing homes and skilled nursing facilities received attention early on as high-risk locations for COVID-19 outbreaks [@doi:10.1001/jama.2020.11642].
Prisons and detention centers also confer a high risk of exposure or infection [@doi:10.1001/jamainternmed.2020.1856; @doi:10.1001/jama.2020.12528].
Populations in care facilities are largely older adults, and in the United States, incarcerated people are more likely to be male and persons of color, especially Black [@url:https://www.issuelab.org/resources/695/695.pdf].
Additionally, multi-generational households are less common among non-Hispanic white Americans than people of other racial and ethnic backgrounds [@doi:10.1111/j.1751-9020.2010.00306.x], increasing the risk of exposure for more susceptible family members.
Analysis suggests that household crowding may also be associated with increased risk of COVID-19 exposure [@doi:10.1101/2020.05.03.20084624], and household crowding is associated with poverty [@doi:10.1037/12057-014].
Forms of economic insecurity like housing insecurity, which is associated with poverty and more pronounced in communities subjected to racism [@doi:10.7916/D8WH2W9T; @doi:10.1093/socpro/spv025], would be likely to increase household crowding and other possible sources of exposure.
As a result, facets of systemic inequality such as mass incarceration of Black Americans and poverty are likely to increase the risk of exposure outside of the workplace.

#### Severity of COVID-19 Following Exposure

Following exposure to SARS-CoV-2, the likelihood that an individual develops COVID-19 and the severity of the disease presentation can be influenced by a number of social factors.
As discussed above, a number of patient characteristics are associated with the likelihood of severe COVID-19 symptoms.
In some cases, these trends run counter to those expected given rates of exposure: for example, although women are more likely to be exposed, men are more likely to be diagnosed with, hospitalized from, or die from COVID-19 [@doi:10.1371/journal.ppat.1008570].
In the case of comorbid conditions and racial/ethnic demographics, however, social factors are highly likely to modulate or at least influence the apparent association between these traits and the increased risk from COVID-19.
In particular, the comorbidities and racial/ethnic correlates of severe COVID-19 outcomes suggest that poverty confers additional risk for COVID-19.

In order to explore the relationship between poverty and COVID-19 outcomes, it is necessary to consider how poverty impacts biology.
In particular, we focus on the United States and the United Kingdom.
Comorbidities that increase risk for COVID-19, including obesity, type II diabetes, hypertension, and cardiovascular disease, are known to be intercorrelated [@doi:10/bpp37d].
Metabolic conditions related to heightened inflammation, like obesity, type II diabetes, and hypertension, are more strongly associated with negative COVID-19 outcomes than other comorbid conditions, such as chronic heart disease [@doi:10.2337/dbi19-0023].
As discussed above, dysregulated inflammation characteristic of cytokine release syndrome is one of the greatest concerns for COVID-19-related death.
Therefore, it is possible that chronic inflammation characteristic of these metabolic conditions predisposes patients to COVID-19-related death [@doi:10.2337/dbi19-0023].
The association between these diseases and severe COVID-19 outcomes is a concern from a health equity perspective because poverty exposes people to "obesogenic" conditions [@doi:10/gddg84] and is therefore unsurprisingly associated with higher incidence of obesity and associated disorders [@doi:10.5604/12321966.1120608].
Furthermore, cell phone GPS data suggests that lower socioeconomic status may also be associated with decreased access to healthy food choices during the COVID-19 pandemic [@doi:10.1002/oby.22940; @doi:10.1002/oby.22993], suggesting that health-related risk factors for COVID-19 may be exacerbated as the pandemic continues [@doi:10.1016/j.pcad.2020.07.002].
Chronic inflammation is a known outcome of chronic stress (e.g., [@doi:10.1067/mai.2000.110163; @doi:10.1037//0278-6133.21.6.531; @doi:10.1037/a0025536; @doi:10.1111/j.1467-8721.2006.00450.x]).
Therefore, the chronic stress of poverty is likely to influence health broadly (as summarized in @doi:10.2307/26061262) and especially during the stress of the ongoing pandemic.

A preprint [@doi:10.1101/2020.04.05.20054502] provided observational evidence that geographical areas in the United States that suffer from worse air pollution by fine particulate matter have also suffered more COVID-19 deaths per capita, after adjusting for demographic covariates.
Although lack of individual-level exposure data and the impossibility of randomization make it difficult to elucidate the exact causal mechanism, this finding would be consistent with similar findings for all-cause mortality (e.g., [@doi:10.1073/pnas.1803222115]).
Exposure to air pollution is associated with both poverty (e.g., [@doi:10.3390/ijerph15061114]) and chronic inflammation [@doi:10.1016/j.neubiorev.2018.06.002].
Taken together, the evidence suggests that low-income workers who face greater exposure to SARS-CoV-2 due to their home or work conditions are also more likely to face environmental and social stressors associated with increased inflammation, and therefore with increased risk from COVID-19.
In particular, structural racism can play an important role on disease severity after SARS-CoV-2 exposure, due to consequences of racism which include an increased likelihood of poverty and its associated food and housing instability.
COVID-19 can thus be considered a "syndemic", or a synergistic interaction between several epidemics [@doi:10.1002/ajhb.23482].
As a result, it is not surprising that people from minoritized backgrounds and/or with certain pre-existing conditions are more likely to suffer severe effects of COVID-19, but these "risk factors" are likely to be causally linked to poverty.

#### Access to Treatment

Finally, COVID-19 outcomes can be influenced by access to healthcare.
Receiving care for COVID-19 can, but does not always, include receiving a positive test for the SARS-CoV-2 virus.
For example, it is common to see treatment guidelines for suspected cases regardless of whether the presence of SARS-CoV-2 has been confirmed (e.g., [@doi:10.1016/j.ajem.2020.03.036]).
Whether and where a patient is diagnosed can depend on their access to testing, which can vary both between and within countries.
In the United States, it is not always clear whether an individual will have access to free testing [@url:https://www.npr.org/sections/health-shots/2020/06/19/880543755/insurers-may-only-pay-for-coronavirus-tests-when-theyre-medically-necessary; @url:https://www.commonwealthfund.org/blog/2020/private-health-insurance-coverage-covid-19-public-health-emergency].
The concern has been raised that more economic privilege is likely to correspond to increased access to testing, at least within the United States [@doi:https://doi.org/10.1016/j.jaad.2020.04.046].
This is supported by the fact that African Americans seem to be more likely to be diagnosed in the hospital, while individuals from other groups were more likely to have been diagnosed in ambulatory settings in the community [@doi:10.1377/hlthaff.2020.00598].
Any delays in treatment are a cause for concern [@doi:10.1016/j.jaad.2020.04.046], which could potentially be increased by an inability to acquire testing because in the United States, insurance coverage for care received can depend on a positive test [@url:https://www.hrsa.gov/coviduninsuredclaim/frequently-asked-questions].

Another important question is whether patients with moderate to severe cases are able to access hospital facilities and treatments, to the extent that they have been identified.
Early findings from China as of February 2020 suggested the COVID-19 mortality rate to be much lower in the most developed regions of the country [@doi:10/ggqscd], although reported mortality is generally an estimate of CFR, which is dependent on rates of testing.
Efforts to make treatment accessible for all confirmed and suspected cases of COVID-19 in China are credited with expanding care to people with fewer economic resources [@doi:10.1038/s41591-020-0823-6].
In the United States, access to healthcare varies widely, with certain sectors of the workforce less likely to have health insurance; many essential workers in transportation, food service, and other frontline fields are among those likely to be uninsured or underinsured [@doi:10.1016/j.jaad.2020.04.046].
As of 2018, Hispanic Americans of all races were much less likely to have health insurance than people from non-Hispanic backgrounds [@url:https://www.census.gov/content/dam/Census/library/publications/2019/demo/p60-267.pdf].
Therefore, access to diagnostics and care prior to the development of severe COVID-19 is likely to vary depending on socioeconomic and social factors, many of which overlap with the risks of exposure and of developing more severe COVID-19 symptoms.
This discrepancy ties into concerns about broad infrastructural challenges imposed by COVID-19.
A major concern in many countries has been the saturation of healthcare systems due to the volume of COVID-19 hospitalizations (e.g., [@doi:10.1073/pnas.2004064117]).
Similarly, there have been shortages of supplies such as ventilators that are critical to the survival of many COVID-19 patients, leading to extensive ethical discussions about how to allocate limited resources among patients [@doi:10.19044/esj.2020.v16n21p24; @doi:10.7249/PEA228-1; @arxiv:2008.00374; @doi:10.1016/j.surg.2020.04.044].
Although it is generally considered unethical to consider demographic factors such as age, sex, race, or ethnicity while making such decisions, and ideally this information would not be shared with triage teams tasked with allocating limited resources among patients [@doi:10.1080/15265161.2020.1764137], there are substantial concerns about implicit and explicit biases against older adults [@doi:10.1111/jgs.16539], premature infants [@doi:10.1111/apa.15334], and people with disabilities or comorbidities [@doi:10.1080/15265161.2020.1764138; @doi:10.2105/AJPH.2020.305837; @doi:10.1080/15265161.2020.1764137].
Because of the greater burden of chronic disease in populations subjected to systemic racism, algorithms intended to be blind to race and ethnicity could, in fact, reinforce systemic inequalities caused by structural racism [@doi:10.1080/15265161.2020.1777347; @doi:10.1016/j.jnma.2020.05.010; @doi: 10.1056/NEJMp2023616].
Because of this inequality, it has been argued that groups facing health disparities should be prioritized by these algorithms [@doi:10.1080/15265161.2020.1795538].
This approach would carry its own ethical concerns, including the fact that many resources that need to be distributed do not have well-established risks and benefits [@doi:10.1080/15265161.2020.1795538].

As the pandemic has progressed, it has become clear that ICU beds and ventilators are not the only limited resources that needs to be allocated, and, in fact, the survival rate for patients who receive mechanical ventilation is lower than these discussions would suggest [@doi:10.1136/medethics-2020-106460].
Allocation of interventions that may reduce suffering, including palliative care, has become critically important [@doi:10.1136/medethics-2020-106460; @doi:10.1080/15265161.2020.1788663].
The ambiguities surrounding the risks and benefits associated with therapeutics that have been approved under emergency use authorizations also present ethical concerns related to the distribution of resources [@doi:10.1080/15265161.2020.1795538].
For example, remdesivir, discussed below, is an antiviral produced by Gilead that has shown some promise for alleviating symptoms and reducing the duration of hospitalization.
Remdesivir is currently available for the treatment of COVID-19 under compassionate use guidelines and through expanded access programs, and in many cases has been donated to hospitals by Gilead [@doi:10.1016/j.mayocp.2020.06.016; @doi:10.1080/15265161.2020.1795529].
Regulations guiding the distribution of drugs in situations like these typically do not address how to determine which patients receive them [@doi:10.1080/15265161.2020.1795529].
Prioritizing marginalized groups for treatment with a drug like remdesivir would also be unethical because it would entail disproportionately exposing these groups to a therapeutic that may or not be beneficial [@doi:10.1080/15265161.2020.1795538].
On the other hand, given that the drug is one of the most promising treatments available for many patients, using a framework that tacitly feeds into structural biases would also be unethical.
At present, the report prepared for the Director of the CDC by Ethics Subcommittee of the CDC fails to address the complexity of this ethical question given the state of structural racism in the United States, instead stating that "prioritizing individuals according to their chances for short-term survival also avoids ethically irrelevant considerations, such as race or socioeconomic status" [@url:https://www.cdc.gov/about/advisory/pdf/VentDocument_Release.pdf].
In many cases, experimental therapeutics are made available only through participation in clinical trials [@doi:10.1080/15265161.2020.1795541].
However, given the history of medical trials abusing minority communities, especially Black Americans, there is a history of unequal representation in clinical trial enrollment [@doi:10.1080/15265161.2020.1795541].
As a result, the standard practice of requiring enrollment in a clinical trial in order to receive experimental treatment may also reinforce patterns established by systemic racism.
>>>>>>> 79748142
<!--Risk of comorbid health conditions associated with more severe outcomes may be influenced by long-term damage caused by chronic stress related to traumatic social experiences [@doi:10.1007/s12170-013-0338-5], perhaps mediated by cardiovascular risk factors [@doi:10.1101/2020.05.10.20097253], although the effects of chronic stress have not yet been researched in the specific case of COVID-19 disparities.-->

#### Access to and Representation in Clinical Trials

<!-- Add #600 here -->

<!--### Indirect Effects of the Pandemic

Besides the direct harms caused by infection, many populations are in indirect risk of serious harm due to the social and economic effects of the pandemic and of the efforts needed to fight it.
These might include individuals with substance use disorder [@doi:10.7326/M20-1141], victims of natural disasters [@doi:10.1038/s41558-020-0804-2], and victims of human trafficking [@doi:10.1016/j.eclinm.2020.100409].
The pandemic could also delay the fight against other major infectious diseases, such as HIV, malaria and tuberculosis, potentially leading to a further increase of mortality [@doi:10.25561/78670].
Although they are beyond the scope of this paper, further research is needed in order to prevent these harms. <!-- there are already some policy recommendations in literature that we cite - we should probably direct folks there. I think we probably want a stronger synthesis and closing than this --> 
-->

### Concerns about Equity in Healthcare

Scientific and medical research is broadly shaped by a number of biases.
Bias in medicine can be characterized as when a physician and/or patient “others” an individual in a healthcare setting.
Some concerns of medical bias are how clinical trials recruit participants and operate.
The objective is to synthesize literature on how these clinical trial biases affect Covid-19 outcomes. 
 
While researchers aim to quickly yet effectively develop a vaccine for Covid-19 [maybe mention some of the research mentioned in the paper], there needs to be global representation in clinical trials to ensure equality.
The benefits and burdens of clinical trials need to be equally distributed to ensure no influx of health disparities in the response.
The Wealth Health Organization (WHO) Director‐General Tedros Adhanom Ghebreyesus stated his condemnation of utilizing low and middle income countries as test subjects for clinical trials, yet having highly developed countries as the majority of clinical trial representation is also not the answer [@doi:10.1002/eahr.500055].
Figure X showcases two choropleths detailing Covid-19 clinical trial recruitment by country.
The first choropleth only recruits from a singular country while the second choropleth recruits from multiple countries.
In the first choropleth, China, the United States, and France are among the countries with the most clinical trial recruiting.
However, in regards to recruiting multiple countries, only the United States and some European countries have made an effort to include other countries in clinical trials.
In addition, many countries have little to no clinical trial recruiting, which may create inconclusivity in the data from clinical trials.
Especially with Covid-19, equitable access to therapeutics and vaccines have been at the forefront, yet figures like the choropleths show the lack of transparency.
Thus, singular governments might prioritize their people with vaccines, causing unequal health outcomes [@doi:10.1001/jama.2020.6641].
Especially, with the closing of borders, keeping resources, and exiling foreigners [continue]
 
When there is equal opportunity to participate in clinical trials, there is an insignificant difference in participation between racial groups [@doi:10.1002/cncr.28483].
However, within the United States, racial minorities, such as, African-Americans, have disproportionately lower representation in clinical trials.
Similarly, African-Americans are the most affected racial demographic by Covid-19.
Some studies suggest communication between physicians and patients impacts whether or not a physician offers a patient participation in a clinical trial.
The researchers utilized a linguistic analysis to assess mean word count of  phrases like voluntary participation, clinical trial, and etc.
The data states that the mean word count of the entire visit is 1.5 more for white patients in comparisons to Black patients.
In addition, a figure shows that the greatest disparity between white and Black patients is discussion on risks with over 2 times as many words spoken with white patients than that of Black patients [@doi:10.1002/cncr.28483].
Thus, it is likely that Covid-19 clinical trial information is not being equally discussed with Black patients. 
 
Some plausible reasons for the disparity in communication between physicians and patients could be a lack of awareness and education, mistrust in healthcare professionals, and lack of health insurance [@doi:10.1002/cncr.28483].<|MERGE_RESOLUTION|>--- conflicted
+++ resolved
@@ -72,8 +72,6 @@
 Much work remains to be done to determine further crystal structures of other viral components, understand the relative utility of targeting different viral components, perform additional small molecule inhibitor screens, and determine the safety and efficacy of the potential inhibitors.
 While still nascent, work in this area is promising.
 
-<<<<<<< HEAD
-=======
 ### Social Factors Influencing COVID-19 Outcomes
 
 The evidence clearly indicates that social environmental factors are critical determinants of individuals' and communities' risks related to COVID-19.
@@ -173,22 +171,9 @@
 In many cases, experimental therapeutics are made available only through participation in clinical trials [@doi:10.1080/15265161.2020.1795541].
 However, given the history of medical trials abusing minority communities, especially Black Americans, there is a history of unequal representation in clinical trial enrollment [@doi:10.1080/15265161.2020.1795541].
 As a result, the standard practice of requiring enrollment in a clinical trial in order to receive experimental treatment may also reinforce patterns established by systemic racism.
->>>>>>> 79748142
 <!--Risk of comorbid health conditions associated with more severe outcomes may be influenced by long-term damage caused by chronic stress related to traumatic social experiences [@doi:10.1007/s12170-013-0338-5], perhaps mediated by cardiovascular risk factors [@doi:10.1101/2020.05.10.20097253], although the effects of chronic stress have not yet been researched in the specific case of COVID-19 disparities.-->
 
 #### Access to and Representation in Clinical Trials
-
-<!-- Add #600 here -->
-
-<!--### Indirect Effects of the Pandemic
-
-Besides the direct harms caused by infection, many populations are in indirect risk of serious harm due to the social and economic effects of the pandemic and of the efforts needed to fight it.
-These might include individuals with substance use disorder [@doi:10.7326/M20-1141], victims of natural disasters [@doi:10.1038/s41558-020-0804-2], and victims of human trafficking [@doi:10.1016/j.eclinm.2020.100409].
-The pandemic could also delay the fight against other major infectious diseases, such as HIV, malaria and tuberculosis, potentially leading to a further increase of mortality [@doi:10.25561/78670].
-Although they are beyond the scope of this paper, further research is needed in order to prevent these harms. <!-- there are already some policy recommendations in literature that we cite - we should probably direct folks there. I think we probably want a stronger synthesis and closing than this --> 
--->
-
-### Concerns about Equity in Healthcare
 
 Scientific and medical research is broadly shaped by a number of biases.
 Bias in medicine can be characterized as when a physician and/or patient “others” an individual in a healthcare setting.
@@ -216,4 +201,12 @@
 In addition, a figure shows that the greatest disparity between white and Black patients is discussion on risks with over 2 times as many words spoken with white patients than that of Black patients [@doi:10.1002/cncr.28483].
 Thus, it is likely that Covid-19 clinical trial information is not being equally discussed with Black patients. 
  
-Some plausible reasons for the disparity in communication between physicians and patients could be a lack of awareness and education, mistrust in healthcare professionals, and lack of health insurance [@doi:10.1002/cncr.28483].+Some plausible reasons for the disparity in communication between physicians and patients could be a lack of awareness and education, mistrust in healthcare professionals, and lack of health insurance [@doi:10.1002/cncr.28483].
+
+<!--### Indirect Effects of the Pandemic
+
+Besides the direct harms caused by infection, many populations are in indirect risk of serious harm due to the social and economic effects of the pandemic and of the efforts needed to fight it.
+These might include individuals with substance use disorder [@doi:10.7326/M20-1141], victims of natural disasters [@doi:10.1038/s41558-020-0804-2], and victims of human trafficking [@doi:10.1016/j.eclinm.2020.100409].
+The pandemic could also delay the fight against other major infectious diseases, such as HIV, malaria and tuberculosis, potentially leading to a further increase of mortality [@doi:10.25561/78670].
+Although they are beyond the scope of this paper, further research is needed in order to prevent these harms. <!-- there are already some policy recommendations in literature that we cite - we should probably direct folks there. I think we probably want a stronger synthesis and closing than this --> 
+-->