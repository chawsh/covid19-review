--- conflicted
+++ resolved
@@ -222,13 +222,8 @@
 A small number of case studies have identified presentations similar to MIS-C in adults associated with SARS-CoV-2 [@doi:10/gg4sd6; @doi:10.1136/bcr-2021-243888; @doi:10.1016/j.ajem.2020.06.053; @doi:10.3389/fimmu.2021.680567].
 However, not all cases of severe COVID-19 in children are characterizable as MIS-C.
 A recent study [@doi:10.1001/jama.2021.2091] described demographic and clinical variables associated with MIS-C in comparison with non-MIS-C severe acute COVID-19 in young people in the United States.
-<<<<<<< HEAD
 Efforts to characterize long-term sequelae of SARS-CoV-2 infection in children face the same challenges as in adults, but long-term effects remain a concern in pediatric patients [@doi:10.1101/2021.01.23.21250375; @doi:10.1111/apa.15870; @doi:10.1002/ppul.25521], although some early studies have suggested that they may be less of a concern than in adults [@doi:10/gj9p7b; @doi:10.1101/2021.05.16.21257255; @doi:10.1001/jama.2021.11880].
-The presentation of SARS-CoV-2 infection is therefore often distinct in pediatric and adult cases.
-=======
 Research is ongoing into the differences between the pediatric and adult immune responses to SARS-CoV-2, and future research may shed light on the factors that lead to MIS-C; it is also unknown whether the relative advantages of children against severe COVID-19 will remain in the face of current and future variants [@doi:10.1038/d41586-021-02423-8].
-
->>>>>>> 3073a7b4
 
 #### Cytokine Release Syndrome
 
