--- conflicted
+++ resolved
@@ -147,18 +147,12 @@
 
 #### Host Cell Susceptibility
 
-<<<<<<< HEAD
 ACE2 and TMPRSS-2 have been identified as the primary entry portal and as a critical protease, respectively, in facilitating the entry of SARS-CoV-1 and SARS-CoV-2 into a target cell [@doi:10.1038/nature02145; @doi:10.1126/science.abb2507; @doi:10.1128/JVI.01542-10; @doi:10.1016/j.cell.2020.02.052; @doi:10.1128/JVI.02232-10].
 This finding has led to a hypothesized role for the expression of these molecules in determining which cells, tissues, and organs are most susceptible to SARS-CoV-2 infection.
 ACE2 is expressed in numerous organs, such as the heart, kidney, and intestine, but it is most prominently expressed in alveolar epithelial cells; this pattern of expression is expected to contribute to the virus' association with lung pathology [@doi:10.1002/jmv.26139; @doi:10.1007/s00134-020-05985-9; @doi:10.1016/j.phrs.2020.104833] as well as that of SARS [@doi:10.1002/path.1570].
+A retrospective observational study reported indirect evidence that certain antineoplastic therapies, such as the chemotherapy drug gemcitabine, may reduce risk of SARS-CoV-2 infection in patients with cancer, possibly via decreased ACE2 expression [@doi:10.1001/jamaoncol.2021.3585].
 Additionally, the addition of the furin site insertion at the S1/S2 boundary means that SARS-CoV-2 does not require TMPRSS-2 when furin, an ubiquitously expressed endoprotease [@doi:10.1038/nrm934], is present, enabling cell-cell fusion independent of TMPRSS-2 availability [@doi:10.1016/j.molcel.2020.04.022].
-=======
-ACE2 and TMPRSS2 have been identified as the primary entry portal and as a critical protease, respectively, in facilitating the entry of SARS-CoV-1 and SARS-CoV-2 into a target cell [@doi:10.1038/nature02145; @doi:10.1126/science.abb2507; @doi:10.1128/JVI.01542-10; @doi:10.1016/j.cell.2020.02.052; @doi:10.1128/JVI.02232-10].
-This finding has led to a hypothesized role for ACE2 and TMPRSS2 expression in determining which cells, tissues, and organs are most likely to be infected by SARS-CoV-2.
-ACE2 is expressed in numerous organs, such as the heart, kidney, and intestine, but it is most prominently expressed in alveolar epithelial cells; this pattern of expression is expected to contribute to the virus' association with lung pathology [@doi:10.1101/2020.02.24.963348; @doi:10.1007/s00134-020-05985-9; @doi:10.1016/j.phrs.2020.104833] as well as that of SARS [@doi:10.1002/path.1570].
-A retrospective observational study reported indirect evidence that certain antineoplastic therapies, such as the chemotherapy drug gemcitabine, may reduce risk of SARS-CoV-2 infection in patients with cancer, possibly via decreased ACE2 expression [@doi:10.1001/jamaoncol.2021.3585].
-
->>>>>>> e9043058
+
 Clinical investigations of COVID-19 patients have detected SARS-CoV-2 transcripts in bronchoalveolar lavage fluid (BALF) (93% of specimens), sputum (72%), nasal swabs (63%), fibrobronchoscopy brush biopsies (46%), pharyngeal swabs (32%), feces (29%), and blood (1%) [@doi:10.1001/jama.2020.3786].
 Two studies reported that SARS-CoV-2 could not be detected in urine specimens [@doi:10.1001/jama.2020.3786; @doi:10.1001/jama.2020.3204]; however, a third study identified four urine samples (out of 58) that were positive for SARS-CoV-2 nucleic acids [@doi:10.1097/CM9.0000000000000774].
 Although respiratory failure remains the leading cause of death for COVID-19 patients [@doi:10.1111/his.14134], SARS-CoV-2 infection can damage many other organ systems including the heart [@doi:10.1001/jamacardio.2020.0950], kidneys [@doi:10.1038/s41585-020-0319-7; @doi:10.1186/s13054-020-02872-z], liver [@doi:10/ggpx6s], and gastrointestinal tract [@doi:10.1053/j.gastro.2020.02.055; @doi:10.1111/1751-2980.12851].
@@ -175,29 +169,18 @@
 For example, even within New York City, one study [@doi:10.1001/jama.2020.6775] identified low oxygen saturation (<90% without the use of supplemental oxygen or ventilation support) in 20.4% of patients upon presentation, with fever being present in 30.7%, while another study [@doi:10.1056/NEJMc2010419] reported cough (79.4%), fever (77.1%), and dyspnea (56.5%) as the as the most common presenting symptoms; both of these studies considered only hospitalized patients.
 A later study reported radiographic findings such as ground-glass opacity and bilateral patchy shadowing in the lungs of many hospitalized patients, with most COVID-19 patients having lymphocytopenia, or low levels of lymphocytes (a type of white blood cell) [@doi:10.1056/NEJMoa2002032].
 Patients may also experience loss of smell, myalgias (muscle aches), fatigue, or headache.
-<<<<<<< HEAD
-Gastrointestinal symptoms can also present [@doi:10.15585/mmwr.mm6928a2], and the CDC includes nausea and vomiting, as well congestion and runny nose, on its list of symptoms consistent with COVID-19 [@url:https://www.cdc.gov/coronavirus/2019-ncov/symptoms-testing/symptoms.html].
+Gastrointestinal symptoms can also present [@doi:10.15585/mmwr.mm6928a2], and the CDC includes nausea and vomiting, as well as congestion and runny nose, on its list of symptoms consistent with COVID-19 [@url:https://www.cdc.gov/coronavirus/2019-ncov/symptoms-testing/symptoms.html].
 An analysis of an app-based survey of 500,000 individuals in the U.S. found that among those tested for SARS-CoV-2, a loss of taste or smell, fever, and a cough were significant predictors of a positive test result [@doi:10.1038/s41562-020-00944-2].
-=======
-Gastrointestinal symptoms can also present [@doi:10.15585/mmwr.mm6928a2], and the CDC includes nausea and vomiting, as well as congestion and runny nose, on its list of symptoms consistent with COVID-19 [@url:https://www.cdc.gov/coronavirus/2019-ncov/symptoms-testing/symptoms.html].
-An analysis of an app-based survey of 500,000 individuals in the US found that among those tested for SARS-CoV-2, a loss of taste or smell, fever, and a cough were significant predictors of a positive test result [@doi:10.1038/s41562-020-00944-2].
->>>>>>> e9043058
 It is important to note that in this study, the predictive value of symptoms may be underestimated if they are not specific to COVID-19.
 This underestimation could occur because the outcome measured was a positive, as opposed to a negative, COVID-19 test result, meaning an association would be more easily identified for symptoms that were primarily or exclusively found with COVID-19.
 At the time the surveys were conducted, due to limits in U.S. testing infrastructure, respondents typically needed to have some symptoms known to be specific to COVID-19 in order to qualify for testing.
 Widespread testing of asymptomatic individuals may therefore provide additional insight into the range of symptoms associated with COVID-19.
 
-<<<<<<< HEAD
 Consistent with the wide range of symptoms observed and the pathogenic mechanisms described above, COVID-19 can affect a variety of systems within the body in addition to causing respiratory problems [@doi:10.1038/s41591-020-0968-3].
 For example, COVID-19 can lead to acute kidney injury, especially in patients with severe respiratory symptoms or certain preexisting conditions [@doi:10.1016/j.kint.2020.05.006].
-It can also cause neurological complications [@doi:10.1016/j.bbi.2020.03.031; @doi:10/d259; @doi:10.1001/jamapsychiatry.2021.0500], potentially including stroke, seizures or meningitis [@doi:10.1002/jmv.26000; @doi:10.1002/ana.25807].
-=======
-Consistent with the wide range of symptoms observed and the pathogenic mechanisms described above, COVID-19 can affect diverse body systems in addition to causing respiratory problems [@doi:10.1038/s41591-020-0968-3].
-For example, COVID-19 can lead to acute kidney injury, especially in patients with severe respiratory symptoms or certain preexisting conditions [@doi:10.1016/j.kint.2020.05.006]. 
 Some patients are at risk for collapsing glomerulopathy [@doi:10.1038/s41581-020-0332-3].
 
 COVID-19 can also cause neurological complications [@doi:10.1016/j.bbi.2020.03.031; @doi:10/d259; @doi:10.1001/jamapsychiatry.2021.0500], potentially including stroke, seizures or meningitis [@doi:10.1002/jmv.26000; @doi:10.1002/ana.25807].
->>>>>>> e9043058
 One study on autopsy samples suggested that SARS-CoV-2 may be able to enter the central nervous system via the neural–mucosal interface [@doi:10.1038/s41593-020-00758-5].
 However, a study of 41 autopsied brains [@doi:10.1093/brain/awab148] found no evidence that the virus can actually infect the central nervous system.
 Although there was viral RNA in some brain samples, it was only found in very small amounts, and no viral protein was found.
@@ -379,23 +362,20 @@
 Studies have reported conflicting binding constants for the S-hACE2 interaction, though they have agreed that the SARS-CoV-2 S protein binds with equal, if not greater, affinity than the SARS-CoV-1 S protein does [@doi:10.1016/j.cell.2020.02.058; @doi:10.1101/2020.02.19.956235; @doi:10.1126/science.abb2507].
 The C-terminal domain of the SARS-CoV-2 S protein in particular was identified as the key region of the virus that interacts with hACE2, and the crystal structure of the C-terminal domain of the SARS-CoV-2 S protein in complex with hACE2 reveals stronger interaction and a higher affinity for receptor binding than that of SARS-CoV-1 [@doi:10.1016/j.cell.2020.03.045].
 Among the 14 key binding residues identified in the SARS-CoV-1 S protein, eight are conserved in SARS-CoV-2, and the remaining six are semi-conservatively substituted, potentially explaining variation in binding affinity [@doi:10.1016/j.cell.2020.02.058; @doi:10.1101/2020.02.19.956235].
-<<<<<<< HEAD
-Recent crystal structures have shown that the receptor binding domain (RBD) of the SARS-CoV-2 S protein, like that of other coronaviruses, undergoes stochastic hinge-like movement that flips it from a “closed” conformation, in which key binding residues are hidden at the interface between protomers, to an “open” one [@doi:10.1016/j.cell.2020.02.058; @doi:10.1126/science.abb2507].
+Studies of crystal structure have shown that the receptor binding domain (RBD) of the SARS-CoV-2 S protein, like that of other coronaviruses, undergoes stochastic hinge-like movement that flips it from a “closed” conformation, in which key binding residues are hidden at the interface between protomers, to an “open” one [@doi:10.1016/j.cell.2020.02.058; @doi:10.1126/science.abb2507].
 Spike proteins cleaved at the furin-like binding site are substantially more likely to take an open conformation (66%) than those that are uncleaved (17%) [@doi:10.1038/s41594-020-0468-7].
-=======
-Studies of crystal structure have shown that the receptor binding domain (RBD) of the SARS-CoV-2 S protein, like that of other coronaviruses, undergoes stochastic hinge-like movement that flips it from a “closed” conformation, in which key binding residues are hidden at the interface between protomers, to an “open” one [@doi:10.1016/j.cell.2020.02.058; @doi:10.1126/science.abb2507].
->>>>>>> e9043058
 Because the RBD plays such a critical role in viral entry, blocking its interaction with ACE2 could represent a promising therapeutic approach.
 Nevertheless, despite the high structural homology between the SARS-CoV-2 RBD and that of SARS-CoV-1, monoclonal antibodies targeting SARS-CoV-1 RBD failed to bind to SARS-CoV-2-RBD [@doi:10.1126/science.abb2507].
 However, in early research, sera from convalescent SARS patients were found to inhibit SARS-CoV-2 viral entry _in vitro_, albeit with lower efficiency than it inhibited SARS-CoV-1 [@doi:10.1016/j.cell.2020.02.052].
 
 Comparative genomic analysis reveals that several regions of the coronavirus genome are likely critical to virulence.
-<<<<<<< HEAD
-The furin recognition site at the S1/S2 junction is likely to increase pathogenicity via destabilization of the spike protein during fusion to ACE2 and the facilitation of cell-cell adhesion [@doi:10.1016/j.cell.2020.02.058; @doi:10.1126/science.abb2507; @doi:10.1038/s41594-020-0468-7; @doi:10/bvgh5b; @doi:10.1006/viro.1999.9716; @doi:10.1016/j.isci.2020.101212].
-The S1 domain of the spike protein, which contains the receptor binding motif, evolves more rapidly than _S_'s S2 domain [@doi:10.3390/v4061011; @doi:10.1016/j.jmb.2020.04.009].
+The S1 domain of the spike protein, which contains the receptor binding motif, evolves more rapidly than the S2 domain [@doi:10.3390/v4061011; @doi:10.1016/j.jmb.2020.04.009].
 However, even within the S1 domain, some regions are more conserved than others, with the receptors in S1's N-terminal domain (S1-NTD) evolving more rapidly than those in its C-terminal domain (S1-CTD) [@doi:10.1016/j.jmb.2020.04.009].
 Both S1-NTD and S1-CTD are involved in receptor binding and can function as RBDs to bind proteins and sugars [@doi:10.3390/v4061011], but RBDs in the S1-NTD typically bind to sugars, while those in the S1-CTD recognize protein receptors [@doi:10.1146/annurev-virology-110615-042301].
 Viral receptors show higher affinity with protein receptors than sugar receptors [@doi:10.1146/annurev-virology-110615-042301], which suggests that positive selection on or relaxed conservation of the S1-NTD might reduce the risk of a deleterious mutation that would prevent binding.
+The SARS-CoV-2 S protein also contains an RRAR furin recognition site at the S1/S2 junction [@doi:10.1016/j.cell.2020.02.058; @doi:10.1126/science.abb2507], setting it apart from both bat coronavirus RaTG13, with which it shares 96% genome sequence identity, and SARS-CoV-1 [@doi:10.1038/s41586-020-2012-7].
+Such furin cleavage sites are commonly found in highly virulent influenza viruses [@doi:10/bvgh5b; @doi:10.1006/viro.1999.9716].
+The furin recognition site at the S1/S2 junction is likely to increase pathogenicity via destabilization of the spike protein during fusion to ACE2 and the facilitation of cell-cell adhesion [@doi:10.1016/j.cell.2020.02.058; @doi:10.1126/science.abb2507; @doi:10.1038/s41594-020-0468-7; @doi:10/bvgh5b; @doi:10.1006/viro.1999.9716; @doi:10.1016/j.isci.2020.101212].
 These factors may influence the virulence of SARS-CoV-2 relative to other beta coronaviruses.
 Additionally, a major concern has been the emergence of SARS-CoV-2 variants with increased virulence.
 The extent to which evolution within SARS-CoV-2 may affect pathogenesis is reviewed below.
@@ -446,18 +426,6 @@
 This study found that out of 246 samples, less than half (103) produced a positive culture.
 Moreover, at a C~t~ of 35, only 5 out of 60 samples grew _in vitro_.
 Therefore, the RT-PCR-confirmed presence of SARS-CoV-2 in a sample does not necessarily indicate that the virus is present at a high enough concentration to grow and/or spread. 
-=======
-The S1 domain of the spike protein, which contains the receptor binding motif, evolves more rapidly than the S2 domain [@doi:10.3390/v4061011; @doi:10.1016/j.jmb.2020.04.009].
-However, even within the S1 domain, some regions are more conserved than others, with the receptors in S1's N-terminal domain (S1-NTD) evolving more rapidly than those in its C-terminal domain (S1-CTD) [@doi:10.1016/j.jmb.2020.04.009].
-Both S1-NTD and S1-CTD are involved in receptor binding and can function as RBDs to bind proteins and sugars [@doi:10.3390/v4061011], but RBDs in the S1-NTD typically bind to sugars, while those in the S1-CTD recognize protein receptors [@doi:10.1146/annurev-virology-110615-042301].
-Viral receptors show higher affinity with protein receptors than sugar receptors [@doi:10.1146/annurev-virology-110615-042301], which suggests that positive selection on or relaxed conservation of the S1-NTD might reduce the risk of a deleterious mutation that would prevent binding.
-The SARS-CoV-2 S protein also contains an RRAR furin recognition site at the S1/S2 junction [@doi:10.1016/j.cell.2020.02.058; @doi:10.1126/science.abb2507], setting it apart from both bat coronavirus RaTG13, with which it shares 96% genome sequence identity, and SARS-CoV-1 [@doi:10.1038/s41586-020-2012-7].
-Such furin cleavage sites are commonly found in highly virulent influenza viruses, and as such may contribute to the heightened pathogenicity of SARS-CoV-2 [@doi:10/bvgh5b; @doi:10.1006/viro.1999.9716].
-The ongoing evolution of the spike protein can be seen from the genomic data.
-For example, the mutation D614G became dominant by the end of May 2020, soon after its initial appearance in mid-March [@doi:10.1016/j.cell.2020.06.043; @doi:10.1016/j.cell.2020.09.032], and a variant carrying two mutations (N501Y and 69–70del) that was first observed in the UK in October 2020 [@doi:10.1016/j.jinf.2020.12.024] quickly spread around the world [@url:https://www.who.int/csr/don/21-december-2020-sars-cov2-variant-united-kingdom/en/; @doi:10.1101/2020.12.28.20248906].
-Variants may differ in transmissibility [@doi:10.1001/jama.2020.27124; @doi:10.1038/s41586-021-03361-1].
-Effective cell entry is a critical component to pathogenesis and therefore an important process to understand when examining possible therapeutics.
->>>>>>> e9043058
 
 ### Mechanisms of Transmission
 
@@ -506,14 +474,9 @@
 Recovered individuals may also be able to transmit the virus after their symptoms cease.
 Estimates of the communicable period based on twenty-four individuals who tested positive for SARS-CoV-2 prior to or without developing symptoms estimated that individuals may be contagious for one to twenty-one days, but they note that this estimate may be low [@doi:10.1007/s11427-020-1661-4].
 In an early study, viral nucleic acids were reported to remain at observable levels in the respiratory specimens of recovering hospitalized COVID-19 patients for a median of 20 days and with a maximum observed duration through 37 days, when data collection for the study ceased [@doi:10/ggnxb3].
-<<<<<<< HEAD
-
-As more estimates of the duration of viral shedding are released, they are beginning to converge around approximately three weeks from first positive PCR test and/or onset of symptoms (which, if present, are usually identified within three days of the initial PCR test).
-For example, in later studies, viral shedding was reported for up to 28 days following symptom onset [@doi:10.1038/s41586-020-2196-x] and for one to 24 days from first positive PCR test, with a median of 12 days [@doi:10.1001/jama.2020.3204].
-=======
+
 As more estimates of the duration of viral shedding were released, they converged around approximately three weeks from first positive PCR test and/or onset of symptoms (which, if present, are usually identified within three days of the initial PCR test).
 For example, in some studies, viral shedding was reported for up to 28 days following symptom onset [@doi:10.1038/s41586-020-2196-x] and for one to 24 days from first positive PCR test, with a median of 12 days [@doi:10.1001/jama.2020.3204].
->>>>>>> e9043058
 On the other hand, almost 70% of patients were reported to still have symptoms at the time that viral shedding ceased, although all symptoms reduced in prevalence between onset and cessation of viral shedding [@doi:10.1016/j.jcv.2020.104577].
 The median time that elapsed between the onset of symptoms and cessation of viral RNA shedding was 23 days and between first positive PCR test and cessation of viral shedding was 17 days [@doi:10.1016/j.jcv.2020.104577].
 The fact that this study reported symptom onset to predate the first positive PCR test by an average of three days, however, suggests that there may be some methodological differences between it and related studies.
