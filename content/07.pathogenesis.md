--- conflicted
+++ resolved
@@ -2,34 +2,20 @@
 
 ### Abstract
 
-<<<<<<< HEAD
 The novel coronavirus SARS-CoV-2, which emerged in late 2019, was one of the major forces shaping the year 2020 as it spread around the world infecting tens of millions of people with coronavirus disease 2019 (COVID-19).
 While this viral species was unknown prior to January 2020, its similarity to other coronaviruses that infect humans has allowed for rapid insight into the mechanisms that it uses to infect human hosts, as well as the ways in which the human immune system can respond.
 Here, we contextualize SARS-CoV-2 among other coronaviruses and identify what is known and what can be inferred about its behavior once inside a human host.
 Because the genomic content of coronaviruses, which specifies the virus's structure, is highly conserved, early genomic analysis provided a significant head start in predicting viral pathogenesis.
 The pathogenesis of the virus offers insights into symptomatology, transmission, and individual susceptibility.
 Additionally, prior research into interactions between the human immune system and coronaviruses identifies how these viruses can evade the immune system's protective mechanisms.
-=======
-The novel coronavirus SARS-CoV-2, which emerged in late 2019, has been a major force shaping the year 2020 as it spread around the world infecting tens of millions of people with coronavirus disease 2019 (COVID-19).
-While the viral species was unknown prior to January 2020, its similarity to other coronaviruses that infect humans has allowed for rapid insight into the mechanisms that it uses to infect humans, as well as the ways in which the human immune system can respond.
-Here, we contextualize SARS-CoV-2 among other coronaviruses and identify what is known and what can be inferred about its behavior once inside a human host.
-Because the genomic content of coronaviruses, which specifies the virus's structure, is highly conserved, early genomic analysis provided a significant head start in predicting viral pathogenesis.
-The pathogenesis of the virus offers insights into symptomology, transmission, and individual susceptibility.
-Additionally, prior research into interactions between the human immune system and coronaviruses identified how these viruses can evade the immune system's protective mechanisms.
->>>>>>> ef14bf9d
 We also explore systems-level research into the regulatory and proteomic effects of SARS-CoV-2 infection and the immune response.
 Understanding the structure and behavior of the virus serves to contextualize the many facets of the COVID-19 pandemic and can influence efforts to control the virus and treat the disease.
 
 ### Importance
 
 COVID-19 involves a number of organ systems and can present with a wide range of symptoms.
-<<<<<<< HEAD
 Understanding how the virus infects epithelial cells, however, serves to contextualize how these systems connect.
 Similarly, while the modes of viral transmission have been under debate throughout much of 2020 and the beginning of 2021, the available research suggests that these patterns are very similar to those seen with the closely related viruses SARS-CoV-1 and possibly MERS-CoV.
-=======
-However, understanding how the virus infects epithelial cells can contextualize how these systems connect.
-Similarly, the modes of viral transmission have been under debate throughout much of 2020, yet the available research suggests that these patterns are very similar to those observed in closely related viruses like SARS-CoV-1 and possibly MERS-CoV.
->>>>>>> ef14bf9d
 Exploring the structure, phylogeny, and pathogenesis of the virus therefore helps to guide interpretation of the broader impacts of the virus on the human body and on human populations.
 For this reason, an in-depth exploration of viral mechanisms is critical to a robust understanding of the COVID-19 pandemic. 
 
@@ -54,11 +40,7 @@
 Coronaviruses are large viruses that can be identified by their distinctive "crown-like" shape (Figure @fig:genome-structure).
 Their spherical virions are made from lipid envelopes ranging from 100 to 160 nanometers (nm) in which peplomers (protruding structures) of two to three spike (S) glycoproteins are anchored, creating the crown [@isbn:978-0781760607; @doi:10/dvvg2h].
 These spikes, which are critical to both viral pathogenesis and to the response by the host immune response, have been visualized using cryo-electron microscopy [@doi:10.1126/science.abb2507].
-<<<<<<< HEAD
-Because they induce the human immune response, they are also the target of many proposed therapeutic agents, including vaccines [cite therapeutics].
-=======
 Because they induce the human immune response, they are also the target of many proposed therapeutic agents. <!-- TODO: [cite therapeutics] -->
->>>>>>> ef14bf9d
 Viral pathogenesis is typically broken down into three major components: entry, replication, and spread [@isbn:0-9631172-1-1 {chap. 45}].
 However, in order to draw a more complete picture of pathogenesis, it is also necessary to examine how infection manifests clinically, identify systems-level interactions between the virus and the human body, and consider the possible effects of variation or evolutionary change on pathogenesis and virulence.
 Thus, both biomedicine and genomics are important pieces of the puzzle of SARS-CoV-2 presentation and pathogenesis.
@@ -116,22 +98,13 @@
 #### Immune Evasion Strategies
 
 Research in other HCoV provides some indication of how SARS-CoV-2 infection proceeds in spite of the human immune response.
-<<<<<<< HEAD
 By infecting the epithelium, viruses such as SARS-CoV-1 are known to bypass the physical barriers, such as skin and mucus, that comprise the immune system's first line of defense [@doi:10.1038/mi.2015.127].
-=======
-By infecting the epithelium, viruses such as SARS-CoV-1 are known to bypass the physical barriers such as skin and mucus that comprise the immune system's first line of defense [@doi:10.1038/mi.2015.127].
->>>>>>> ef14bf9d
 Once the virus infiltrates host cells, it is adept at evading detection.
 CD163+ and CD68+ macrophage cells are especially crucial for the establishment of SARS-CoV-1 in the body [@doi:10.1038/mi.2015.127].
 These cells most likely serve as viral reservoirs that help shield SARS-CoV-1 from the innate immune response.
 According to a study on the viral dissemination of SARS-CoV-1 in Chinese macaques, viral RNA could be detected in some monocytes throughout the process of differentiation into dendritic cells [@doi:10.1038/mi.2015.127].
-<<<<<<< HEAD
 This lack of active viral replication allows SARS-CoV-1 to escape innate immunity because reduced levels of detectable viral RNA allow the virus to avoid both natural killer (NK) cells and Toll-like receptors [@doi:10.1038/mi.2015.127].
 Even during replication, SARS-CoV-1 is able to mask its dsRNA genome from detection by the immune system.
-=======
-Thus lack of active viral replication allows SARS-CoV-1 to escape innate immunity because reduced levels of detectable viral RNA allow the virus to avoid both natural killer (NK) cells and Toll-like receptors [@doi:10.1038/mi.2015.127].
-Even during replication, SARS-CoV-1 is able to mask its dsRNA from detection by the immune system.
->>>>>>> ef14bf9d
 Although dsRNA is a pathogen-associated molecular pattern (PAMP) that would typically initiate a response from the innate immune system [@doi:10.3389/fimmu.2018.00829], _in vitro_ analysis of nidoviruses including SARS-CoV-1 suggests that these viruses can induce the development of double-membrane vesicles that protect the dsRNA signature from being detected by the host immune system [@doi:10.1128/jvi.02501-05].
 This protective envelope can therefore insulate these coronaviruses from the innate immune response's detection mechanism [@doi:10.1016/j.jpha.2020.03.001].
 
@@ -157,16 +130,12 @@
 
 Pathogenesis is closely linked with the clinical presentation of the COVID-19 disease caused by this virus.
 Reports have described diverse symptom profiles associated with COVID-19, with a great deal of variability both within and between institutions and regions.
-A large study from Wuhan, China conducted early in the pandemic identified fever and cough as the two most common symptoms that patients reported at hospital admission [@doi:10.1056/NEJMoa2002032], while a retrospective study in China described the clinical presentations of patients infected with SARS-CoV-2 as including lower respiratory tract infection with fever, dry cough, and dyspnea [@doi:10/ggnxb3].
+A large study ffrom Wuhan, China conducted early in the pandemic identified fever and cough as the two most common symptoms that patients reported at hospital admission [@doi:10.1056/NEJMoa2002032], while a retrospective study in China described the clinical presentations of patients infected with SARS-CoV-2 as including lower respiratory tract infection with fever, dry cough, and dyspnea [@doi:10/ggnxb3].
 This study [@doi:10/ggnxb3] noted that upper respiratory tract symptoms were less common, suggesting that the virus preferentially targets cells located in the lower respiratory tract.
-However, data from the New York City region [@doi:10.1001/jama.2020.6775; @doi:10.1056/NEJMc2010419] revealed variable rates of fever as a presenting symptom, suggesting that symptoms may not be consistent across samples.
+However, data from the New York City region [@doi:10.1001/jama.2020.6775; @doi:10.1056/NEJMc2010419] showed variable rates of fever as a presenting symptom, suggesting that symptoms may not be consistent across individuals.
 For example, even within New York City, one study [@doi:10.1001/jama.2020.6775] identified low oxygen saturation (<90% without the use of supplemental oxygen or ventilation support) in 20.4% of patients upon presentation, with fever being present in 30.7%, while another study [51] reported cough (79.4%), fever (77.1%), and dyspnea (56.5%) as the as the most common presenting symptoms; both of these studies considered only hospitalized patients.
 The variability of both which symptoms present and their severity has presented challenges for public health agencies to provide clear recommendations for citizens regarding what symptoms indicate SARS-CoV-2 infection and should prompt isolation.
-<<<<<<< HEAD
 A later study reported radiographic findings such as ground-glass opacity and bilateral patchy shadowing in the lungs of many hospitalized patients, with most COVID-19 patients having lymphocytopenia, or low levels of lymphocytes (a type of white blood cell) [@doi:10.1056/NEJMoa2002032].
-However, data from the New York City region [@doi:10.1001/jama.2020.6775; @doi:10.1056/NEJMc2010419] showed variable rates of fever as a presenting symptom, suggesting that symptoms may not be consistent across individuals.
-=======
->>>>>>> ef14bf9d
 Patients may also experience loss of smell, myalgias (muscle aches), fatigue, or headache.
 Gastrointestinal symptoms can also present [@doi:10.15585/mmwr.mm6928a2], and the CDC includes nausea and vomiting, as well congestion and runny nose, on its list of symptoms consistent with COVID-19 [@url:https://www.cdc.gov/coronavirus/2019-ncov/symptoms-testing/symptoms.html].
 A recent preprint using data from an app-based survey of 500,000 individuals in the US found that among those tested for SARS-CoV-2, a loss of taste or smell, fever, and a cough were significant predictors of a positive test result [@doi:10.1101/2020.06.09.20126813].
@@ -214,10 +183,6 @@
 The heightened inflammatory response in the lungs can also serve as a source for systemic inflammation, or sepsis, which can lead to multi-organ failure [@doi:10.1128/MMBR.05015-11].
 The shift from local to systemic inflammation is a phenomenon often referred to broadly as a cytokine storm [@doi:10.1128/MMBR.05015-11] or, more precisely, as cytokine release syndrome (CRS) [@doi:10.1186/s40425-018-0343-9].
 Sepsis is a known possible complication of pneumonia, and in an analysis of over 1,400 US pneumonia patients, IL-6, tumor necrosis factor (TNF), and IL-10 were found to be elevated at intake in patients who developed severe sepsis and/or ultimately deceased [@doi:10.1001/archinte.167.15.1655].
-<<<<<<< HEAD
-=======
-IL-6 and TNF are pro-inflammatory cytokines, while IL-10; is anti-inflammatory [@doi:10.1001/archinte.167.15.1655].
->>>>>>> ef14bf9d
 However, this study reported that unbalanced pro-/anti-inflammatory cytokine profiles were rare, although they measured only the three cytokines listed above.
 Prior work therefore made it clear that pulmonary infection and injury were associated with systemic inflammation through sepsis.
 While IL-6 is a biomarker sometimes used to assess cytokine storm activity in sepsis [@doi:10.1128/MMBR.05015-11], the relationship between cytokine profiles and the risks associated with sepsis may be more complex.
@@ -228,13 +193,8 @@
 Similarly, the introduction of the S protein from SARS-CoV-1 to mouse macrophages was found to increase production of IL-6 and TNF-&alpha; [@doi:10.1016/j.virusres.2007.02.007].
 For SARS-CoV-2 infection leading to COVID-19, early reports described a cytokine storm syndrome-like response in patients with particularly severe infections [@doi:10.1101/2020.02.24.963348; @doi:10/ggnzmc; @doi:10.1016/j.immuni.2020.06.017].
 Among patients hospitalized with COVID-19 in Wuhan, China, 112 out of 191 (59%) developed sepsis, including all 54 of the non-survivors [@doi:10/ggnxb3].
-<<<<<<< HEAD
-However, the argument has been made that, while the cytokine levels observed in COVID-19 patients fall outside of the normal range, they are not be as high as typically found in patients with ARDS [@doi:10.1001/jamainternmed.2020.3313].
-Regardless, inflammation has received significant interest both in regards to the pathology of COVID-19 as well as potential avenues for treatment, as the similarities between the cytokine storm and the pathophysiology of COVID-19 has led to the suggestion that a number of immunomodulatory pharmaceutical interventions could hold therapeutic value for the treatment of COVID-19 [@doi:10.1016/j.jaut.2020.102452] [cite therapeutics section].
-=======
 However, the argument has been made that while the cytokine levels observed in COVID-19 patients fall outside of the normal range, they are not as high as typically found in patients with ARDS [@doi:10.1001/jamainternmed.2020.3313].
 Regardless, inflammation has received significant interest both in regards to the pathology of COVID-19 as well as potential avenues for treatment, as the similarities between the cytokine storm and the pathophysiology of COVID-19 has led to the suggestion that a number of immunomodulatory pharmaceutical interventions could hold therapeutic value for the treatment of COVID-19 [@doi:10.1016/j.jaut.2020.102452]. <!-- TODO: [cite therapeutics section] -->
->>>>>>> ef14bf9d
 
 #### Pediatric Presentation
 
@@ -272,34 +232,20 @@
 
 In addition to the study described above, two other studies have profiled expression following SARS-CoV-2 infection using human cell lines.
 The first study [@doi:10.1016/j.cell.2020.04.026] compared transcriptional responses to SARS-CoV-2 and to other respiratory viruses, including MERS-CoV, SARS-CoV, human parainfluenza virus 3 (HPIV3), respiratory syncytial virus (RSV), and influenza A virus (IAV).
-<<<<<<< HEAD
 They analyzed the responses of three human cell lines: A549 (adenocarcinomic human alveolar basal epithelial cells), Calu-3 (human airway epithelial cells derived from human bronchial submucosal glands), and MRC-5 (human fetal lung fibroblast cells).
 As the viral receptor ACE2 has low expression in A549 cells, these cells were supplemented with adenovirus (AdV)-based vectors expressing either mCherry (a fluorescent protein used as a control) or ACE2 (A549-ACE2).
 The authors also measured host transcriptional responses to SARS-CoV-2 in primary normal human bronchial epithelial cells (HBEC or NHBE cells), nasal washes from an animal model (ferret), and lung samples from two COVID-19 patients.
 Differential expression (DE) analysis was then carried out to compare infected cells with control cells that underwent only a mock treatment.
 In the hosts where SARS-CoV-2 was able to replicate efficiently, DE analysis revealed that the transcriptional response was significantly different from the response to all of the other viruses tested.
 A unique pro-inflammatory cytokine signature associated with SARS-CoV-2 was present in cells exposed to both high and low doses of the virus, with the cytokines IL-6 and IL1RA uniquely elevated in response to SARS-CoV-2 relative to other viruses.
-=======
-The authors analyzed the responses of three human cell lines: A549 (adenocarcinomic human alveolar basal epithelial cells), Calu-3 (human airway epithelial cells derived from human bronchial submucosal glands), and MRC-5 (human fetal lung fibroblast cells).
-As the viral receptor ACE2 has low expression in A549 cells, they supplemented the A549 cells with adenovirus (AdV)-based vectors expressing either mCherry (a fluorescent protein used as a control) or ACE2 (A549-ACE2).
-The authors also measured host transcriptional responses to SARS-CoV-2 in primary normal human bronchial epithelial cells (HBEC or NHBE cells), nasal washes from an animal model (ferret), and lung samples from two COVID-19 patients.
-Differential expression (DE) analysis was then carried out to compare infected cells with control cells that underwent only a mock treatment.
-In the hosts where SARS-CoV-2 was able to replicate efficiently, DE analysis revealed that the transcriptional response was significantly different from the response to all of the other viruses tested.
-A unique proinflammatory cytokine signature associated with SARS-CoV-2 was present in cells exposed to both high and low doses of the virus, with the cytokines IL-6 and IL1RA uniquely elevated in response to SARS-CoV-2 relative to other viruses.
->>>>>>> ef14bf9d
 However, the A549-ACE2 cells showed significant IFN-I or IFN-III expression when exposed to high, but not low, doses of SARS-CoV-2.
 This finding suggests that IFN induction is dependent on the extent of exposure.
 Similarly, in cells from the NHBE line, ferrets, and COVID-19 patients, chemokine signaling was significantly enriched, but there was no significant induction of IFN-I or IFN-III.
 Together, these results suggest that SARS-CoV-2 induces a limited antiviral state with low IFN-I or IFN-III expression and a moderate IFN-stimulated gene response, in contrast to other viruses.
 However, in ACE2-expressing A549 cells, this state could be overcome by using a 10-fold increase in SARS-CoV-2 exposure.
 This finding suggests that the SARS-CoV-2 interferon antagonist is insufficient for large doses of the virus [@doi:10.1016/j.cell.2020.04.026].
-<<<<<<< HEAD
-This hypothesis was further supported by a recent study [@doi:10.1101/2020.05.11.088179] that showed that the SARS-CoV-2 *ORF3b* gene suppresses IFNB1 promoter activity (IFN-I induction) more efficiently than the SARS-CoV_ORF3b_ gene.
+This hypothesis was further supported by a recent study [@doi:10.1101/2020.05.11.088179] that showed that the SARS-CoV-2 *ORF3b* gene suppresses IFNB1 promoter activity (IFN-I induction) more efficiently than the SARS-CoV-1 *ORF3b* gene.
 Taken together, these findings suggest that a unique cytokine profile is associated with the response to the SARS-CoV-2 virus, and that this response differs depending on the extent of exposure.
-=======
-This hypothesis was further supported by a recent study [@doi:10.1101/2020.05.11.088179] that showed that the SARS-CoV-2 _ORF3b_ gene suppresses IFNB1 promoter activity (IFN-I induction) more efficiently than the SARS-CoV-1 _ORF3b_ gene.
-Taken together, these findings suggest that a unique cytokine profile is associated with the response to the SARS-CoV-2 virus and that this response differs depending on the extent of exposure.
->>>>>>> ef14bf9d
 
 Another study [@doi:10.1101/2020.05.05.079194] analyzed cells' transcriptional response to SARS-CoV-2 and SARS-CoV-1 over time.
 They characterized the response of three human cell lines, H1299 (human non-small cell lung carcinoma cell line), Calu-3, and Caco-2 (human epithelial colorectal adenocarcinoma cell line), at 4 to 36 hours post infection (hpi).
@@ -345,15 +291,9 @@
 Recent studies have reported conflicting binding constants for the S-hACE2 interaction, though they have agreed that the SARS-CoV-2 S protein binds with equal, if not greater, affinity than the SARS-CoV-1 S protein does [@doi:10.1016/j.cell.2020.02.058; @doi:10.1101/2020.02.19.956235; @doi:10.1126/science.abb2507].
 The C-terminal domain of the SARS-CoV-2 S protein in particular was identified as the key region of the virus that interacts with hACE2, and the crystal structure of the C-terminal domain of the SARS-CoV-2 S protein in complex with hACE2 reveals stronger interaction and a higher affinity for receptor binding than that of SARS-CoV-1 [@doi:10.1016/j.cell.2020.03.045].
 Among the 14 key binding residues identified in the SARS-CoV-1 S protein, eight are conserved in SARS-CoV-2, and the remaining six are semi-conservatively substituted, potentially explaining variation in binding affinity [@doi:10.1016/j.cell.2020.02.058; @doi:10.1101/2020.02.19.956235].
-<<<<<<< HEAD
 Recent crystal structures have shown that the RNA-binding domain (RBD) of the SARS-CoV-2 S protein, like that of other coronaviruses, undergoes stochastic hinge-like movement that flips it from a “closed” conformation, in which key binding residues are hidden at the interface between protomers, to an “open” one [@doi:10.1016/j.cell.2020.02.058; @doi:10.1126/science.abb2507].
 Because the RBD plays such a critical role in viral entry, blocking its interaction with ACE2 could represent a promising therapeutic approach.
-Nevertheless, despite the high structural homology between the SARS-CoV-2 RBD and that of SARS-CoV, monoclonal antibodies targeting SARS-CoV-1 RBD failed to bind to SARS-CoV-2-RBD [@doi:10.1126/science.abb2507].
-=======
-Recent crystal structures have shown that the receptor-binding domain (RBD) of the SARS-CoV-2 S protein, like that of other coronaviruses, undergoes stochastic hinge-like movement that flips it from a “closed” conformation, in which key binding residues are hidden at the interface between protomers, to an “open” one [@doi:10.1016/j.cell.2020.02.058; @doi:10.1126/science.abb2507].
-Because the RBD plays such a critical role in viral entry, blocking its interaction with ACE2 could represent a promising therapeutic approach.
-Nevertheless, despite the high structural homology between the SARS-CoV-2 RBD and that of SARS-CoV-1, monoclonal antibodies targeting SARS-CoV-1-RBD failed to bind to SARS-CoV-2-RBD [@doi:10.1126/science.abb2507].
->>>>>>> ef14bf9d
+Nevertheless, despite the high structural homology between the SARS-CoV-2 RBD and that of SARS-CoV-1, monoclonal antibodies targeting SARS-CoV-1 RBD failed to bind to SARS-CoV-2-RBD [@doi:10.1126/science.abb2507].
 Promisingly, though, sera from convalescent SARS patients inhibited SARS-CoV-2 viral entry _in vitro_, albeit with lower efficiency than it inhibited SARS-CoV-1 [@doi:10.1016/j.cell.2020.02.052].
 
 Comparative genomic analysis reveals that several regions of the coronavirus genome are likely critical to virulence.
@@ -405,22 +345,12 @@
 In an early study, viral nucleic acids were reported to remain at observable levels in the respiratory specimens of recovering hospitalized COVID-19 patients for a median of 20 days and with a maximum observed duration through 37 days, when data collection for the study ceased [@doi:10/ggnxb3].
 As more estimates of the duration of viral shedding are released, they are beginning to converge around approximately three weeks from first positive PCR test and/or onset of symptoms (which, if present, are usually identified within three days of the initial PCR test).
 For example, in later studies, viral shedding was reported for up to 28 days following symptom onset [@doi:10.1038/s41586-020-2196-x] and for up to 24 days from first positive PCR test, with a median of 12 days [@doi:10.1001/jama.2020.3204].
-On the other hand, almost 70% of patients were reported to still have symptoms at the time that viral shedding ceased, although all symptoms reduced in prevalence between onset and cessation of viral shedding (CVS) [@doi:10.1016/j.jcv.2020.104577].
-<<<<<<< HEAD
 The median time that elapsed between the onset of symptoms and cessation of viral RNA shedding (CVS) was 23 days and between first positive PCR test and CVS was 17 days [@doi:10.1016/j.jcv.2020.104577].
 The fact that this study reported symptom onset to predate the first positive PCR test by an average of three days, however, suggests that there may be some methodological differences between it and related studies.
 Furthermore, an analysis of residents of a nursing home with a known SARS-CoV-2 case measured similar viral load in residents who were asymptomatic regardless of whether they later developed symptoms, and the load in the asymptomatic residents was comparable to that of residents who displayed either typical of atypical symptoms [@doi:10.1056/NEJMoa2008457].
 Taken together, these results suggest that the presence or absence of symptoms are not reliable predictors of viral shedding or of SARS-CoV-2 status (e.g, [@doi:10.1001/jama.2020.6887].
 However, viral shedding is not necessarily indicative of contagiousness. 
 The risk of spreading the infection was low after ten days from the onset of symptoms, as viral load in sputum was found to be unlikely to pose a significant risk based on efforts to culture samples _in vitro_ [@doi:10.1038/s41586-020-2196-x].
-=======
-They also reported that the median time that elapsed between the onset of symptoms and CVS was 23 days and between first positive PCR test and CVS was 17 days [@doi:10.1016/j.jcv.2020.104577].
-The fact that this study reported symptom onset to predate the first positive PCR test by an average of three days, however, suggests that there may be some methodological differences between it and related studies.
-Furthermore, an analysis of residents of a nursing home with a known SARS-CoV-2 case measured similar viral load in residents who were asymptomatic regardless of whether they later developed symptoms, and the load in the asymptomatic residents was comparable to that of residents who displayed either typical of atypical symptoms [@doi:10.1056/NEJMoa2008457].
-Taken together, these results suggest that the presence or absence of symptoms are not reliable predictors of viral shedding or of SARS-CoV-2 status (e.g, [@doi:10.1001/jama.2020.6887]).
-However, viral shedding is not necessarily indicative of contagiousness.
-The risk of spreading the infection was low after ten days from the onset of symptoms, as viral load in sputum was found to be unlikely to pose a significant risk based on their efforts to culture samples _in vitro_ [@doi:10.1038/s41586-020-2196-x].
->>>>>>> ef14bf9d
 
 The extent to which asymptomatic (or presymptomatic) individuals are able to transmit SARS-CoV-2 has been a question of both scientific and community interest.
 Early reports (February and March 2020) described transmission from presymptomatic SARS-CoV-2-positive individuals to close family contacts [@doi:10.1001/jama.2020.2565; @doi:10.1016/j.ijid.2020.03.027].
@@ -434,13 +364,8 @@
 As a result, the potential for individuals who do not know they have COVID-19 to spread the virus raises significant concerns.
 In Singapore and Tianjin, two cities studied to estimate incubation period, an estimated 40-50% and 60-80% of cases, respectively, were considered to be caused by contact with asymptomatic individuals [@doi:10.7554/eLife.57149].
 An analysis of viral spread in the Italian town of Vo', which was the site of an early COVID-19 outbreak, revealed that 42.5% of cases were asymptomatic and that the rate was similar across age groups [@doi:10.1038/s41586-020-2488-1].
-<<<<<<< HEAD
 The argument was thus made that the town's lockdown was imperative for controlling the spread of COVID-19 because it isolated asymptomatic individuals.
 While more models are likely to emerge to better explore the effect of asymptomatic individuals on SARS-CoV-2 transmission, these results suggest that strategies for identifying and containing asymptomatic but contagious individuals are important for managing community spread.
-=======
-They argued that the town's lockdown was imperative for controlling the spread of COVID-19 because it isolated the asymptomatic individuals.
-While more models are likely to emerge to better explore the effect of asymptomatic individuals on SARS-CoV-2 transmission, these results suggest that strategies for identifying and containing asymptomatic, but contagious individuals are important for managing community spread.
->>>>>>> ef14bf9d
 
 #### Estimating the Fatality Rate
 
@@ -511,11 +436,7 @@
 Similar mutations observed in several patients may indicate that the patients belong to the same transmission group.
 The tracking of SARS-CoV-2 mutations is recognized as an essential tool for controlling outbreaks that may facilitate tracing the paths of SARS-CoV-2's spread [@doi:10/d5mg].
 Several studies used phylogenetic analysis to determine the source of local COVID-19 outbreaks in Connecticut (USA), [@doi:10.1016/j.cell.2020.04.021], the New York City area (USA) [@doi:10.1126/science.abc1917], and Iceland [@doi:10.1056/NEJMoa2006100].
-<<<<<<< HEAD
-There is an ongoing effort to collect SARS-CoV-2 genomes throughout the COVID-19 outbreak, and as of August 7, 2020, more than 78,000 genome sequences have been collected from patients.<!-- TODO: consider auto-updating this -->
-=======
 There is an ongoing effort to collect SARS-CoV-2 genomes throughout the COVID-19 outbreak, and as of January 18, 2021 more than 381,000 genome sequences have been collected from patients. <!-- TODO: consider auto-updating this -->
->>>>>>> ef14bf9d
 The sequencing data can be found at GISAID [@https://www.gisaid.org/], NCBI [@https://www.ncbi.nlm.nih.gov/sars-cov-2/], and COVID-19 data portal [@https://www.covid19dataportal.org/].
 
 ### Conclusions
@@ -528,11 +449,7 @@
 Research in other viruses also provides a foundation for understanding the transmission of SARS-CoV-2 among people and can therefore inform efforts to control the virus's spread.
 Though it remains a question whether aerosol and fomite transmission contribute to the spread of SARS-CoV-2 in real-world settings, in general, much like SARS-CoV-1 and MERS-CoV, this virus seems to be spread primarily by droplet transmission.
 Asymptomatic transmission was also a concern in the SARS outbreak of 2002-03 and, as in current pandemic, presented challenges for estimating rates of infection [@doi:10.1098/rstb.2004.1490].
-<<<<<<< HEAD
 However, in the current pandemic, we have been fortunate to be able to build on top of 18 years of SARS-CoV-1 research in order to rapidly ascertain the identity and behavior of the virus.
-=======
-However, in 2021, we are fortunate to be able to build on top of 18 years of SARS-CoV research in order to rapidly ascertain the identity and behavior of the virus.
->>>>>>> ef14bf9d
 
 COVID-19 is a complex disease with many possible presentations that appear to vary across the lifespan.
 Variability in presentation, including cases with no respiratory symptoms or with no symptoms altogether, were also reported during the SARS epidemic at the beginning of the 21st century [@doi:10.1098/rstb.2004.1490].
