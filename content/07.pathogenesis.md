--- conflicted
+++ resolved
@@ -2,11 +2,8 @@
 
 ### Abstract
 
-<<<<<<< HEAD
+
 The novel coronavirus SARS-CoV-2, which emerged in late 2019, has since spread around the world and infected hundreds of millions of people with coronavirus disease 2019 (COVID-19).
-=======
-The novel coronavirus SARS-CoV-2, which emerged in late 2019, has since spread around the world infecting hundreds of millions of people with coronavirus disease 2019 (COVID-19).
->>>>>>> c7c0b4a8
 While this viral species was unknown prior to January 2020, its similarity to other coronaviruses that infect humans has allowed for rapid insight into the mechanisms that it uses to infect human hosts, as well as the ways in which the human immune system can respond.
 Here, we contextualize SARS-CoV-2 among other coronaviruses and identify what is known and what can be inferred about its behavior once inside a human host.
 Because the genomic content of coronaviruses, which specifies the virus's structure, is highly conserved, early genomic analysis provided a significant head start in predicting viral pathogenesis and in understanding potential differences among variants.
@@ -18,11 +15,7 @@
 ### Importance
 
 COVID-19 involves a number of organ systems and can present with a wide range of symptoms.
-<<<<<<< HEAD
-Understanding how the virus infects epithelial cells contextualizes how the different biological systems connect.
-=======
-Understanding how the SARS-CoV-2 virus infects epithelial cells, however, serves to contextualize how these systems connect.
->>>>>>> c7c0b4a8
+Understanding how the SARS-CoV-2 virus infects epithelial cells contextualizes how the different biological systems connect.
 Similarly, while the modes of viral transmission have been under debate throughout much of 2020 and the beginning of 2021, the available research suggests that these patterns are very similar to those seen in the closely related viruses SARS-CoV-1 and possibly MERS-CoV.
 Exploring the structure, phylogeny, and pathogenesis of the virus therefore helps to guide interpretation of the broader impacts of the virus on the human body and on human populations.
 For this reason, an in-depth exploration of viral mechanisms is critical to a robust understanding of the COVID-19 pandemic.
@@ -209,15 +202,9 @@
 
 These analyses indicate that most pediatric cases of COVID-19 are not severe.
 Indeed, it is estimated that less than 1% of pediatric cases result in critical illness [@doi:10.1056/NEJMc2007617; @doi:10.1111/apa.15270].
-<<<<<<< HEAD
-However, serious complications and, in rare cases, deaths have occurred [@doi:10.1016/j.eclinm.2020.100433].
+However, serious complications and, in relatively rare cases, deaths have occurred [@doi:10.1016/j.eclinm.2020.100433].
 Of particular interest, children have occasionally experienced a serious inflammatory syndrome, multisystem inflammatory syndrome in children (MIS-C), following COVID-19 infection [@doi:10.1111/apa.16051].
 This syndrome is similar in some respects to Kawasaki disease, including Kawasaki disease shock syndrome [@doi:10.1093/jpids/piaa069; @doi:10.1001/jama.2020.10369; @doi:10.1016/j.ajem.2020.05.117], and is thought to be a distinct clinical manifestation of SARS-CoV-2 due to its distinct cytokine profile and the presence of burr cells in peripheral blood smears [@doi:10.1172/JCI140970; @doi:10.1016/j.cell.2020.09.016].
-=======
-However, serious complications and, in relatively rare cases, deaths have occurred [@doi:10.1016/j.eclinm.2020.100433].
-Of particular interest, children have occasionally experienced a serious inflammatory syndrome, multisystem inflammatory syndrome in children (MIS-C), following COVID-19 infection.
-This syndrome is similar in some respects to Kawasaki disease, including Kawasaki disease shock syndrome [@doi:10.1093/jpids/piaa069; @doi:10.1001/jama.2020.10369; @doi:10.1016/j.ajem.2020.05.117] and is thought to be a distinct clinical manifestation of SARS-CoV-2 due to its distinct cytokine profile and the presence of burr cells in peripheral blood smears [@doi:10.1172/JCI140970; @doi:10.1016/j.cell.2020.09.016].
->>>>>>> c7c0b4a8
 MIS-C has been associated with heart failure in some cases [@doi:10.1161/CIRCULATIONAHA.120.048360].
 A small number of case studies have identified presentations similar to MIS-C in adults associated with SARS-CoV-2 [@doi:10/gg4sd6; @doi:10.1136/bcr-2021-243888; @doi:10.1016/j.ajem.2020.06.053; @doi:10.3389/fimmu.2021.680567]. 
 However, not all cases of severe COVID-19 in children are characterizable as MIS-C.
