--- conflicted
+++ resolved
@@ -250,13 +250,8 @@
 Similarly, in cells from the NHBE line, ferrets, and COVID-19 patients, chemokine signaling was significantly enriched, but there was no significant induction of IFN-I or IFN-III.
 Together, these results suggest that SARS-CoV-2 induces a limited antiviral state with low IFN-I or IFN-III expression and a moderate IFN-stimulated gene response, in contrast to other viruses.
 Other respiratory viruses have been found to encode antagonists to the IFN response.
-<<<<<<< HEAD
 The analysis of SARS-CoV-2 suggested that this transcriptional state was specific to cells expressing ACE2, as it was not observed in cells lacking expression of this protein except with ACE2 supplementation and at very high (10-fold increase) level of SARS-CoV-2 exposure.
-This hypothesis was further supported by a recent study [@doi:10.1101/2020.05.11.088179] that showed that the SARS-CoV-2 *ORF3b* gene suppresses IFNB1 promoter activity (IFN-I induction) more efficiently than the SARS-CoV-1 *ORF3b* gene.
-=======
-The analysis of SARS-CoV-2 suggested that this transcriptional state was specific to cells expressing ACE2, as it was not observed in cells lacking this receptor except with ACE2 supplementation and at very high (10-fold increase) level of SARS-CoV-2 exposure.
 This hypothesis was further supported by a recent study [@doi:10.1016/j.celrep.2020.108185] that showed that the SARS-CoV-2 *ORF3b* gene suppresses IFNB1 promoter activity (IFN-I induction) more efficiently than the SARS-CoV-1 *ORF3b* gene.
->>>>>>> 8b80cb46
 Taken together, these findings suggest that a unique cytokine profile is associated with the response to the SARS-CoV-2 virus, and that this response differs depending on the extent of exposure.
 
 Another study [@doi:10.1101/2020.05.05.079194] analyzed dynamic transcriptional responses to SARS-CoV-2 and SARS-CoV-1.
