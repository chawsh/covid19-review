## Genomic and Viral Structure of SARS-CoV-2 in the Context of Pathogenesis, Symptomology, and Transmission

### Abstract

The novel coronavirus SARS-CoV-2, which emerged in late 2019, has been a major force shaping the year 2020 as it spread around the world infecting tens of millions of people with coronavirus disease 2019 (COVID-19).
While the viral species was unknown prior to January 2020, its similarity to other coronaviruses that infect humans has allowed for rapid insight into the mechanisms that it uses to infect humans, as well as the ways in which the human immune system can respond.
Here, we contextualize SARS-CoV-2 among other coronaviruses and identify what is known and what can be inferred about its behavior once inside a human host.
Because the genomic content of coronaviruses, which specifies the virus's structure, is highly conserved, early genomic analysis provided a significant head start in predicting viral pathogenesis.
The pathogenesis of the virus offers insights into symptomology, transmission, and individual susceptibility.
Additionally, prior research into interactions between the human immune system and coronaviruses identified how these viruses can evade the immune system's protective mechanisms.
We also explore systems-level research into the regulatory and proteomic effects of SARS-CoV-2 infection and the immune response.
Understanding the structure and behavior of the virus serves to contextualize the many facets of the COVID-19 pandemic and can influence efforts to control the virus and treat the disease.

### Importance

COVID-19 involves a number of organ systems and can present with a wide range of symptoms.
However, understanding how the virus infects epithelial cells can contextualize how these systems connect.
Similarly, the modes of viral transmission have been under debate throughout much of 2020, yet the available research suggests that these patterns are very similar to those observed in closely related viruses like SARS-CoV-1 and possibly MERS-CoV.
Exploring the structure, phylogeny, and pathogenesis of the virus therefore helps to guide interpretation of the broader impacts of the virus on the human body and on human populations.
For this reason, an in-depth exploration of viral mechanisms is critical to a robust understanding of the COVID-19 pandemic. 

### Introduction

The current coronavirus disease 2019 (COVID-19) pandemic, caused by the _Severe acute respiratory syndrome-related coronavirus 2_ (SARS-CoV-2) virus, represents an acute global health crisis.
Symptoms of the disease can range from mild to severe to fatal [@url:https://www.cdc.gov/coronavirus/2019-ncov/symptoms-testing/symptoms.html] and can affect a variety of organs and systems [@doi:10.23750/abm.v91i1.9397].
Outcomes of the disease can include acute respiratory distress (ARDS) and acute lung injury, as well as damage to other organ systems [@doi:10.23750/abm.v91i1.9397; @doi:10.1002/ctm2.16].
Understanding the progression of the disease, including these diverse symptoms, depends on understanding how the virus interacts with the host.
Additionally, the fundamental biology of the virus can provide insights into how it is transmitted among people, which can, in turn, inform efforts to control its spread.
As a result, a thorough understanding of the pathogenesis of SARS-CoV-2 is a critical foundation on which to build an understanding of COVID-19 and the pandemic as a whole.

The rapid identification and release of the genomic sequence of the virus in January 2020 [@doi:10.46234/ccdcw2020.017] provided early insight into the virus in a comparative genomic context.
The viral genomic sequence clusters with known coronaviruses (order *Nidovirales*, family *Coronaviridae*, subfamily *Orthocoronavirinae*).
Phylogenetic analysis of the coronaviruses reveals four major subclades, each corresponding to a genus: the alpha, beta, delta, and gamma coronaviruses.
Among them, alpha- and betacoronaviruses infect mammalian species, gammacoronaviruses infect avian species, and deltacoronaviruses infect both mammalian and avian species [@doi:10.1146/annurev-virology-110615-042301].
The novel virus now known as SARS-CoV-2 was identified as betacoronavirus belonging to the B lineage based on phylogenetic analysis of a polymerase chain reaction (PCR) amplicon fragment from five patients along with the full genomic sequence [@doi:10/ggjs7j].
This lineage also includes the _Severe acute respiratory syndrome-related coronavirus_ (SARS-CoV-1) that caused the 2002-2003 outbreak of Severe Acute Respiratory Syndrome (SARS) in humans [@doi:10/ggjs7j].
Because viral structure and mechanisms of pathogenicity are highly conserved within the order, this phylogenetic analysis provides a basis for forming hypotheses about how the virus interacts with hosts, including which tissues, organs, and systems would be most susceptible to SARS-CoV-2 infection.
Coronaviruses that infect humans (HCoV) are not common, but prior research into other HCoV such as SARS-CoV-1 and _Middle East respiratory syndrome-related coronavirus_ (MERS-CoV), as well as other viruses infecting humans such as a variety of influenza species, established a strong foundation that accelerated the pace of SARS-CoV-2 research.

Coronaviruses are large viruses that can be identified by their distinctive "crown-like" shape (Figure @fig:genome-structure).
Their spherical virions are made from lipid envelopes ranging from 100 to 160 nanometers (nm) in which peplomers of two to three spike (S) glycoproteins are anchored, creating the crown [@isbn:978-0781760607; @doi:10/dvvg2h].
These spikes, which are critical to both viral pathogenesis and to the response by the host immune response, have been visualized using cryo-electron microscopy [@doi:10.1126/science.abb2507].
Because they induce the human immune response, they are also the target of many proposed therapeutic agents. <!-- TODO: [cite therapeutics] -->
Viral pathogenesis is typically broken down into three major components: entry, replication, and spread [@isbn:0-9631172-1-1 {chap. 45}].
However, in order to draw a more complete picture of pathogenesis, it is also necessary to examine how infection manifests clinically, identify systems-level interactions between the virus and the human body, and consider the possible effects of variation or evolutionary change on pathogenesis and virulence.
In this way, both biomedicine and genomics are important pieces of the puzzle of SARS-CoV-2 presentation and pathogenesis.

### Coronavirus Structure and Pathogenesis

#### Structure of Coronaviruses

Genome structure is highly conserved among coronaviruses, meaning that the relationship between the SARS-CoV-2 genome and its pathogenesis can be inferred from prior research in related viral species.
The genomes of viruses in the *Nidovirales* order share several fundamental characteristics.
They are non-segmented, which means the viral genome is contained in a single capsid, and are enveloped, which means that the genome and capsid are encased by a lipid bilayer.
Coronaviruses have large positive-sense RNA (ssRNA+) genomes ranging from 27 to 32 kilobases in length [@doi:10.1007/978-1-4939-2438-7_1; @doi:10/ggjr43].
The SARS-CoV-2 genome lies in the middle of this range at 29,903 bp [@doi:10/ggjr43].
Genome organization is highly conserved within the order [@doi:10.1007/978-1-4939-2438-7_1].
There are three major regions: one containing the replicase gene and one containing the genes encoding structural proteins [@doi:10.1007/978-1-4939-2438-7_1] (Figure @fig:genome-structure).
The replicase gene comprises about two-thirds of the genome and consists of two open reading frames that are translated with ribosomal frameshifting [@doi:10.1007/978-1-4939-2438-7_1].
This polypeptide is then translated into 16 non-structural proteins (nsp), except in Gammacoronaviruses where nsp1 is absent, that form replication machinery used to synthesize viral RNA [@doi:10.1002/jmv.25681].
The remaining third of the genome encodes structural proteins, including the spike (S), membrane (M), envelope (E), and nucleocapsid (N) proteins.
Additional accessory genes are sometimes present between these two regions, depending on the species or strain.
Much attention has been focused on the S protein, which is a critical structure involved in cell entry.

![**Structure of SARS-CoV-2 capsid and genome.**
A) The genomic structure of coronaviruses is highly conserved, including the order and organization of genes such as the spike (S), envelope (E), membrane (M) and nucleocapsid (N) proteins.
B) The physical structure of the coronavirus virion, including the components encoded by conserved genes S, E, M and N. 
](images/genome-structure.png){#fig:genome-structure secno=1}

#### Pathogenic Mechanisms of Coronaviruses

While, like most viruses, it is possible that SARS-CoV-1 and SARS-CoV-2 can enter cells through endocytosis, coronaviruses are able to target cells for entry through fusion with the plasma membrane [@doi:10.1038/cr.2008.15; @doi:10.1146/annurev-biochem-060208-104626].
This process is conserved among coronaviruses and is closely associated with the content of their genomes.
Cell entry proceeds in three steps: binding, cleavage, and fusion.
First, the viral spike protein binds to a host cell via a recognized receptor.
Coronaviruses can bind to a range of host receptors [@doi:10.3390/v4061011; @doi:10.1016/j.jmb.2020.04.009], with binding conserved only at the genus level [@doi:10.1146/annurev-virology-110615-042301].
Viruses in the betacoronavirus genus, to which SARS-CoV-2 belongs, are known to bind to the CEACAM1 protein, 5-N-acetyl-9-O-acetyl neuraminic acid (Neu 5,9 Ac2), and to the angiotensin-converting enzyme 2 (ACE2) [@doi:10.3390/v4061011].
<<<<<<< HEAD
SARS-CoV-2 has a high affinity for human ACE2, which is expressed in the vascular epithelium, other epithelial cells, and cardiovascular and renal tissues [@doi:10.1007/s00134-020-05985-9; @doi:10.1007/978-0-387-33012-9_85], as well as many others [@doi:10.15252/msb.20209610].
=======
SARS-CoV-2 has a high affinity for human ACE2, which is expressed in the vascular epithelium, other epithelial cells, and cardiovascular and renal tissues [@doi:10.1007/s00134-020-05985-9; @doi:10.1007/978-0-387-33012-9_85].
>>>>>>> e99c63df
The binding process is guided by the molecular structure of the spike protein, which is structured in three segments: an ectodomain, a transmembrane anchor, and an intracellular tail [@doi:10.1128/JVI.02615-14].
The ectodomain forms the crown-like structures on the viral membrane and contains two subdomains known as the S1 and S2 subunits [@doi:10.1038/nrmicro2090].
The S1 (N-terminal) domain forms the head of the crown and contains the receptor binding motif, and the S2 (C-terminal) domain forms the stalk that supports the head [@doi:10.1038/nrmicro2090].
The S1 subunit guides the binding of the virus to a host cell receptor, and the S2 subunit guides the fusion process [@doi:10.1128/JVI.02615-14].

After the binding of the S1 subunit to a receptor, the spike protein is often cleaved at the S1-S2 boundary by a host protease [@doi:10.1016/j.cell.2020.02.058; @doi:10/cf8chz; @doi:10.1016/j.antiviral.2020.104792].
Similar to SARS-CoV, SARS-CoV-2 exhibits redundancy in which host proteases can cleave the S protein [@doi:10.1016/j.cell.2020.02.052].
Specifically, both transmembrane protease serine protease-2 (TMPRSS2) and cathepsins B/L have been shown to mediate SARS-CoV-2 S protein proteolytic priming, and small molecule inhibition of these enzymes fully inhibited viral entry _in vitro_ [@doi:10.1016/j.cell.2020.02.052; @doi:10.1038/s41467-020-15562-9].
Proteolytic priming prepares the S protein for fusion [@doi:10/cf8chz; @doi:10.1016/j.antiviral.2020.104792].
The two subunits remain bound by van der Waals forces, with the S1 subunit stabilizing the S2 subunit during the membrane fusion process [@doi:10.1016/j.cell.2020.02.058].
Electron microscopy suggests that in some coronaviruses, including SARS-CoV-1 and MERS-CoV, a six-helix bundle separates the two subunits in the postfusion conformation, and the unusual length of this bundle facilitates membrane fusion through the release of additional energy [@doi:10.1146/annurev-virology-110615-042301].
Cleavage at a second site within S2 by these same proteases activates _S_ for fusion by inducing conformational changes [@doi:10.1016/j.cell.2020.02.058].
The viral membrane can then fuse with the endosomal membrane to release the viral genome into the host cytoplasm.
Once the virus enters a host cell, the replicase gene is translated and assembled into the viral replicase complex.
This complex then synthesizes the double-stranded RNA (dsRNA) genome from the genomic ssRNA(+).
The dsRNA genome is transcribed and replicated to create viral mRNAs and new ssRNA(+) genomes [@doi:10.1007/978-1-4939-2438-7_1; @url:https://viralzone.expasy.org/30?outline=all_by_species].
From there, the virus can spread into other cells.
In this way, the genome of SARS-CoV-2 provides insight into the pathogenic behavior of the virus.

#### Immune Evasion Strategies

Research in other HCoV provides some indication of how SARS-CoV-2 infection proceeds in spite of the human immune response.
By infecting the epithelium, viruses such as SARS-CoV-1 are known to bypass the physical barriers such as skin and mucus that comprise the immune system's first line of defense [@doi:10.1038/mi.2015.127].
Once the virus infiltrates host cells, it is adept at evading detection.
CD163+ and CD68+ macrophage cells are especially crucial for the establishment of SARS-CoV-1 in the body [@doi:10.1038/mi.2015.127].
These cells most likely serve as viral reservoirs that help shield SARS-CoV-1 from the innate immune response.
According to a study on the viral dissemination of SARS-CoV-1 in Chinese macaques, viral RNA could be detected in some monocytes throughout the process of differentiation into dendritic cells [@doi:10.1038/mi.2015.127].
Thus lack of active viral replication allows SARS-CoV-1 to escape innate immunity because reduced levels of detectable viral RNA allow the virus to avoid both natural killer (NK) cells and Toll-like receptors [@doi:10.1038/mi.2015.127].
Even during replication, SARS-CoV-1 is able to mask its dsRNA from detection by the immune system.
Although dsRNA is a pathogen-associated molecular pattern (PAMP) that would typically initiate a response from the innate immune system [@doi:10.3389/fimmu.2018.00829], _in vitro_ analysis of nidoviruses including SARS-CoV-1 suggests that these viruses can induce the development of double-membrane vesicles that protect the dsRNA signature from being detected by the host immune system [@doi:10.1128/jvi.02501-05].
This protective envelope can therefore insulate these coronaviruses from the innate immune response's detection mechanism [@doi:10.1016/j.jpha.2020.03.001].

HCoV are also known to interfere with the host immune response, rather than just evade it.
For example, the virulence of SARS-CoV is increased by nsp1, which can suppress host gene expression by stalling mRNA translation and inducing endonucleolytic cleavage and mRNA degradation [@doi:10.1126/science.abc8665].
SARS-CoV-1 also evades the immune response by interfering with type I IFN induction signaling, which is a mechanism that leads to cellular resistance to viral infections.
SARS-CoV-1 employs methods such as ubiquitination and degradation of RNA sensor adaptor molecules MAVS and TRAF3/6 [@doi:10.12932/AP-200220-0772].
Also, MERS-CoV downregulates antigen presentation via MHC class I and MHC class II, which leads to a reduction in T cell activation [@doi:10.12932/AP-200220-0772].
These evasion mechanisms, in turn, can lead to systemic infection.
Coronaviruses such as SARS-CoV-1 are also able to evade the humoral immune response through other mechanisms, such as inhibiting certain cytokine pathways or down-regulating antigen presentation by the cells [@doi:10.1128/jvi.02501-05].

#### Host Cell Susceptibility

ACE2 and TMPRSS2 have been identified as the primary entry portal and as a critical protease, respectively, in facilitating the entry of SARS-CoV-1 and SARS-CoV-2 into a target cell [@doi:10.1038/nature02145; @doi:10.1126/science.abb2507; @doi:10.1128/JVI.01542-10; @doi:10.1016/j.cell.2020.02.052; @doi:10.1128/JVI.02232-10].
This finding has led to a hypothesized role for ACE2 and TMPRSS2 expression in determining which cells, tissues, and organs are most likely to be infected by SARS-CoV-2.
ACE2 is expressed in numerous organs, such as the heart, kidney, and intestine, but it is most prominently expressed in alveolar epithelial cells; this pattern of expression is expected to contribute to the virus' association with lung pathology [@doi:10.1101/2020.02.24.963348; @doi:10.1007/s00134-020-05985-9].
Clinical investigations of COVID-19 patients have detected SARS-CoV-2 transcripts in bronchoalveolar lavage fluid (BALF) (93% of specimens), sputum (72%), nasal swabs (63%), fibrobronchoscopy brush biopsies (46%), pharyngeal swabs (32%), feces (29%) and blood (1%) [@doi:10.1001/jama.2020.3786].
Two studies reported that SARS-CoV-2 could not be detected in the urine specimens [@doi:10.1001/jama.2020.3786; @doi:10.1001/jama.2020.3204]; however, a third study identified four urine samples (out of 58) that were positive for SARS-CoV-2 nucleic acids [@doi:10.1097/CM9.0000000000000774].
Although respiratory failure remains the leading cause of death for COVID-19 patients [@doi:10.1111/his.14134], SARS-CoV-2 infection can damage many other organ systems including the heart [@doi:10.1001/jamacardio.2020.0950], kidneys [@doi:10.1038/s41585-020-0319-7; @doi:10.1186/s13054-020-02872-z], liver [@doi:10/ggpx6s], and gastrointestinal tract [@doi:10.1053/j.gastro.2020.02.055; @doi:10.1111/1751-2980.12851].
As it becomes clear that SARS-CoV-2 infection can damage multiple organs, the scientific community is pursuing multiple avenues of investigation in order to build a consensus about how the virus affects the human body.

### Clinical Presentation of COVID-19

Pathogenesis is closely linked with the clinical presentation of the disease caused by the virus.
Reports have described diverse symptom profiles associated with COVID-19.
Differences in the frequency of symptoms are found when comparing both between institutions in similar locations and between different regions.
A large study from Wuhan, China conducted early in the pandemic identified fever and cough as the two most common symptoms that patients reported at hospital admission [@doi:10.1056/NEJMoa2002032], while a retrospective study in China described the clinical presentations of patients infected with SARS-CoV-2 as including lower respiratory tract infection with fever, dry cough, and dyspnea [@doi:10/ggnxb3].
This study [@doi:10/ggnxb3] noted that upper respiratory tract symptoms were less common, suggesting that the virus preferentially targets cells located in the lower respiratory tract.
However, data from the New York City region [@doi:10.1001/jama.2020.6775; @doi:10.1056/NEJMc2010419] revealed variable rates of fever as a presenting symptom, suggesting that symptoms may not be consistent across samples.
For example, even within New York City, one study [@doi:10.1001/jama.2020.6775] identified low oxygen saturation (<90% without the use of supplemental oxygen or ventilation support) in a significant percentage of patients upon presentation, while another study [@doi:10.1056/NEJMc2010419] reported cough, fever, and dyspnea as the most common presenting symptoms.
Patients may also experience loss of smell, myalgias (muscle aches), fatigue, or headache.
Gastrointestinal symptoms can also present [@doi:10.15585/mmwr.mm6928a2], and the CDC includes nausea and vomiting, as well congestion and runny nose, on its list of symptoms consistent with COVID-19 [@url:https://www.cdc.gov/coronavirus/2019-ncov/symptoms-testing/symptoms.html].
A recent preprint using data from an app-based survey of 500,000 individuals in the US found that among those tested for SARS-CoV-2, a loss of taste or smell, fever, and a cough were significant predictors of a positive test result [@doi:10.1101/2020.06.09.20126813].
It is important to note that in this study, the predictive value of symptoms may be underestimated if they are not specific to COVID-19 because the outcome measured was a positive, as opposed to a negative, COVID-19 test result.
At the time the surveys were conducted, due to limits in US testing infrastructure, respondents typically needed to have some symptoms known to be specific to COVID-19 in order to qualify for testing in the first place.
Widespread testing of asymptomatic individuals may therefore provide additional insight into the range of symptoms associated with COVID-19.

Consistent with the wide range of symptoms observed, COVID-19 can affect diverse body systems in addition to causing respiratory problems [@doi:10.1038/s41591-020-0968-3].
For example, COVID-19 can lead to acute kidney injury, especially in patients with severe respiratory symptoms or certain preexisting conditions [@doi:10.1016/j.kint.2020.05.006].
It can also cause neurological complications [@doi:10.1016/j.bbi.2020.03.031; @doi:10/d259], potentially including stroke, seizures or meningitis [@doi:10.1002/jmv.26000; @doi:10.1002/ana.25807].
COVID-19 has also been associated with an increased incidence of large vessel stroke, particularly in patients under the age of 40 [@doi:10.1056/NEJMc2009787], and other thrombotic events including pulmonary embolism and deep vein thrombosis [@doi:10.1016/j.thromres.2020.04.013].
The mechanism behind these complications has been suggested to be related to coagulopathy, with reports indicating the presence of antiphospholipid antibodies [@doi:10.1056/NEJMc2007575] and elevated levels of d-dimer and fibrinogen degradation products in deceased patients [@doi:10.1111/jth.14768].
Other viral infections have been associated with coagulation defects and changes to the coagulation cascade; notably SARS was also found to lead to disseminated intravascular coagulation and was associated with both pulmonary embolism and deep vein thrombosis [@doi:10.1002/jmv.23354].
The mechanism behind these insults has been suggested to be related to inflammation-induced increases in the von Willebrand factor clotting protein, leading to a pro-coagulative state [@doi:10.1002/jmv.23354].
Abnormal clotting (thromboinflammation or coagulopathy) has been increasingly discussed recently as a possible key mechanism in many cases of severe COVID-19, and may be associated with the high d-dimer levels often observed in severe cases [@doi:10/ggvd74; @doi:10.1186/s13054-020-03060-9; @doi:10.1007/s11239-020-02134-3].
This excessive clotting in lung capillaries has been suggested to be related to a dysregulated activation of the complement system, part of the innate immune system [@doi:10.1172/jci.insight.140711; @doi:10.1172/JCI140183].

#### Cytokine Release Syndrome

Symptoms of a disease can be caused by a pathogen, but they can also be caused by the immune system's reaction to the pathogen.
A dysregulated immune response can cause significant damage to the host [@isbn:9780815332183; @isbn:9780071283663; @doi:10.1016/j.chom.2020.05.009].
The inflammatory response has received particular attention for its role in both a healthy response to infection and a pathogenic one.
Inflammation is one of the most visible components of the immune response, as it is responsible for the hallmarks of injury, such as pain, heat, and swelling [@doi:10.18632/oncotarget.23208].
In response to injury or to signaling by pattern recognition receptors (PRRs) indicating the detection of a molecular pattern associated with a pathogen or foreign body, the immune system stimulates leukocytes that travel to the site of the threat, where they then produce cytokines [@doi:10.18632/oncotarget.23208].
Cytokines are a diverse group of small proteins that play an important role in intercellular signaling [@doi:10.1128/MMBR.05015-11].
Cytokines can be both pro- and anti-inflammatory, which means they can either stimulate or inhibit the production of additional cytokines [@doi:10.1128/MMBR.05015-11; @doi:10.1097/AIA.0b013e318034194e].
Some notable pro-inflammatory cytokines include the interleukins: IL-1&beta; and IL-6 and tumor necrosis factor &alpha; (TNF-&alpha;) [@doi:10.1097/AIA.0b013e318034194e].
Anti-inflammatory cytokines play an immunoregulatory role complementary to the cascading effect of pro-inflammatory cytokines [@doi:10.1128/MMBR.05015-11; @doi:10.1097/AIA.0b013e318034194e].
A number of interleukins and interferons play anti-inflammatory roles, and receptors or receptor antagonists for inflammatory cytokines are also important for regulating inflammation [@doi:10.1097/AIA.0b013e318034194e].
IL-10 is an anti-inflammatory cytokine of particular note because it regulates the expression of TNF-&alpha;, IL-1, and IL-6 [@doi:10.1097/AIA.0b013e318034194e].
When the pro- and anti-inflammatory responses are both commensurate with the threat posed, the immune system drives a shift back to homeostasis [@doi:10.1111/imr.12671].
However, when the responses are disproportionate, the cytokine response can become dysregulated.
Too low of an inflammatory response will not eliminate the immune threat [@doi:10.1111/imr.12671].
In contrast, if the response is dysregulated towards excessive pro-inflammatory cytokine activity, inflammation can cascade [@doi:10.1159/000087104] and cause cell damage, among other problems [@doi:10.18632/oncotarget.23208].
Elevated levels of inflammation over the long-term are associated with many chronic health conditions, including type 2 diabetes, dementia and Alzheimer's, and arthritis, among others [@doi:10.1038/s41591-019-0675-0].
On a shorter timescale, dysregulated systemic inflammation can cause sepsis, which can lead to multi-organ failure and death [@doi:10.1128/MMBR.05015-11; @pmid:22142805].

Cytokines have been investigated for their role in the immune response to lung infections long before the COVID-19 pandemic.
Dysregulation of the inflammatory response, including elevated levels of pro-inflammatory cytokines, is found in patients with ARDS, which is a severe condition that can arise from pneumonia, SARS, and COVID-19 [@doi:10.1159/000087104].
One study of patients with and at risk for ARDS, specifically those who were intubated for medical ventilation, found that shortly after the onset of ARDS, anti-inflammatory cytokine concentration in BALF increased relative to the concentration of pro-inflammatory cytokines [@doi:10.1164/ajrccm.164.10.2104013].
The results suggest that an increase in pro-inflammatory cytokines such as IL-6 may signal the onset of ARDS, but recovery depends on an increased anti-inflammatory response [@doi:10.1164/ajrccm.164.10.2104013].
However, patients with severe ARDS were excluded from this study.
Acute phase response to an infection can also cause damage to the capillary endothelium, allowing leaks that disrupt the balance between pro-inflammatory cytokines and their regulators [@doi:10.1164/ajrccm.164.10.2104013].
Hyperactivity of the pro-inflammatory response due to lung infection is commonly associated with acute lung injury and more rarely with the more severe manifestation, ARDS [@doi:10.1128/MMBR.05015-11].
The heightened inflammatory response in the lungs can also serve as a source for systemic inflammation, or sepsis, which can lead to multi-organ failure [@doi:10.1128/MMBR.05015-11].
The shift from local to systemic inflammation is a phenomenon often referred to broadly as a cytokine storm [@doi:10.1128/MMBR.05015-11] or, more precisely, as cytokine release syndrome (CRS) [@doi:10.1186/s40425-018-0343-9].
Sepsis is a known possible complication of pneumonia, and in an analysis of over 1,400 US pneumonia patients, IL-6, tumor necrosis factor (TNF), and IL-10 were found to be elevated at intake in patients who developed severe sepsis and/or ultimately deceased [@doi:10.1001/archinte.167.15.1655].
IL-6 and TNF are pro-inflammatory cytokines, while IL-10; is anti-inflammatory [@doi:10.1001/archinte.167.15.1655].
However, this study reported that unbalanced pro-/anti-inflammatory cytokine profiles were rare, although they measured only the three cytokines listed above.
Prior work therefore made it clear that pulmonary infection and injury were associated with systemic inflammation through sepsis.
While IL-6 is a biomarker sometimes used to assess cytokine storm activity in sepsis [@doi:10.1128/MMBR.05015-11], the relationship between cytokine profiles and the risks associated with sepsis may be more complex.
IL-6 is a pleiotropic cytokine that plays an integral role in both the inflammatory and anti-inflammatory responses and is associated with both healthy and pathological responses to viral threat [@doi:10.3389/fmicb.2019.01057].

The inflammatory response was identified early on as a potential driver of COVID-19 outcomes due to existing research in SARS and emerging research in COVID-19.
In addition to the known role of cytokines in ARDS and lung infection more broadly, immunohistological analysis at autopsy of patients who deceased from SARS revealed that ACE2-expressing cells that were infected by SARS-CoV-1 showed elevated expression of IL-6, IL-1&beta;, and TNF-&alpha; [@doi:10.1002/path.2067].
Similarly, the introduction of the S protein from SARS-CoV-1 to mouse macrophages was found to increase production of IL-6 and TNF-&alpha; [@doi:10.1016/j.virusres.2007.02.007].
For SARS-CoV-2 infection leading to COVID-19, early reports described a cytokine storm syndrome-like response in patients with particularly severe infections [@doi:10.1101/2020.02.24.963348; @doi:10/ggnzmc; @doi:10.1016/j.immuni.2020.06.017].
Among patients hospitalized with COVID-19 in Wuhan, China, 112 out of 191 (59%) developed sepsis, including all 54 of the non-survivors [@doi:10/ggnxb3].
However, the argument has been made that while the cytokine levels observed in COVID-19 patients fall outside of the normal range, they are not as high as typically found in patients with ARDS [@doi:10.1001/jamainternmed.2020.3313].
Regardless, inflammation has received significant interest both in regards to the pathology of COVID-19 as well as potential avenues for treatment, as the similarities between the cytokine storm and the pathophysiology of COVID-19 has led to the suggestion that a number of immunomodulatory pharmaceutical interventions could hold therapeutic value for the treatment of COVID-19 [@doi:10.1016/j.jaut.2020.102452]. <!-- TODO: [cite therapeutics section] -->

#### Pediatric Presentation

The presentation of COVID-19 infection can vary greatly among pediatric patients and, in some cases, manifests in distinct ways from COVID-19 in adults.
Evidence suggests that while children and adolescents tend to have mostly asymptomatic infections, those that are symptomatic exhibit a mild illness [@doi:10.1101/2020.06.25.20140178; @doi:10.1056/NEJMc2005073; @doi:10.1111/apa.15270; @doi:10.1126/science.abe5765].
A review examined symptoms reported in 17 studies of children infected with COVID-19 during the early months of the COVID-19 epidemic in China and one study from Singapore [@doi:10.1001/jamapediatrics.2020.1467].
Of the more than a thousand cases described, the most common reports were for mild symptoms such as fever, dry cough, fatigue, nasal congestion and/or runny nose, while three children were reported to be asymptomatic.
Severe lower respiratory infection was described in only one of the pediatric cases reviewed.
Gastrointestinal symptoms such as vomiting or diarrhea were occasionally reported.
Radiologic findings were not always reported in the case studies reviewed, but when they were mentioned they included bronchial thickening, ground-glass opacities, and/or inflammatory lesions [@doi:10.1001/jamapediatrics.2020.1467].
Neurological symptoms have also been reported [@doi:10.1001/jamaneurol.2020.2687].

These analyses indicate that most pediatric cases of COVID-19 are not severe.
Indeed, it is estimated that less than 1% of pediatric cases result in critical illness [@doi:10.1056/NEJMc2007617; @doi:10.1111/apa.15270].
However, serious complications and, in rare cases, deaths have occurred [@doi:10.1016/j.eclinm.2020.100433].
Of particular interest, children have occasionally experienced a serious inflammatory syndrome, multisystem inflammatory syndrome in children (MIS-C), following COVID-19 infection.
This syndrome is similar in some respects to Kawasaki disease or to Kawasaki disease shock syndrome [@doi:10.1093/jpids/piaa069; @doi:10.1001/jama.2020.10369; @doi:10.1016/j.ajem.2020.05.117] and is thought to be a distinct clinical manifestation of SARS-CoV-2 due to its distinct cytokine profile and the presence of burr cells in peripheral blood smears [@doi:10.1172/JCI140970; @doi:10.1016/j.cell.2020.09.016].
MIS-C has been associated with heart failure in some cases [@doi:10.1161/CIRCULATIONAHA.120.048360].
One case study [@doi:10/gg4sd6] described an adult who appeared to show symptoms similar to MIS-C after exposure to COVID-19, but cautioned against broad conclusions; a second possible adult case has also been reported [@doi:10.1016/j.ajem.2020.06.053].
The presentation of SARS-CoV-2 infection is therefore likely to be largely distinct between adult and pediatric populations.

### Systems-Level Effects

Systems biology provides a cross-disciplinary analytical paradigm through which the host response to an infection can be analyzed.
This field integrates the "omics" (genomics, transcriptomics, proteomics, metabolomics, etc.) with bioinformatics and other computational approaches.
These cutting-edge research paradigms hold enormous potential for the study of the complexity of biological systems and human diseases [@doi:10.1016/j.gpb.2012.08.004].
Over the last decade, systems biology approaches have been used widely to study the pathogenesis of diverse types of life-threatening acute and chronic infectious diseases [@doi:10.1038/s41576-020-0212-5].
Omics-based studies have also provided meaningful information regarding host immune responses and surrogate protein markers in several viral, bacterial and protozoan infections [@doi:10.1002/prca.201300074].
Though the complex pathogenesis and clinical manifestations of SARS-CoV-2 infection are not yet fully understood, omics technologies offer the opportunity for discovery-driven analysis of biological changes associated with SARS-CoV-2 infection.
For example, previous studies suggest that infection by coronaviruses, such as SARS-CoV-1 and MERS-CoV, and other viruses is associated with the upregulation of ACE2.
In several preliminary assays and an analysis of previous microarray data, ACE2 expression was reported to be significantly upregulated following infection of human embryonic kidney cells and human airway epithelial cells [@doi:10.1101/2020.02.24.963348].
This study also reported that direct stimulation with inflammatory cytokines such as type I interferons (e.g., IFN&beta;) resulted in the upregulation of ACE2 in human bronchial epithelial cells, with treated groups showing four-fold higher ACE2 expression than control groups at 18 hours post-treatment [@doi:10.1101/2020.02.24.963348].
Whether SARS-CoV-2 facilitates the positive regulation of its own transmission between host cells is still unclear, the host immune response itself likely plays a key role in mediating infection-associated pathologies.
A systems-biology approach allows for analyses such as these to identify possible phenotypic and endophenotypic responses to SARS-CoV-2 infection and to develop new hypotheses about how pathogenesis proceeds.

#### Transcriptomics

In addition to the study described above, two other studies have profiled expression following SARS-CoV-2 infection using human cell lines.
The first study [@doi:10.1016/j.cell.2020.04.026] compared transcriptional responses to SARS-CoV-2 and to other respiratory viruses, including MERS-CoV, SARS-CoV, human parainfluenza virus 3 (HPIV3), respiratory syncytial virus (RSV), and influenza A virus (IAV).
The authors analyzed the responses of three human cell lines: A549 (adenocarcinomic human alveolar basal epithelial cells), Calu-3 (human airway epithelial cells derived from human bronchial submucosal glands), and MRC-5 (human fetal lung fibroblast cells).
As the viral receptor ACE2 has low expression in A549 cells, they supplemented the A549 cells with adenovirus (AdV)-based vectors expressing either mCherry (a fluorescent protein used as a control) or ACE2 (A549-ACE2).
The authors also measured host transcriptional responses to SARS-CoV-2 in primary normal human bronchial epithelial cells (HBEC or NHBE cells), nasal washes from an animal model (ferret), and lung samples from two COVID-19 patients.
Differential expression (DE) analysis was then carried out to compare infected cells with control cells that underwent only a mock treatment.
In the hosts where SARS-CoV-2 was able to replicate efficiently, DE analysis revealed that the transcriptional response was significantly different from the response to all of the other viruses tested.
A unique proinflammatory cytokine signature associated with SARS-CoV-2 was present in cells exposed to both high and low doses of the virus, with the cytokines IL-6 and IL1RA uniquely elevated in response to SARS-CoV-2 relative to other viruses.
However, the A549-ACE2 cells showed significant IFN-I or IFN-III expression when exposed to high, but not low, doses of SARS-CoV-2.
This finding suggests that IFN induction is dependent on the extent of exposure.
Similarly, in cells from the NHBE line, ferrets, and COVID-19 patients, chemokine signaling was significantly enriched, but there was no significant induction of IFN-I or IFN-III.
Together, these results suggest that SARS-CoV-2 induces a limited antiviral state with low IFN-I or IFN-III expression and a moderate IFN-stimulated gene response, in contrast to other viruses.
However, in ACE2-expressing A549 cells, this state could be overcome by using a 10-fold increase in SARS-CoV-2 exposure.
This finding suggests that the SARS-CoV-2 interferon antagonist is insufficient for large doses of the virus [@doi:10.1016/j.cell.2020.04.026].
This hypothesis was further supported by a recent study [@doi:10.1101/2020.05.11.088179] that showed that the SARS-CoV-2 _ORF3b_ gene suppresses IFNB1 promoter activity (IFN-I induction) more efficiently than the SARS-CoV-1 _ORF3b_ gene.
Taken together, these findings suggest that a unique cytokine profile is associated with the response to the SARS-CoV-2 virus and that this response differs depending on the extent of exposure.

Another study [@doi:10.1101/2020.05.05.079194] analyzed cells' transcriptional response to SARS-CoV-2 and SARS-CoV-1 over time.
They characterized the response of three human cell lines, H1299 (human non-small cell lung carcinoma cell line), Calu-3, and Caco-2 (human epithelial colorectal adenocarcinoma cell line), at 4 to 36 hours post infection (hpi).
Using poly(A) bulk RNA-seq, the authors found negligible susceptibility of H1299 cells (< 0.08 viral read percentage of total reads) compared to Caco-2 and Calu-3 cells (>10% of viral reads).
This finding suggests that the risk of infection varies among cell types, and that cell type could influence which hosts are more or less susceptible.
Based on visual inspection of microscopy images alongside transcriptional profiling, the authors also showed distinct responses among the host cell lines evaluated.
In contrast to Caco-2, Calu-3 cells infected with SARS-CoV-2 showed signs of impaired growth and cell death at 24 hpi, as well as moderate IFN induction with a strong up-regulation of IFN-stimulated genes.
Interestingly, the results were similar to those reported in Calu-3 cells exposed to much higher levels of SARS-CoV-2 [@doi:10.1016/j.cell.2020.04.026], as described above.
This finding suggests that IFN induction in Calu-3 cells is not dependent on the level of exposure, in contrast to A549-ACE2 cells.
The discrepancy could be explained by the observations that Calu-3 cells are highly susceptible to SARS-CoV-2 and show rapid viral replication [@doi:10.1038/s41467-020-15562-9], whereas A549 cells are incompatible with SARS-CoV-2 infection [@doi:10.1101/2020.03.02.972935].
This discrepancy raises the concern that _in vitro_ models may vary in their similarity to the human response, underscoring the importance of follow-up studies in additional models.

#### Proteomics

One early proteomics study investigated changes associated with _in vitro_ SARS-CoV-2 infection using Caco-2 cells [@doi:10.1038/s41586-020-2332-7].
This study reported that SARS-CoV-2 induced alterations in multiple vital physiological pathways, including translation, splicing, carbon metabolism and nucleic acid metabolism in the host cells.
Another area of interest is whether SARS-CoV-2 is likely to induce similar changes to other HCoV.
For example, because of the high level of sequence homology between SARS-CoV-2 and SARS-CoV-1, it has been hypothesized that sera from convalescent SARS-CoV-1 patients might show some efficacy in cross-neutralizing SARS-CoV-2-S-driven entry [@doi:10.1016/j.cell.2020.02.052].
However, despite the high level of sequence homology, certain protein structures might be immunologically distinct, which would be likely to prohibit effective cross-neutralization across different SARS species [@doi:10.1101/2020.03.21.990770].
Consequently, proteomic analyses of SARS-CoV-1 might also provide some essential information regarding the new pathogen [@doi:10.1073/pnas.0407992101; @doi:10.1016/j.bbrc.2004.02.074].

Considering the paucity of omics-level big data sets for SARS-CoV-2 currently available, existing data hubs that contain information for other coronaviruses such as UniProt, NCBI Genome Database, The Immune Epitope Database and Analysis Resource (IEDB), and The Virus Pathogen Resource (ViPR) will serve as useful resources for computational and bioinformatics research on SARS-CoV-2.
Using such databases, the systems-level reconstruction of the protein-protein interaction (PPI) will enable the generation of hypotheses about the mechanism of action of SARS-CoV-2 and suggest potential drug targets.
In an initial study [@doi:10.1101/2020.03.22.002386], 26 of the 29 SARS-CoV-2 proteins were cloned and expressed in HEK293T kidney cells, allowing for the identification of 332 high-confidence human proteins interacting with them.
Notably, this study suggested that SARS-CoV-2 interacts with innate immunity pathways.
Ranking pathogens by the similarity between their interactomes and that of SARS-CoV-2 suggested *West Nile virus*, *Mycobacterium tuberculosis*, and *human papillomavirus* infections as the top three hits.
Therefore, given the lung symptoms associated with COVID-19, the *Mycobacterium tuberculosis* host-pathogen interactome in particular might provide new insights to the mechanism of SARS-CoV-2 infection.
Additionally, it was suggested that the envelope protein, E, could disrupt host bromodomain-containing proteins, i.e., BRD2 and BRD4, that bind to histones, and the spike protein could likely intervene in viral fusion by modulating the GOLGA7-ZDHHC5 acyl-transferase complex to increase palmitoylation, which is a post-translational modification that affects how proteins interact with membranes [@doi:10.3389/fimmu.2017.02003].

Another study [@doi:10.1101/2020.03.31.019216] used patient-derived peripheral blood mononuclear cells (PBMCs) to identify 251 host proteins targeted by SARS-CoV-2.
This study also reported that more than 200 host proteins were disrupted following infection.
In particular, a network analysis showed that nsp9 and nsp10 interacted with NF-Kappa-B-Repressing Factor (NKRF), which encodes a transcriptional repressor that mediates repression of genes responsive to Nuclear Factor kappa-light-chain-enhancer of activated B-cells (NF-kB).
These genes are important to pro-, and potentially also anti-, inflammatory signaling [@doi:10.1101/cshperspect.a001651].
This finding could explain the exacerbation of the immune response that shapes the pathology and the high cytokine levels characteristic of COVID-19, possibly due to the chemotaxis of neutrophils mediated by IL-8 and IL-6.
Finally, it was suggested [@doi:10.1101/2020.04.09.033522] that the E protein of both SARS-CoV-1 and SARS-CoV-2 has a conserved Bcl-2 Homology 3 (BH3)-like motif, which could inhibit anti-apoptosis proteins, e.g., BCL2, and trigger the apoptosis of T cells.
Several compounds are known to disrupt the host-pathogen protein interactome, largely through the inhibition of host proteins.
Therefore, preliminary research in the proteomics of SARS-CoV-2 infection suggests that drugs modulating the protein-level interactions between virus and host might be worth investigating.

### Viral Virulence

Like that of SARS-CoV-1, the entry of SARS-CoV-2 into host cells is mediated by interactions between the viral spike glycoprotein, S, and human ACE2 (hACE2) [@doi:10.1126/science.1116480; @doi:10.1016/j.cell.2020.02.058; @doi:10.1126/science.abb2762; @doi:10.1038/s41586-020-2179-y; @doi:10.1101/2020.02.19.956235; @doi:10.1016/j.cell.2020.02.052; @doi:10.1016/j.cell.2020.03.045; @doi:10.1128/jvi.00127-20].
Differences in how the S proteins of the two viruses interact with hACE2 could also partially account for the increased transmissibility of SARS-CoV-2.
Recent studies have reported conflicting binding constants for the S-hACE2 interaction, though they have agreed that the SARS-CoV-2 S protein binds with equal, if not greater, affinity than the SARS-CoV-1 S protein does [@doi:10.1016/j.cell.2020.02.058; @doi:10.1101/2020.02.19.956235; @doi:10.1126/science.abb2507].
The C-terminal domain of the SARS-CoV-2 S protein in particular was identified as the key region of the virus that interacts with hACE2, and the crystal structure of the C-terminal domain of the SARS-CoV-2 S protein in complex with hACE2 reveals stronger interaction and a higher affinity for receptor binding than that of SARS-CoV-1 [@doi:10.1016/j.cell.2020.03.045].
Among the 14 key binding residues identified in the SARS-CoV-1 S protein, eight are conserved in SARS-CoV-2, and the remaining six are semi-conservatively substituted, potentially explaining variation in binding affinity [@doi:10.1016/j.cell.2020.02.058; @doi:10.1101/2020.02.19.956235].
Recent crystal structures have shown that the receptor-binding domain (RBD) of the SARS-CoV-2 S protein, like that of other coronaviruses, undergoes stochastic hinge-like movement that flips it from a “closed” conformation, in which key binding residues are hidden at the interface between protomers, to an “open” one [@doi:10.1016/j.cell.2020.02.058; @doi:10.1126/science.abb2507].
Because the RBD plays such a critical role in viral entry, blocking its interaction with ACE2 could represent a promising therapeutic approach.
Nevertheless, despite the high structural homology between the SARS-CoV-2 RBD and that of SARS-CoV-1, monoclonal antibodies targeting SARS-CoV-1-RBD failed to bind to SARS-CoV-2-RBD [@doi:10.1126/science.abb2507].
Promisingly, though, sera from convalescent SARS patients inhibited SARS-CoV-2 viral entry _in vitro_, albeit with lower efficiency than it inhibited SARS-CoV-1 [@doi:10.1016/j.cell.2020.02.052].

### Spike Protein Evolution

Comparative genomic analysis reveals that several regions of the coronavirus genome are likely critical to virulence.
The S1 domain of the spike protein, which contains the receptor binding motif, evolves more rapidly than _S_'s S2 domain [@doi:10.3390/v4061011; @doi:10.1016/j.jmb.2020.04.009].
However, even within the S1 domain, some regions are more conserved than others, with the receptors in S1's N-terminal domain (S1-NTD) evolving more rapidly than those in its C-terminal domain (S1-CTD) [@doi:10.1016/j.jmb.2020.04.009].
Both S1-NTD and S1-CTD are involved in receptor binding and can function as RBDs to bind proteins and sugars [@doi:10.3390/v4061011], but RBDs in the S1-NTD typically bind to sugars, while those in the S1-CTD recognize protein receptors [@doi:10.1146/annurev-virology-110615-042301].
Viral receptors show higher affinity with protein receptors than sugar receptors [@doi:10.1146/annurev-virology-110615-042301], which suggests that positive selection on or relaxed conservation of the S1-NTD might reduce the risk of a deleterious mutation that would prevent binding.
The SARS-CoV-2 S protein also contains an RRAR furin recognition site at the S1/S2 junction [@doi:10.1016/j.cell.2020.02.058; @doi:10.1126/science.abb2507], setting it apart from both bat coronavirus RaTG13, with which it shares 96% genome sequence identity, and SARS-CoV-1 [@doi:10.1038/s41586-020-2012-7].
Such furin cleavage sites are commonly found in highly virulent influenza viruses, and as such may contribute to the heightened pathogenicity of SARS-CoV-2 [@doi:10/bvgh5b; @doi:10.1006/viro.1999.9716].
The ongoing evolution of the spike protein can be seen from the genomic data.
For example, the mutation D614G became dominant by the end of May 2020, soon after its initial appearance in mid-March [@doi:10.1016/j.cell.2020.06.043; @doi:10.1016/j.cell.2020.09.032], and a variant carrying two mutations (N501Y and 69–70del) that was first observed in the UK in October 2020 [@doi:10.1016/j.jinf.2020.12.024] has quickly spread around the world [@url:https://www.who.int/csr/don/21-december-2020-sars-cov2-variant-united-kingdom/en/; @doi:10.1101/2020.12.28.20248906].
Effective cell entry is a critical component to pathogenesis and therefore an important process to understand when examining possible therapeutics.

### Mechanism of Transmission

Once a human host is infected with a virus, person-to-person viral transmission of a virus can occur through several possible mechanisms.
The primary mechanisms associated with respiratory viruses are contact, droplet, and aerosol transmission [@doi:10.1097/QCO.0000000000000563].
Contact transmission can occur through either direct contact with a contagious person or indirect contact with active viral particles on a contaminated surface [@pubmed:23771256].
This latter mode of transmission is also called fomite transmission [@url:https://www.who.int/news-room/commentaries/detail/transmission-of-sars-cov-2-implications-for-infection-prevention-precautions].
Viral particles can enter the body if they then come in contact with the oral, nasal, eye, or other mucus membranes [@pubmed:23771256].
Droplet transmission occurs when a contagious individual sneezes, coughs, or exhales and produces respiratory droplets that can contain a large number of viral particles [@pubmed:23771256].
Contact with these droplets can occur either through direct exposure to the droplets, such as breathing in droplets produced by a sneeze, or exposure to particles that have settled on a surface [@pubmed:23771256].
Aerosol transmission refers to much smaller particles (less than 5 micrometers) that are also produced by sneezing, coughing, or exhaling [@doi:10.1097/QCO.0000000000000563; @pubmed:23771256].
The small size of these particles allows them to remain suspended over a longer period of time and potentially to be moved by air currents [@pubmed:23771256].
Additionally, viral particles deposited on surfaces via large respiratory droplets can also later be aerosolized [@pubmed:23771256].
Droplet and/or contact transmission are both well-accepted modes of transmission for many viruses associated with common human illnesses, including influenza and rhinovirus [@pubmed:23771256].
The extent to which aerosol transmission contributes to the spread of respiratory viruses is less clear.
In influenza A, for example, viral particles can be detected in aerosols produced by infected individuals, but the extent to which these particles drive the spread of influenza A infection remains under debate [@pubmed:23771256; @doi:10.1097/QCO.0000000000000563; @doi:10.3201/eid1301.061202; @doi:10.1038/s41598-019-38825-y; @doi:10.1093/femsre/fuv039].
Regardless of its role in the spread of influenza A, however, aerosol transmission likely played a role in outbreaks such as the 1918 Spanish Influenza (H1N1) and 2009 "swine flu" (pH1N1) [@doi:10.1093/femsre/fuv039].
Contact, droplet, and aerosol transmission are therefore all worth evaluating when considering possible modes of transmission for a respiratory virus like SARS-CoV-2.

#### Transmission of HCoV

All three of these mechanisms have been identified as contributors to the transmission of HCoV [@pubmed:23771256], including the highly pathogenic coronaviruses SARS-CoV-1 and MERS-CoV [@doi:10.1016/B978-0-12-385885-6.00009-2; @doi:10.1038/nrmicro.2016.81].
Transmission of SARS-CoV-1 is thought to proceed primarily through droplet transmission, but aerosol transmission is also considered possible [@pubmed:23771256], and fomite transmission may have also played an important role in some outbreaks [@doi:10.1371/journal.pone.0181558].
Similarly, the primary mechanism of MERS transmission is thought to be droplets because inter-individual transmission appears to be associated with close interpersonal contact (e.g., household or healthcare settings), but aerosolized particles of the MERS virus have been reported to persist much more robustly than influenza A under a range of environmental conditions [@doi:10.2807/1560-7917.es2013.18.38.20590; @doi:10.1186/s12985-015-0439-5].
While droplet-based and contact transmission were initially considered to be the primary modes by which SARS-CoV-2 spread [@doi:10.1038/s41368-020-0075-9], as additional information has emerged, the possibility of aerosol transmission has also been raised [@doi:10.1126/science.abc6197; @doi:10.1056/NEJMc2004973; @doi:10.1093/cid/ciaa939].
For example, the detection of SARS-CoV-2 viral particles in air samples taken from hospitals treating COVID-19 patients led to the concern that the virus could be spreading via aerosols [@doi:10.1038/s41586-020-2271-3].
The stability of the virus both in aerosols and on a variety of surfaces appeared similar to that of SARS-CoV-1 [@doi:10.1056/NEJMc2004973], and fomite transmission could also play a role in transmission (e.g., [@doi:10.3201/eid2606.200412]).
However, while the possibility of aerosol transmission seems plausible, the evidence suggests that droplet and contact transmission are the dominant mechanisms driving the spread of the virus [@doi:10.1001/jama.2020.12458], and the risk of fomite transmission under real-world conditions is likely to be substantially lower than the conditions used for experimental analyses [@doi:10/gg6br7].
These mechanisms may differ in their relevance to different types of transmission events, such as transmission within households, nosocomial transmissions, and transmission in indoor versus outdoor spaces.

#### Symptoms and Viral Spread

Other aspects of pathogenesis are also important to understanding how the virus spreads, especially the relationship between symptoms, viral shedding, and contagiousness.
Symptoms associated with reported cases of COVID-19 range from mild to severe [@url:https://www.cdc.gov/coronavirus/2019-ncov/symptoms-testing/symptoms.html], but some individuals who contract COVID-19 remain asymptomatic throughout the duration of the illness [@doi:10.1007/s11427-020-1661-4].
The incubation period, or time period between exposure and the onset of symptoms, has been estimated at five to eight days (4.91 and 7.54 in two different cities) [@doi:10.7554/eLife.57149; @doi:10.1164/rccm.202003-0524LE], and estimates suggest that viral shedding may begin long before the onset of symptoms (12.3 days with a 95% CI of 5.9 - 17.0) and peak around the onset of symptoms [@doi:10.1038/s41591-020-0869-5].
As these trends became apparent, concerns arose due to the potential for individuals who did not or did not yet show symptoms to transmit the virus [@url:https://www.cdc.gov/coronavirus/2019-ncov/prevent-getting-sick/how-covid-spreads.html].
Recovered individuals may also be able to transmit the virus after their symptoms cease.
Estimates of the communicable period based on twenty-four individuals who tested positive for SARS-CoV-2 prior to or without developing symptoms estimated that individuals may be contagious for one to twenty-one days, but they note that this estimate may be low [@doi:10.1007/s11427-020-1661-4].
Initially, viral nucleic acids were reported to remain at observable levels in the respiratory specimens of recovering hospitalized COVID-19 patients for a median of 20 days and with a maximum observed duration through 37 days, when data collection for the study ceased [@doi:10/ggnxb3].
As more estimates of the duration of viral shedding are released, they are beginning to converge around approximately three weeks from first positive PCR test and/or onset of symptoms (which, if present, are usually identified within three days of the initial PCR test).
For example, viral shedding was reported for up to 28 days following symptom onset by a second study [@doi:10.1038/s41586-020-2196-x] and for one to 24 days from first positive PCR test with a median of 12 days [@doi:10.1001/jama.2020.3204].
On the other hand, almost 70% of patients were reported to still have symptoms at the time that viral shedding ceased, although all symptoms reduced in prevalence between onset and cessation of viral shedding (CVS) [@doi:10.1016/j.jcv.2020.104577].
They also reported that the median time that elapsed between the onset of symptoms and CVS was 23 days and between first positive PCR test and CVS was 17 days [@doi:10.1016/j.jcv.2020.104577].
The fact that this study reported symptom onset to predate the first positive PCR test by an average of three days, however, suggests that there may be some methodological differences between it and related studies.
Furthermore, an analysis of residents of a nursing home with a known SARS-CoV-2 case measured similar viral load in residents who were asymptomatic regardless of whether they later developed symptoms, and the load in the asymptomatic residents was comparable to that of residents who displayed either typical of atypical symptoms [@doi:10.1056/NEJMoa2008457].
Taken together, these results suggest that the presence or absence of symptoms are not reliable predictors of viral shedding or of SARS-CoV-2 status (e.g, [@doi:10.1001/jama.2020.6887]).
However, viral shedding is not necessarily indicative of contagiousness.
The risk of spreading the infection was low after ten days from the onset of symptoms, as viral load in sputum was found to be unlikely to pose a significant risk based on their efforts to culture samples _in vitro_ [@doi:10.1038/s41586-020-2196-x].

The extent to which asymptomatic (or presymptomatic) individuals are able to transmit SARS-CoV-2 has been a question of both scientific and community interest.
Early reports (February and March 2020) described transmission from presymptomatic SARS-CoV-2-positive individuals to close family contacts [@doi:10.1001/jama.2020.2565; @doi:10.1016/j.ijid.2020.03.027].
One of these reports [@doi:10.1016/j.ijid.2020.03.027] also included a description of an individual who tested positive for SARS-CoV-2 but never developed symptoms.
Later analyses also sought to estimate the proportion of infections that could be traced back to a presymptomatic or asymptomatic individual (e.g., [@doi:10.2139/ssrn.3678556]).
Estimates of the proportion of individuals with asymptomatic infections have varied widely.
The proportion of asymptomatic individuals on board the Diamond Princess cruise ship, which was the site of an early COVID-19 outbreak, was estimated at 17.9% [@doi:10.2807/1560-7917.ES.2020.25.10.2000180].
In contrast, a model using the prevalence of antibodies among residents of Wuhan, China estimated a much higher of asymptomatic cases, at approximately 7 in 8, or 87.5% [@doi:10.1093/pcmedi/pbaa032].
An estimate of the population of care homes in London found that, among the residents (median age 85), the rate of asymptomatic infection was 43.8%, and among the caretakers (median age 47), the rate was 49.1% [@doi:10.1016/j.eclinm.2020.100533].
The duration of viral shedding may also be longer in individuals with asymptomatic cases of COVID-19 compared to those who do show symptoms [@doi:10.1038/s41591-020-0965-6].
As a result, the potential for individuals who do not know they have COVID-19 to spread the virus raises significant concerns.
In Singapore and Tianjin, two cities studied to estimate incubation period, an estimated 40-50% and 60-80% of cases, respectively, were estimated to be caused by contact with an asymptomatic individuals [@doi:10.7554/eLife.57149].
An analysis of viral spread in the Italian town of Vo', which was the site of an early COVID-19 outbreak, revealed that 42.5% of cases were asymptomatic and that the rate was similar across age groups [@doi:10.1038/s41586-020-2488-1].
They argued that the town's lockdown was imperative for controlling the spread of COVID-19 because it isolated the asymptomatic individuals.
While more models are likely to emerge to better explore the effect of asymptomatic individuals on SARS-CoV-2 transmission, these results suggest that strategies for identifying and containing asymptomatic, but contagious individuals are important for managing community spread.

#### Estimating the Fatality Rate

Estimating the occurrence of asymptomatic and mild COVID-19 cases is important to identifying the mortality rate associated with COVID-19.
The mortality rate of greatest interest would be the total number of fatalities as a fraction of the total number of people infected.
One metric reported is often case fatality rate (CFR), which simply compares the number of COVID-19 related deaths to the number of confirmed or suspected cases.
However, in locations without universal testing protocols, it is impossible to identify all exposed or all infected individuals because so many asymptomatic or mild cases go undetected.
Therefore, a more informative metric is the infection fatality rate (IFR), which compares the known deaths to the estimated number of cases.
Meta-analyses have produced estimates of global IFR ranging from as low as 0.1% to as high as 1.04% [@doi:10.1101/2020.05.03.20089854; @url:https://www.cebm.net/covid-19/global-covid-19-case-fatality-rates/; @doi:10.1101/2020.05.11.20098780; @doi:10.1101/2020.05.03.20089854], and this estimate was also supported by a repeated cross-sectional serosurvey conducted in New York City that revealed an estimated IFR of 0.97% [@doi:10.1038/s41586-020-2912-6].
All of these estimates note that IFR varies widely around the world.
Estimates of infection rates are becoming more feasible as more data becomes available for modeling and will be bolstered as serological testing becomes more common and available.

### Dynamics of Transmission

Disease spread dynamics can be estimated using R~0~, the basic reproduction number, and R~t~, the effective reproduction number.
Thus, accurate estimates are crucial to understanding the dynamics of infection and to predicting the effects of different interventions.
R~0~ and the timescale of infection (measured by the infectious period and the exposed period) govern population-level epidemic dynamics, with R~0~ being one of the most important epidemiological parameters [@isbn:9780691116174].
R~0~ is the average number of new (secondary) infections caused by one infected person, assuming a wholly susceptible population [@doi:10.1111/j.1467-9574.1996.tb01482.x].
A simple mechanistic model used to describe infectious disease dynamics is a susceptible-infected-recovered (SIR) compartmental model.
In this formulation individuals move through three states: susceptible, infected, and recovered; two parameters, $\gamma$ and $\beta$, specify the rate at which the infectious recover, and the infection transmission rate, respectively.
In this simple formulation, R~0~ is estimated as the ratio of $\beta$ and $\gamma$.[@doi:10.1126/science.abb5659; @isbn:9780691116174].
A pathogen can invade a susceptible population only if R~0~ > 1 [@isbn:9780691116174; @isbn:9780199209996].
The spread of an infectious disease at a particular time t can be quantified by R~t~, the effective reproduction number, which assumes that part of the population has already recovered (and thus gained immunity to reinfection) or that mitigating interventions were put into place.
For example, if only a fraction S~t~ of the population is still susceptible, R~t~ = S~t~ x R~0~.
When R~t~ is greater than 1, an epidemic grows (i.e., the proportion of the population that is infectious increases); when R~t~ is less than 1, the proportion of the population that is infectious decreases.
R~0~ and R~t~ can be estimated directly from epidemiological data or inferred using mathematical modeling.
Modeling approaches are typically based upon a classic epidemiological model structure: the SIR model and its extensions [@https://doi.org/10.1098/rspa.1927.0118; @doi:10.1038/280361a0].
In the context of SARS-CoV-2, more complex modified susceptible-exposed-infectious-recovered (SEIR) models are commonly used. <!--TO DO: [need citations]-->

Estimates of R~0~ for COVID-19 lie in the range R~0~=1.4-6.5 [@doi:10/ggjvr7; @doi:10.1093/jtm/taaa021; @doi:10.1126/science.abb3221].
Variation in R~0~ is expected between different populations, and the estimated values of R~0~ discussed below are for specific populations in specific environments.
The different estimates of R~0~ should not necessarily be interpreted as a range of estimates of the same underlying parameter. <!--I am not quite sure about this next paragraph. Most sophisticated models now incorporate "data" in their SEIR formulation, so I'm not sure it's accurate to draw the distinction.-->
In one study of international cases, the predicted value was R~0~=1.7 [@doi:10.1101/2020.03.21.20040329].
In China (both Hubei province and nationwide), the value was predicted to lie in the range R~0~=2.0-3.6 [@doi:10.2139/ssrn.3524675; @doi:10.1101/2020.01.25.919787; @doi:10/ggjvr7].
Another estimate based on a cruise ship where an outbreak occurred predicted R~0~=2.28 [@doi:10.1016/j.ijid.2020.02.033].
SEIR model-derived estimates of R~0~ range from 2.0 - 6.5 in China [@doi:10.3390/jcm9020462; @doi:10.1101/2020.01.27.20018952; @doi:10.1101/2020.01.23.916726; @doi:10.1101/2020.01.23.20018549] to R~0~=4.8 in France [@doi:10.1101/2020.03.22.20040915].
Using the same model as for the French population, a study estimated R~0~=2.6 in South Korea [@doi:10.1101/2020.03.22.20040915], which is consistent with other studies [@tag:Park2020_distancing].
From a meta-analysis of studies estimating R~0~, [@doi:10.1093/jtm/taaa021] predict the median as R~0~=2.79.

Inference of the effective reproduction number can provide insight into how populations respond to an infection and the effectiveness of interventions.
In China, R~t~ was predicted to lie in the range 1.6-2.6 in January 2020, before travel restrictions [@doi:10/ggptcf].
R~t~ decreased from 2.35 one week before travel restrictions were imposed (January 23, 2020), to 1.05 one week after.
Using their model, the authors also estimated the probability of new outbreaks occurring: the probability of a single individual exporting the virus and causing a large outbreak is 17-25%, assuming MERS-like or SARS-like transmission, and the probability of a large outbreak occurring after ≥4 infections exist at a new location is greater than 50%.
An independent study came to similar conclusions, finding R~t~=2.38 in the two-week period before January 23 with a decrease to R~t~ = 1.34 (using data from January 24 to February 3) or R~t~=0.98 (using data from January 24 to February 8) [@doi:10.1126/science.abb3221].
In South Korea, R~t~ was inferred for February through March 2020 in two cities, Daegu (the center of the outbreak) and Seoul [@tag:Park2020_distancing].
Metro data was also analyzed to estimate the effects of social distancing measures.
R~t~ decreased in Daegu from around 3 to <1 over the period that social distancing measures were introduced.
In Seoul, R~t~ decreased slightly, but remained close to 1 (and larger than R~t~ in Daegu).
These findings indicate that social distancing measures appeared to be effective in containing the infection in Daegu, but in Seoul, R~t~ remained above 1, meaning secondary outbreaks remained possible.
The study also shows the importance of region-specific analysis: the large decline in case load nationwide was mainly due to the Daegu region and could mask persistence of the epidemic in other regions, such as Seoul and Gyeonggi-do.
In Iran, estimates of R~t~ declined from 4.86 in the first week to 2.1 by the fourth week after the first cases were reported [@doi:10.1101/2020.03.20.20038422].
In Europe, analysis of 11 countries inferred the dynamics of R~t~ over a time range from the beginning of the outbreak until March 28, 2020, by which point most countries had implemented major interventions (such as school closures, public gathering bans, and stay-at-home orders) [@doi:10.25561/77731].
Across all countries, the mean R~t~ before interventions began was estimated as 3.87; R~t~ varied considerably, from below 3 in Norway to above 4.5 in Spain.
After interventions, R~t~ decreased by an average of 64% across all countries, with mean R~t~=1.43.
The lowest predicted value was 0.97 for Norway and the highest was 2.64 for Sweden, which may be in part because Sweden did not implement social distancing measures on the same scale as other countries.
The study concludes that while large changes in R~t~ are observed, it is too early to tell whether the interventions put into place are sufficient to decrease R~t~ below 1.

More generally, population-level epidemic dynamics can be both observed and modelled [@doi:10.1126/science.abb5659].
Data and empirically determined biological mechanisms inform models, while models can be used to try to understand data and systems of interest or to make predictions about possible future dynamics, such as the estimation of capacity needs [@doi:10.1073/pnas.2004064117] or the comparison of predicted outcomes among prevention and control strategies [@doi:10/ggp3xq; @doi:10.1073/pnas.2004978117].
Many current efforts to model R~t~ have led to tools that assist the visualization of estimates in real time or over recent intervals [@url:https://epiforecasts.io/covid; @url:https://rt.live].
While these may be valuable resources, it is important to note that the estimates arise from models containing many assumptions and are dependent on the quality of the data they use, which varies widely by region.

### Molecular Signatures and Transmission

Genetic variation in SARS-CoV-2 has been used to elucidate patterns over time and space.
Mutations observed in individual SARS-CoV-2 genome sequences can be used to trace transmission patterns and have provided insights during outbreak investigations [@doi:10.1186/s12967-020-02344-6; @doi:10.1093/nsr/nwaa036; @doi:10.1016/j.meegid.2020.104351].
Similar mutations observed in several patients may indicate that the patients belong to the same transmission group.
The tracking of SARS-CoV-2 mutations is recognized as an essential tool for controlling outbreaks that may facilitate tracing the paths of SARS-CoV-2's spread [@doi:10/d5mg].
Several studies used phylogenetic analysis to determine the source of local COVID-19 outbreaks in Connecticut (USA), [@doi:10.1016/j.cell.2020.04.021], the New York City area (USA) [@doi:10.1126/science.abc1917], and Iceland [@doi:10.1056/NEJMoa2006100].
There is an ongoing effort to collect SARS-CoV-2 genomes throughout the COVID-19 outbreak, and as of January 18, 2021 more than 381,000 genome sequences have been collected from patients. <!-- TODO: consider auto-updating this -->
The sequencing data can be found at GISAID [@https://www.gisaid.org/], NCBI [@https://www.ncbi.nlm.nih.gov/sars-cov-2/], and COVID-19 data portal [@https://www.covid19dataportal.org/].

### Conclusions

The novel coronavirus SARS-CoV-2 is the third HCoV to emerge in the 21st century, and research into previous HCoVs has provided a strong foundation for characterizing the pathogenesis and transmission of SARS-CoV-2.
Critical insights into how the virus interacts with human cells have been gained from previous research in HCoV and other viral infections.
As with other HCoV, the immune response to SARS-CoV-2 is likely driven by detection of its spike protein, which allows it to enter cells through ACE2.
Epithelial cells have also emerged as the major cellular target of the virus, contextualizing the respiratory and gastrointestinal symptoms that are frequently observed in COVID-19.
Many of the mechanisms that facilitate the pathogenesis of SARS-CoV-2 are currently under consideration as possible targets for the treatment or prevention of COVID-19. <!-- TODO: [cite therapeutics] -->
Research in other viruses also provides a foundation for understanding the transmission of SARS-CoV-2 among people and can therefore inform efforts to control the virus's spread.
Though it remains a question whether aerosol and fomite transmission contribute to the spread of SARS-CoV-2 in real-world settings, in general,  much like SARS-CoV-1 and MERS-CoV, this virus seems to be spread primarily by droplet transmission.
Asymptomatic transmission was also a concern in the SARS outbreak of 2002-03 and, as in current pandemic, presented challenges for estimating rates of infection [@doi:10.1098/rstb.2004.1490].
However, in 2021, we are fortunate to be able to build on top of 18 years of SARS-CoV research in order to rapidly ascertain the identity and behavior of the virus.

COVID-19 is a complex disease with many possible presentations that appear to vary across the lifespan.
Variability in presentation, including cases with no respiratory symptoms or with no symptoms altogether, were also reported during the SARS epidemic at the beginning of the 21st century [@doi:10.1098/rstb.2004.1490].
The variability of both which symptoms present and their severity have presented challenges for public health agencies seeking to provide clear recommendations regarding which symptoms indicate SARS-CoV-2 infection and should prompt isolation.
Additionally, asymptomatic cases add complexity both to efforts to estimate critical statistics such as R~0~ and R~t~, which are critical to understanding the transmission of the virus, and IFR, which is an important component of understanding its impact on a given population.
The development of diagnostic technologies over the course of the pandemic have facilitated more accurate identification, including of asymptomatic cases. <!-- TODO: [cite diagnostics] -->
As more cases have been diagnosed, the health conditions and patient characteristics associated with more severe infection have also become more clear, although there are likely to be significant sociocultural elements that also influence these outcomes. <!-- TODO: [cite equity section] -->
While many efforts have focused on adults, and especially older adults because of the susceptibility of this demographic, additional research is needed to understand the presentation of COVID-19 and MIS-C in pediatric patients.
As more information is uncovered about the pathogenesis of HCoV and SARS-CoV-2 specifically, the diverse symptomology of COVID-19 has and likely will continue to conform with the ever-broadening understanding of how SARS-CoV-2 functions within a human host.

While the SARS-CoV-2 virus is very similar to other HCoV in several ways, including in its genomic structure and the structure of the virus itself, there are also some differences that may account for differences in the COVID-19 pandemic compared to the SARS and MERS of the past two decades.
The R~0~ of SARS-CoV-2 has been estimated to be similar to SARS-CoV-1 but much higher than that of MERS-CoV [@doi:10.1093/ajcp/aqaa029; @doi:10.1093/ajcp/aqaa029]. 
While the structures of the viruses are very similar, evolution among these species may account for differences in their transmissibility and virulence.
For example, the acquisition of a furin cleavage site the S1/S2 boundary within the SARS-CoV-2 S protein may be associated with increased virulence.
Additionally, concerns have been raised about the accumulation of mutations within the SARS-CoV-2 species itself, and whether these could influence virulence. <!-- TODO: [cite evolution] -->
The coming of age of genomic technologies has made these types of analyses feasible, and genomics research characterizing changes in SARS-CoV-2 along with temporal and spatial movement is likely to provide additional insights into whether within-species evolution influences the effect of the virus on the human host.

Additionally, omics technologies have made it feasible to characterize the host response to the virus.
Although at present, much of the omics research has utilized _in vitro_ models, such systems-level approaches represent a promising opportunity to characterize the host response to the SARS-CoV-2 virus.
For example, analysis of PPI using publicly available data identified some similarities between COVID-19 and tuberculosis infection [@doi:10.1101/2020.03.22.002386].
This finding suggests that insights into COVID-19 may be gained by systems-level analysis of a wide array of infections, even those that are not causes by viruses, as is the case with the bacterium  *M. tuberculosis*.
As more data is collected, large-scale, omics-based analyses will become more feasible.

Thus, though the COVID-19 crisis is still evolving, the insights acquired over the past 20 years of HCoV research have provided a solid foundation for understanding the SARS-CoV-2 virus and the disease it causes.
As the scientific community continues to respond to COVID-19 and to elucidate more of the relationships between viral pathogenesis, transmission, and symptomology, and as more data about the regulatory shifts associated with COVID-19 becomes available, this understanding will no doubt continue to develop to reveal additional interdisciplinary connections among virology, pathogenesis, and health.
As additional information becomes available, this review will be updated to reflect the changing state of research in this area.
At present, understanding the SARS-CoV-2 virus and its pathogenesis is critical to a holistic understanding of the COVID-19 pandemic.<|MERGE_RESOLUTION|>--- conflicted
+++ resolved
@@ -75,11 +75,7 @@
 First, the viral spike protein binds to a host cell via a recognized receptor.
 Coronaviruses can bind to a range of host receptors [@doi:10.3390/v4061011; @doi:10.1016/j.jmb.2020.04.009], with binding conserved only at the genus level [@doi:10.1146/annurev-virology-110615-042301].
 Viruses in the betacoronavirus genus, to which SARS-CoV-2 belongs, are known to bind to the CEACAM1 protein, 5-N-acetyl-9-O-acetyl neuraminic acid (Neu 5,9 Ac2), and to the angiotensin-converting enzyme 2 (ACE2) [@doi:10.3390/v4061011].
-<<<<<<< HEAD
 SARS-CoV-2 has a high affinity for human ACE2, which is expressed in the vascular epithelium, other epithelial cells, and cardiovascular and renal tissues [@doi:10.1007/s00134-020-05985-9; @doi:10.1007/978-0-387-33012-9_85], as well as many others [@doi:10.15252/msb.20209610].
-=======
-SARS-CoV-2 has a high affinity for human ACE2, which is expressed in the vascular epithelium, other epithelial cells, and cardiovascular and renal tissues [@doi:10.1007/s00134-020-05985-9; @doi:10.1007/978-0-387-33012-9_85].
->>>>>>> e99c63df
 The binding process is guided by the molecular structure of the spike protein, which is structured in three segments: an ectodomain, a transmembrane anchor, and an intracellular tail [@doi:10.1128/JVI.02615-14].
 The ectodomain forms the crown-like structures on the viral membrane and contains two subdomains known as the S1 and S2 subunits [@doi:10.1038/nrmicro2090].
 The S1 (N-terminal) domain forms the head of the crown and contains the receptor binding motif, and the S2 (C-terminal) domain forms the stalk that supports the head [@doi:10.1038/nrmicro2090].
