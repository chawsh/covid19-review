## An Open-Publishing Response to the COVID-19 Infodemic

### ABSTRACT

The COVID-19 pandemic catalyzed the rapid dissemination of papers and preprints investigating the disease and its associated virus, SARS-CoV-2.
The multifaceted nature of COVID-19 demands a multidisciplinary approach, but the urgency of the crisis combined with the need for social distancing measures presents unique challenges to collaborative science.
We sought to apply a massive online open publishing approach to this problem using Manubot.
Through GitHub, collaborators added summaries and critiques of literature via issue templates and contributed literature summaries to a review manuscript as pull requests.
Manubot rendered the manuscript content into PDF, HTML, LaTeX, and DOCX outputs, and a version available online was immediately updated upon the integration of new content.

This particular project presented unique challenges that necessitated additions to Manubot.
Some challenges related to the technical barrier to entry, as most contributors were from biomedical backgrounds and had limited experience with git.
We developed training resources to allow participation through GitHub's web interface and added support for the citation of clinical trial identifiers and spell-checking.
We also expanded the range of file formats and options available for exporting the manuscript.
The other category of challenges arose because of the extreme volume and velocity of COVID-19 publications.
We adapted Manubot's continuous integration workflow to retrieve up-to-date data from online sources nightly.
Additionally, we integrated scite, a tool for checking the status of references, including retractions, into the HTML build to simplify the process of monitoring changes to publications after their release. 

Through this effort, we organized over 50 scientists from a range of backgrounds who evaluated over 1,000 sources and developed seven literature reviews.
This project illustrates that Manubot is an adaptable workflow that can handle even an extreme volume and demonstrates that, despite the back-end technical complexity of Manubot, non-technical contributors can participate in Manubot projects.
While many efforts from the computational community have focused on mining COVID-19 literature, this implementation illustrates the power of open publishing to organize people to aggregate and disseminate information in response to an evolving crisis.
Applying this approach allowed us to develop a community that occupies a unique niche within the COVID-19 research space.

{% if individual is defined and individual == "methods" and format is defined and format == "tex"-%}
### CCS CONCEPTS
<!--To Do: @mprobson, do you want to take the lead on this?-->
{%- endif %}

### KEYWORDS

COVID-19, open publishing, open-source, data integration, manubot

### INTRODUCTION

Coronavirus Disease 2019 (COVID-19) has shaped the years 2020 and 2021 by causing a worldwide public health crisis.
The scientific community has responded by turning significant attention and resources towards COVID-19 and the associated virus, SARS-CoV-2.
The result has been the rapid release of data, results, and publications at a scale never previously seen for a single topic.
Over 20,000 articles about COVID-19 were released in the first four months of the pandemic [@doi:10.1053/j.ackd.2020.08.003], and the velocity and volume of information being released led to an associated "infodemic" [@doi:10.1053/j.ackd.2020.08.003; @doi:10/ggpx67].
The contents of the COVID-19 Open Research Dataset (CORD-19) [@arxiv:2004.10706], which was developed in part to assist in efforts to train machine learning algorithms on COVID-19-related text, illustrates the volume of scholarly literature relevant to understanding this virus (Figure @fig:cord19-growth).
This resource was developed by querying several sources for terms related to SARS-CoV-2 and COVID-19, as well as the coronaviruses SARS-CoV-1 and MERS-CoV and their associated diseases [@arxiv:2004.10706].
CORD-19 contained {{cord19_total_pubs}} manuscripts as of {{cord19_date_pretty}}.
Additional curation by CoronaCentral [@doi:10.1101/2020.12.21.423860] has produced, at present, a set of over 180,000 publications particularly relevant to COVID-19 and these closely related viruses.
While this influx of information is likely evidence of important work towards understanding the virus and the disease, there are also downsides to the availability of too much information.
The downsides of "excessive publication" have been recognized for over forty years, and it was raised as a major concern about the move towards electronic, rather than print, publishing at the turn of the millennium [@doi:10/d3bmnv].
Concerns about exessive publication have been raised with respect to the COVID-19 literature [@url:https://blogs.sciencemag.org/pipeline/archives/2021/07/19/too-many-papers].
Thus, any effort to synthesize, summarize, and contextualize COVID-19 research will face a vast corpus of potentially relevant material.

**Change over time in the number of publications in the CORD-19 dataset.**
As of {{cord19_date_pretty}}, there were {{cord19_total_pubs}} articles in the CORD-19 dataset.
The first release, on March 16, 2020, contained 28,000 manuscripts on topics relevant to SARS-CoV-2 and related coronaviruses [@arxiv:2004.10706].
Since then, these articles have continued to proliferate (left), with both traditionally published and preprint manuscripts in the corpus (right).
At present, it contains {{cord19_total_preprints}} preprints from _arXiv_, _bioRxiv_, and _medRxiv_.
While not all of the manuscripts are focused explicitly on SARS-CoV-2 or COVID-19, this corpus is likely to contain all or most manuscripts relevant to writing a literature review, which requires assessing both emerging and prior research.
]({{cord19_figure}} "CORD-19 dataset growth"){#fig:cord19-growth secno=1}

With information being produced rapidly through both traditional publishing venues and preprint servers, some papers that are published face scrutiny after their initial release.
Concerns have been raised that the number of COVID-19 papers being retracted may be higher, and potentially much higher, than is typical, although a thorough investigation of this question will not be possible until more time has elapsed [@doi:10.1080/08989621.2020.1782203; @doi:10.1080/08989621.2020.1793675].
Other papers are updated with corrections or expressions of concern [@doi:10.1080/08989621.2020.1793675]^[See also https://retractionwatch.com/retracted-coronavirus-covid-19-papers].
These include both preprints and papers published in more traditional venues^[https://retractionwatch.com/retracted-coronavirus-covid-19-papers and https://asapbio.org/preprints-and-covid-19].
Preprints provide a venue for scientists to release findings rapidly but have both the advantage and disadvantage of making research available before it has undergone the peer review process.
However, some traditional publishing venues have also fast-tracked COVID-19 through peer review, leading to questions about whether this research is being held to the usual standards for publication [@doi:10.1111/bioe.12772].
Therefore, monitoring the COVID-19 literature requires not only digesting the high volume of information released but also critically evaluating it and monitoring subsequent changes.

Because of the fast-moving nature of the topic, many efforts to summarize and synthesize the COVID-19 literature have been undertaken. 
These efforts include newsletters^[https://depts.washington.edu/pandemicalliance/covid-19-literature-report/latest-reports] [@doi:10.1080/10872981.2020.1770562], web portals^[https://outbreaksci.prereview.org] [@doi:10.1126/science.abc7839] or the now-defunct http://covidpreprints.com^[https://asapbio.org/preprints-and-covid-19], comments on preprint servers [@doi:10.1038/s41577-020-0319-0]^[https://disqus.com/by/sinaiimmunologyreviewproject], and even a journal^[https://rapidreviewscovid19.mitpress.mit.edu].
However, the explosive rate of publication presents challenges for such efforts, many of which are no longer publishing summaries.
Similarly, many literature reviews have been written on the available COVID-19 literature [@doi:10.1016/j.molmed.2020.02.008; @doi:10.1016/j.immuni.2020.05.002; @doi:10.1126/scitranslmed.abc1931; @doi:10.1001/jama.2020.6019; @doi:10.1038/d41591-020-00026-w; @doi:10.1001/jama.2020.12839], but static reviews quickly become outdated as new research is released or existing research is retracted or superseded.
One example is a review of topics in COVID-19 research including vaccine development [@doi:10.1001/jama.2020.12839].
This review was published on July 10, 2020, four days before Moderna released the surprisingly promising results of their phase 1 trial [@doi:10.1056/NEJMoa2022483] that changed expectations surrounding vaccines.
Therefore, the COVID-19 publishing climate presented a challenge where curation of the literature by a diverse group of experts in a format that could respond quickly to high-volume, high-velocity information was desirable.

We therefore sought to develop a platform for scientific discussion and collaboration around COVID-19 by adapting open publishing infrastructure to accommodate the scale of the COVID-19 publishing boom.
Recent advances in open publishing have created an infrastructure that facilitates distributed, version-controlled collaboration on manuscripts [@doi:10.1371/journal.pcbi.1007128].<!--To Do: cite other efforts here & explain why Manubot was the best fit-->
Manubot [@doi:10.1371/journal.pcbi.1007128] is a collaborative framework developed to adapt open-source software development techniques and version control for manuscript writing.
With Manubot, manuscripts are managed and maintained using GitHub, a popular, online version control interface.
This open-publishing platform has been used to develop large-scale collaborative efforts such as a review of developments in deep learning [@doi:10.1098/rsif.2017.0387] and a re-evaluation of the role of authorship in modern collaborations [@doi:10.1080/08989621.2020.1779591].
Collaboration via massively open online papers has been identified as a strategy for promoting inclusion and interdisciplinary thought [@doi:10.5334/kula.63].
However, the Manubot workflow can appear intimidating to contributors who are not well-versed in git [@doi:10.5334/kula.63].
The synthesis and discussion of the emerging literature by biomedical scientists and clinicians is imperative to a robust interpretation of COVID-19 research, but such efforts in biology often rely on What You See Is What You Get tools such as Google Docs, despite the significant limitations of these platforms in the face of excessive publication.
Therefore, we recognized that the problem of synthesizing the COVID-19 literature lent itself well to the Manubot platform, but that the potential technical expertise required to work with Manubot presented a significant technical barrier to domain experts.

Here, we describe efforts to adapt Manubot to facilitate synthesis and collaboration in the extreme case of the COVID-19 infodemic, with the objective of developing a centralized platform for summarizing and synthesizing a massive amount of preprints, news stories, journal publications, and data.
Unlike prior collaborations built on Manubot (e.g., [@doi:10.1093/bioinformatics/btz470; @doi:10.1098/rsif.2017.0387]), most contributors to the COVID-19 collaborative literature review came from biological science or medical backgrounds.
The members of the COVID-19 Review Consortium worked to consolidate information about the virus in the context of related viruses and to synthesize rapidly emerging literature centered on the diagnosis and treatment of COVID-19.
Manubot provided the infrastructure to manage contributions from the community and create a living, scholarly document that integrated data from multiple sources to respond to the COVID-19 crisis in real time.
Its back-end allowed biomedical scientists to sort and distill informative content out of the overwhelming flood of information [@doi:10.1038/s42254-020-0175-7] in order to provide a resource that would be useful to the broader scientific community.
This case study demonstrates the value of open collaborative writing tools such as Manubot to emerging challenges.
Because it is open source software, we were able to adapt and customize Manubot to flexibly meet the needs of COVID-19 review.
Recording the evolution of information over time and assembling a resource that auto-updated in response to the evolving crisis revealed the particular value that Manubot holds for managing rapid changes in scientific thought.

### METHODS

#### Contributor Recruitment and Roles

A preliminary requirement for this undertaking was to establish Manubot as a platform accessible to researchers with limited experience working with git, as is common in biology and medicine, where version control is not typically emphasized [@doi:10.1109/SE4Science.2017.11; @doi:10.1177/2515245918754826; @doi:10.1186/1751-0473-8-7].
Contributors were recruited primarily by word of mouth and on Twitter, though we also collaborated with existing efforts to train early-career researchers.
We invited potential collaborators to contribute a short introduction on a GitHub issue in order to collect information about who was involved and provide an introduction to working with GitHub issues.

Interested participants were encouraged to contribute in several ways.
One option was to catalog articles of interest as issues in the GitHub repository.
We developed a standardized set of questions for contributors to consider when evaluating an article following a framework often used for assessing medical literature.
This approach emphasizes examining the methods used, assignment (whether the study was observational or randomized), assessment, results, interpretation, and how well the study extrapolates [@doi:10.5014/ajot.60.4.367].
Contributors were also invited to contribute or edit text using GitHub's pull request system.
These contributions were not strictly defined and could range from minor corrections to punctuation and grammar to large-scale additions of text.
Finally, a small number of contributors (the authors of this paper) contributed technical expertise, either through the development of standardized approaches to the evaluation of papers based on the MAARIE Framework [@isbn:9780781774260], the writing of code to generate manuscript figures, or the addition of features to Manubot.
All of these additions were also submitted as pull requests, either to the COVID-19 review repository or to an external repository, as appropriate.

Each pull request was reviewed and approved by at least one other contributor before being merged into the main branch.
We tagged potential reviewers based on the introductions they had contributed in order to encourage participation.
<<<<<<< HEAD
Authorship was determined based on CRediT^[https://casrai.org/credit].
=======
Authorship was determined based on the Contributor Roles Taxonomy [@url:https://casrai.org/credit].
>>>>>>> 5c975704
Given the permeability of ideas among different sections throughout the development of these reviews, contributors to a specific manuscript were recognized with masthead authorship, while all contributors to the project were recognized with consortium authorship on all papers (including this one).
Emphasizing the use of issues and pull requests was designed to encourage authors with and without git experience to discuss papers and provide feedback (both formal and informal) on proposed text additions or changes.
We also used the Gitter chat platform^[https://www.gitter.im] to promote informal questions and sharing of information among collaborators.

#### Utilization and Expansion of Manubot

Applying Manubot's existing capabilities allowed us to confront several challenges common in large-scale collaborations, such as maintaining a record of contributions that allowed us to allocate credit appropriately or to contact the original author if questions arose.
Additionally, an up-to-date version of the content was available at all times online in HTML^[https://greenelab.github.io/covid19-review] or pdf format^[https://greenelab.github.io/covid19-review/manuscript.pdf].
This approach also allowed us to minimize the demand on authors to curate and sync bibliographic resources.
Manubot provides the functionality to create a bibliography using digital object identifiers (DOIs), website URLs, or other identifiers such as PubMed identifiers and arXiv IDs.
The author can insert a citation in-line using a format such as {% raw %}`[@doi:10.1371/journal.pcbi.1007128]`{% endraw %}.
Manubot then obtains reference metadata, exports the citations as Citation Style Language JSON Data Items, and renders the bibliographic information needed to generate the references section [@doi:10.1371/journal.pcbi.1007128].
This approach allows multiple authors to work on a piece of text without needing to make manual adjustments to the reference lists.

Due to the needs of this project, several new features were also implemented in Manubot.
Because of the ever-evolving nature of the COVID-19 crisis, many of the figures and text proposed by subject matter contributors would have quickly become outdated.
To address this concern, Manubot and GitHub's CI features were used to create figures that integrated online data sources to respond to changes in the COVID-19 pandemic over time.
The combination of Manubot and GitHub Actions also made it possible to dynamically update information, such as the current number of active COVID-19 clinical trials [@individual-pharmaceuticals], within the text of the manuscripts.
GitHub Actions runs a nightly workflow to update these external data and regenerate the statistics and figures for the manuscript.
The workflow uses the GitHub API to detect and save the latest commit of the external data sources that are GitHub repositories^[Vaccines: https://github.com/owid/covid-19-data; Clinical Trials: https://github.com/ebmdatalab/covid_trials_tracker-covid; Cases and Deaths: https://github.com/CSSEGISandData/COVID-19].
It then downloads versioned data from that snapshot of the external repositories and runs bash and Python scripts to calculate the desired statistics and produce the summary figures using Matplotlib [@doi:10.1109/MCSE.2007.55].
The statistics are stored in JSON files that are accessed by Manubot to populate the values of placeholder template variables dynamically every time the manuscript is built.
For instance, the template variable {% raw %}`{{ebm_trials_results}}`{% endraw %} in the manuscript is replaced by the actual number of clinical trials with results, {{ebm_trials_results}}.
The template variables also include versioned URLs to the dynamically updated figures.
The JSON files and figures are stored in the `external-resources` branch of the manuscript's GitHub repository, which acts as versioned storage.
The GitHub Actions workflow automatically adds and commits the new JSON files and figures to the `external-resources` branch every time it runs, and Manubot uses the latest version of these resources when it builds the manuscript.
The GitHub Actions  workflow file is available online^[https://github.com/greenelab/covid19-review/blob/master/.github/workflows/update-external-resources.yaml], as are the scripts^[https://github.com/greenelab/covid19-review/tree/external-resources].
The Python package versions are also available^[https://github.com/greenelab/covid19-review/blob/external-resources/environment.yml].<!-- To Do: These files are archived with [Zenodo?](...). -->

Another issue that emerged was the need for a standardized way to cite clinical trials.
Clinical trials that are registered with ClinicalTrials.gov^[https://clinicaltrials.gov] receive a unique clinical trial identifier, or "NCT ID."
Because clinical trials are registered long before results are available in manuscript form, it was important to this project to be able to refer to the clinical trial identifiers associated with a large number of relevant trials.
Manubot uses the Zotero translation server^[https://www.zotero.org and https://github.com/zotero/translation-server] to extract metadata for some types of citations.
However, Zotero did not support clinical trial identifiers and could not extract relevant metadata from the clinical trial's URL.
In order to enable Manubot to pull metadata associated with clinical trials based on their identifiers, we added Zotero support for these identifiers.
Other researchers had identified the same need^[https://forums.zotero.org/discussion/74933/import-from-clinical-trials-registry and https://forums.zotero.org/discussion/77721/add-reference-from-clinical-trials-org].
To implement this feature, we query clinicaltrials.gov to retrieve XML metadata associated with each identifier using JavaScript^[https://github.com/zotero/translators/pull/2153].
Then, when Manubot requests clinical trial metadata from the Zotero translation server, it receives a more informative response that includes the trial sponsors, responsible investigators, title, and summary.
We extended Manubot to support directly citing any of the hundreds of registered Compact Uniform Resource Identifiers^[https://identifiers.org], including the `clinicaltrials` identifier.
This extension enables citing a trial as `@clinicaltrials:NCT04280705` instead of `@https://clinicaltrials.gov/ct2/show/NCT04280705`.

Another challenge that emerged was that, because of the large number of citations used in this manuscript and the fast-moving nature of COVID-19 research, keeping track of retractions, corrections, and notices of concern became a priority.
We implemented a new Manubot plugin to support "smart citations" in the HTML build of manuscripts.
The plugin uses the scite^[https://scite.ai] [@doi:10.1101/2021.03.15.435418] service to display a badge below any citation with a DOI.
The badge contains a set of icons and numbers that indicate how many times that source has been mentioned, supported, or disputed and whether there have been any important editorial notices, such as retractions or corrections.
Using this, we were able to identify references that needed to be reevaluated by an expert.
This addition was invaluable given the nature of the project, where we were disseminating rapidly evolving information of great consequence from over a thousand different sources.
The badges also allow readers to ascertain a rough approximation of the reliability of cited sources at a glance.

Because most collaborators were writing and editing text through the GitHub website rather than in a local text editor, we also needed to add spell-checking functionalities to Manubot.
We integrated an existing Pandoc^[https://pandoc.org] spell-check extension with AppVeyor CI to automatically post spelling errors as comments in a GitHub pull request.
The comment reported both unique misspelled words and all locations in which those spelling errors were detected.
Project maintainers created and updated a custom dictionary to ignore over 1,500 scientific and technical terms that are not common English words.
Spell-checking also helped standardize the writing style across dozens of authors by detecting features such as British versus American English spellings.
The actual spell-checking was implemented using GNU Aspell^[http://aspell.net] and the Pandoc spellcheck filter^[https://github.com/pandoc/lua-filters/tree/master/spellcheck].
The filter enables checking only the manuscript text, ignoring URLs and formatting text.

Manubot can render a manuscript in several formats that serve different purposes.
Prior to this project, Manubot was able to convert the markdown-formatted manuscript to HTML, PDF, and DOCX formats.
We expanded this functionality to allow individual sections of the manuscript to be exported as separate DOCX files while still rendering the complete manuscript in HTML and PDF formats.
This development was necessary because the manuscript grew so large that it needed to be split into seven separate papers for journal submission.
When exporting an individual section, Manubot customizes the manuscript title, authors, and author contributions to pertain to that specific section.
In addition, we expanded the export formats to include partial LaTeX support via Pandoc.
Pandoc converts the markdown content for an individual section to TeX and the Citation Style Language JSON, which contains reference metadata generated by Manubot, to BibTeX.
We customized a LaTeX template and reformatted the Manubot metadata, such as authors and their affiliations, for the LaTeX template.
The exported TeX file requires manual refinement but contains all manuscript content and most of the formatting.
Because LaTeX is required for manuscript submission in many fields, automating most of the process of converting markdown to a submission-friendly format expands Manubot's potential user base.
Manubot users can write in the simple markdown format, render the manuscript in continuously-updated PDF or interactive HTML formats, and export the manuscript in DOCX or TeX and BibTeX for submission to traditional publishers, taking full advantage of Pandoc's powerful document conversion capabilities and Manubot's automation.

### RESULTS

#### Recruitment and Manuscript Development

![
**Project growth over time.**
The number of authors, word count, and number of references have all grown dramatically from when the project began on March 20, 2020.
As of April 30, 2021, there were 50 authors, 1,428 references, and 131,949 words in the documents that make up the project.
For a period of time in summer 2020, a large appendix was erroneously duplicated, leading to the apparent spike that was later removed.
]((images/manuscript_stats.png)("Project stats over time"){#fig:projectstats secno=1}<!--To Do: make these dynamic-->

We received a large amount of interest from the broad community, beginning with coverage of the project by _Nature Toolbox_ [@doi:10.1038/d41586-020-00916-6] and an associated tweet^[https://twitter.com/j_perkel/status/1245454628235309057] about the project on April 1, 2020 (Figure @fig:projectstats).
Because the GitHub issues and comment systems are relatively similar to other common web activities, we found that authors were able to learn these tools fairly quickly.
Similarly, the Gitter chat also presented a low barrier to entry.
The manuscript has continued to grow throughout the first year and a half of the project in both word count and the number of references (Figure @fig:projectstats).
Though only a fraction of potential contributors ended up contributing to the text included in the manuscripts (Figure @fig:projectstats), many of these contributors remained engaged over the course of a full year <!--To Do: (Figure @fig:projectdots).-->
Additionally, new contributors have continued to join even into the second year of the project.

(Dot plot of contributions will go here)<!--To Do: Just adding a comment to add the caption and reference to figure here and also about in "Figure with dots". Also, I'm only counting 41 authors here, whereas 49 are mentioned earlier and later. Is that just because some folks contributed but did not use GitHub? If so, should note that.-->
**User contributions to the manuscript text over time.**
A dot indicates the number of words added or edited by each author each month since March 2020.

In order to make the project more accessible to individuals from a range of backgrounds, we developed resources explaining how to use GitHub's web interface to develop and edit text and interact with Manubot for individuals with no prior experience working with git or other version control platforms.
We developed tutorials containing visuals to explain how to open an issue, open a pull request, and review a pull request^[https://github.com/greenelab/covid19-review/blob/master/CONTRIBUTING.md and https://github.com/greenelab/covid19-review/blob/master/INSTRUCTIONS.md].
Additionally, the framework for evaluating literature was converted into issue templates to simplify the review of new articles.
Articles were classified as _diagnostic_, _therapeutic_, or _other_, with an associated template developed to guide the review of papers and preprints in each category.
A total of 273 new paper issues had been opened as of April 30, 2021.<!--To Do: automate-->

![
**Change in the COVID-19 clinical trials figure over time.**
When we first produced this figure on July 7, 2020, there were 3,733 clinical trials in the University of Oxford Evidence-Based Medicine Data Lab's COVID-19 TrialsTracker [@doi:10.5281/zenodo.3732709].
As of {{ebm_date_pretty}}, it contains {{ebm_all_trials}}.
We were also able to easily reconfigure the figure prior to journal submission to emphasize interventional trials based on the recommendation of a collaborator who is a clinician.
This figure is included in an analysis of pharmaceutical development efforts during COVID-19 [@individual-pharmaceuticals].
]((images/ebmdatalab-trials-original.png){{ebm_trials_figure}} "COVID-19 clinical trials"){#fig:ebm-trials secno=1}

The seven manuscripts produced by the consortium (outside of this one) will be submitted to _mSystems_ as part of a special issue that is providing support for evolving reviews so that they can continue to be updated as more information becomes available.
This approach allows for a version of record to be maintained alongside the most recent developments, which are always available through GitHub.
The first of these manuscripts was recently published [@individual-nutraceuticals].
The remaining manuscripts are either submitted or still in preparation.
These manuscripts cover a wide range of topics including the fundamental biology of SARS-CoV-2 (pathogenesis [@individual-pathogenesis] and evolution [@individual-evolution]), biomedical advances in responding to the virus and COVID-19 (pharmaceutical therapeutics [@individual-pharmaceuticals], nutraceutical therapeutics [@individual-nutraceuticals], vaccines [@individual-vaccines], and diagnostic technologies [@individual-diagnostics]), and biological and social factors influencing disease transmission and outcomes [@individual-inequality].
To date, {{ consortiummembers|length }} authors are associated with the consortium (Figure @fig:projectstats).<!--To Do: break down by undergrad, grad/med student, post-doc, jr faculty?-->

More formal recruitment efforts to integrate with existing projects providing support for undergraduate students during COVID-19 were also successful.
We collaborated with the Immunology Institute at the Mount Sinai School of Medicine to incorporate summaries written by their students, post-docs, and faculty^[https://github.com/ismms-himc/covid-19_sinai_reviews] [@doi:10.1038/s41577-020-0319-0].
Additionally, two of the consortium authors were undergraduate students recruited through the American Physician Scientist Association's Virtual Summer Research Program.
Thus, the consortium was successful in providing a venue for researchers across all career stages to continue investigating and publishing at a time when many biomedical researchers were unable to access their laboratory facilities.

#### Using Manubot to Integrate Diverse Sources of COVID-19 Data

We integrated data into the manuscripts from several sources.
Data about worldwide cases and deaths came from the COVID-19 Data Repository by the Center for Systems Science and Engineering at Johns Hopkins University^[https://github.com/CSSEGISandData/COVID-19/tree/master/csse_covid_19_data/csse_covid_19_time_series].
Similarly, the clinical trials statistics and figure were generated based on data from the University of Oxford Evidence-Based Medicine Data Lab's COVID-19 TrialsTracker [@doi:10.5281/zenodo.3732709].
The evolution of this figure over time is shown in Figure @fig:ebm-trials.
Information about vaccine distribution was extracted from Our World In Data^[https://github.com/owid/covid-19-data] [@owidcoronavirus].
Figure 1 dynamically integrates data directly from the CORD-19 dataset [@arxiv:2004.10706].<!--To Do: Flow chart of data integration? We could have a summary figure showing all of the external data sources that are integrated into the manuscript. We have icons for MSSM reviews, JHU data, etc. at the top. That flows into a GitHub repo, which also takes input from all the contributors. Then the output of the repo is the manuscript and other CI artifacts.-->

Manubot's bibliographic management capabilities were critical because the amount of relevant literature published far outstripped what we had anticipated at the beginning of the project.
As of April 30, 2021, there were 1,428 references (Figure @fig:projectstats).<!--To Do: update-->
The scite plugin provided a way to visually inspect the reference list to identify possible references of concern.
This and the other new features required for the COVID-19 project are now included in Manubot's rootstock, which is the template GitHub repository for creating a new manuscript.
Using CI, Manubot now checks that the manuscript was built correctly, runs spell-checking, and cross-references the manuscripts cited in this review.
In addition, Manubot now supports citing clinical trial identifiers such as `clinicaltrials:NCT04292899` [@clinicaltrials:NCT04292899].

### CONCLUSION

The current project was managed through GitHub in the repository greenelab/covid19-review using Manubot [@doi:10.1371/journal.pcbi.1007128] to continuously generate a version of the manuscript online in HTML^[https://greenelab.github.io/covid19-review] and PDF^[https://greenelab.github.io/covid19-review/manuscript.pdf] formats.
The Manubot framework facilitated a massive collaborative review on an urgent topic.
This project demonstrates that Manubot can be applied to projects where not all collaborators have expertise or even experience working with version control pipelines.
This effort has produced not only seven literature reviews on topics relevant to the COVID-19 pandemic, but has also generated cyberinfrastructure for training novice users to interact with GitHub and extended functionalities of Manubut to provide more of the benefits of What You See Is What You Get platforms such as Google Docs (@tbl:manubot-addons).
As a result, this project demonstrates the potential for open publishing to harness the domain expertise of a large group of non-technical users and to respond to the flood of COVID-19 publications.

While Manubot manuscripts are written in markdown, they can be rendered in several formats that provide different advantages.
For example, beyond building just a PDF, Manubot also renders the manuscript in HTML, DOCX, and now, LaTeX (in a more limited capacity).
The interactive HTML manuscript format offers several advantages over a static PDF to harmonize available resources that we were able to apply to specific problems of COVID-19.
The integration of scite into the HTML build makes references more manageable by visually representing whether their results are contested or whether they have been corrected or retracted.
Cross-referencing different pieces of the manuscript, such as cited preprints with reviews stored in an appendix, is another interactive option presented by HTML.
Additionally, because of the heavy emphasis on Word processing in biology, Manubot's ability to generate DOCX outputs was expanded to allow users to generate DOCX files containing only a section of the manuscript.
In our case, where the full project is nearly 100,000 words, this allows individual pieces to be shared more easily.
Finally, the preliminary addition of LaTeX output is useful for researchers from computational fields who submit papers in TeX format and removes the step of reformatting markdown prior to submission. 

| *Additions to Manubot* | 
|:-----------------|
| - Figures and statistics that automatically update based on external data sources |
| - Check spelling and compile a list of spelling errors, along with their locations in the document(s) | 
| - Citation of clinical trials as {% raw %}`[@clinicaltrials:NCT04707534]`{% endraw %} (required also adding Zotero support for identifiers) |  
| - Smart citations through integration with scite |
| - Export into LaTeX format | 

Table: List of extensions added to Manubot's functionalities for the COVID-19 Collaborative Review.
{#tbl:manubot-addons}

Working with biomedical scientists not only addressed the immediate goal of applying Manubot to the challenges of COVID-19, but also provided a second but equally important outcome.
Interested participants came from a wide range of backgrounds, and many of the responses to the introductory issue emphasized a willingness to learn about a new topic, as well as an interest in COVID-19 and SARS-CoV-2 (Figure @fig:wordcloud).
"Biology" was one of the most commonly emphasized interests, with almost double the number of uses as "computational."
This pattern suggests that, as anticipated, we primarily recruited researchers from traditional biological backgrounds.
The COVID-19 Review Consortium provided a platform for researchers to engage in scientific investigation during the initial phase of the COVID-19 pandemic in 2020 at a time when many biological scientists were unable to access their research spaces.
In turn, by seeking to adapt Manubot to allow for broader participation in open publishing from fields where computational training in tools like version control is uncommon, we made a number of improvements that are expected to increase its appeal to researchers from all backgrounds.
Manubot provided a way for all contributors, including early-career researchers, to join a massive collaborative project, demonstrating their individual contributions to the larger work and gaining experience with version control.
This project shows that massive online open publishing efforts can indeed advance scholarship through inclusion [@doi:10.5334/kula.63], including during the extreme challenges presented by the COVID-19 pandemic.
However, the barriers to entry posed by git and GitHub likely still reduced participation from individuals who might have otherwise been interested.
Additionally, using an approach that hinged on these tools likely biased our contributors towards those who were interested in or experienced with computational tools.
The trajectory of the pandemic itself also likely influenced participation: engagement waned over the course of the pandemic as labs opened back up and researchers were able to return to their work, and we recruited very few medical doctors to the project, which is unsurprising given the load on medical professionals during this time.
These are limitations that we hope to improve through future work on Manubot.

![
**Visualization of collaborator interests as expressed in the introductory issue.**
Potential collaborators were invited to practice commenting on an issue by sharing their academic backgrounds and interest in the project.
These responses were visualized using wordcloud2 in R^[https://CRAN.R-project.org/package=wordcloud2].
Common responses included terms like contribute (44 uses), biology (42 uses), data (38 uses), help (36 uses), learn (32 uses), experience (31 uses), and student (25 uses).
](images/interests.png){#fig:wordcloud secno=1}

While some of the challenges we encountered could be remedied by adding functionalities to Manubot, others are more general challenges of Massively Open Online Papers.
For example, while we automated the updating of data and statistics, the text itself required updating by human experts.
Given that engagement waxed and waned in this project, as is typical for these types of undertakings [@doi:10.5334/kula.63], this presented challenges at times.
Some authors returned to update their text, while others did not.
As a result, the lead authors of each paper often spent several weeks prior to submission updating the text to reflect new developments in each area.
In the future, it may be possible to streamline this process through integration with a tool such as CoronaCentral [@doi:10.1073/pnas.2100766118] to automatically identify relevant, high-impact papers that need to be included, although expertise would still be required to incorporate them.
Such a functionality would serve to address another major limitation to this project: ultimately, the scale of the infodemic made it incredibly challenging to stay on top of the COVID-19 literature, even with engagement from a large number of collaborators from diverse backgrounds.

With the worldwide scientific community uniting during 2020 and 2021 to investigate SARS-CoV-2 and COVID-19 from a wide range of perspectives, findings from many disciplines are relevant on a rapid timescale to a broad scientific audience.
As many other efforts have described, the publishing rate of formal manuscripts and preprints about COVID-19 has been unprecedented [@doi:10.1053/j.ackd.2020.08.003], and efforts to review the body of COVID-19 literature are faced with an ever-expanding corpus to evaluate.
In the case of the seven manuscripts produced by the COVID-19 Review Consortium, Manubot will allow for continuous updating of the manuscripts as the pandemic enters its second year and the landscape shifts with the emergence of promising therapeutics and vaccines [@individual-pharmaceuticals; @individual-vaccines].
These manuscripts pull data from four external sources, allowing for information and visualizations to be updated daily using CI.
This computational approach allows for some of the updating process to be off-loaded so that domain experts can focus on the broader implications of new information as it emerges.
As a result, centralizing, summarizing, and critiquing data and literature broadly relevant to COVID-19 can help to expedite the interdisciplinary scientific process that is currently happening at an advanced pace.
The efforts of the COVID-19 Review Consortium illustrate the value of including open source tools, including those focused on open publishing, in these efforts.
By facilitating the versioning of text, such platforms also allow for documentation of the evolution of thought in an evolving area and formal analysis of a collaborative project.
This application of version control holds the potential to improve scientific publishing in a range of disciplines, including those outside of traditional computational fields.
While Manubot is a technologically complex tool, this project demonstrates that it can be broadly appealing even outside of technical and/or computational areas of research.

{% if individual is defined and individual == "methods" and format is defined and format == "tex" -%}
{% if consortiummembers is defined-%}
#### Consortium Members {.unnumbered}
The COVID-19 Review Consortium is made of:
{% for member in consortiummembers %}{{ member }}{% if not loop.last %}, {% endif %}{% endfor %}
{%- endif %}

### Acknowledgements {.unnumbered}
We are grateful to Josh Nicholson and Milo Mordaunt for their support with the scite plugin, and to David Nicholson for the suggestion and feedback to enable the reporting of the locations of spelling errors in the spell-checker tool.
We thank Nick DeVito for assistance with the Evidence-Based Medicine Data Lab COVID-19 TrialsTracker data.
This research was supported by the Gordon and Betty Moore Foundation award GBMF 4552 (HMR, DSH, CSG), the National Institutes of Health award R01HG010067 (CSG), and the John W. and Jeanne M. Rowe Center for Research in Virology (AG).
<!--The automatically-updated comment in the TeX output can be used to confirm the above funding statement is still accurate.-->
{%- endif %}<|MERGE_RESOLUTION|>--- conflicted
+++ resolved
@@ -107,11 +107,7 @@
 
 Each pull request was reviewed and approved by at least one other contributor before being merged into the main branch.
 We tagged potential reviewers based on the introductions they had contributed in order to encourage participation.
-<<<<<<< HEAD
-Authorship was determined based on CRediT^[https://casrai.org/credit].
-=======
-Authorship was determined based on the Contributor Roles Taxonomy [@url:https://casrai.org/credit].
->>>>>>> 5c975704
+Authorship was determined based on the Contributor Roles Taxonomy^[https://casrai.org/credit].
 Given the permeability of ideas among different sections throughout the development of these reviews, contributors to a specific manuscript were recognized with masthead authorship, while all contributors to the project were recognized with consortium authorship on all papers (including this one).
 Emphasizing the use of issues and pull requests was designed to encourage authors with and without git experience to discuss papers and provide feedback (both formal and informal) on proposed text additions or changes.
 We also used the Gitter chat platform^[https://www.gitter.im] to promote informal questions and sharing of information among collaborators.
