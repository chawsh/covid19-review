## An Open-Publishing Response to the COVID-19 Infodemic

### ABSTRACT

In an effort to keep pace as new information about COVID-19 and SARS-CoV-2 becomes available, this project is an open, collaborative effort that invited contributions from the scientific community broadly, similar to previous efforts to develop collaborative reviews [@doi:10.1098/rsif.2017.0387; @url:https://greenelab.github.io/deep-review].


### CCS CONCEPTS

<!--To Do: @mprobson, do you want to take the lead on this?-->

### KEYWORDS

### INTRODUCTION

Coronavirus Disease 2019 (COVID-19) has shaped the years 2020 and 2021 by causing a world-wide public health crisis.
The scientific community has responded by turning significant attention and resources towards COVID-19 and the associated virus, SARS-CoV-2.
The result has been the rapid release of data, results, and publications related to COVID-19 at a scale never previously seen.
Over 20,000 articles about COVID-19 were released in the first 4 months of the pandemic [@doi:10.1053/j.ackd.2020.08.003].
The velocity and volume of information being released led to the pandemic being termed as an "infodemic" as well [@doi:10.1053/j.ackd.2020.08.003; @doi:10/ggpx67].
While this influx of information is likely evidence of important work towards understanding the virus and the disease, there are also downsides to the availability of too much information.
The potential for "excessive publication" has been identified as an issue for over forty years, and was one concern about the move towards electronic, rather than print, publishing at the turn of the millennium [@doi:10/d3bmnv].
<!--To Do: Flesh out above paragraph--> 

CORD-19 data viz here, with breakdown by preprint server versus traditional journal?

<!-- To Do: This is just an outline, formalize this paragraph with citations etc-->
While some of this information has been disseminated by traditional publishing mechanisms, in other cases, it is made public through preprint servers or even press releases.
Preprints provide a venue for scientists to release findings rapidly, but have both the advantage and disadvantage of making research available before it has undergone the peer review process.
Media outlets don't always report on this accurately.
Additionally, many papers are being retracted.
These include both preprints and papers that are published in more traditional venues.
The large number of retractions may also be influenced by the fact that the time from submission to peer review for papers related to COVID-19 is very low.

The rate of this proliferation also presents challenges to efforts to summarize and synthesize existing literature, which are necessary given the volume.
Any static review is likely to quickly become dated as more research is released or, in some cases, retracted or superseded.
Additionally, the complex nature of COVID-19 means that significant advantages can be gained from examining the virus and disease in a multidisciplinary context.
Therefore, the COVID-19 publishing climate presented a challenge where curation of the literature by a diverse group of experts in a format that could respond quickly to high-volume, high-velocity information was desirable.
Here, we describe efforts to adapt an existing open publishing platform, Manubot, to handle the extreme case of the COVID-19 infodemic.

The problem of synthesizing the COVID-19 literature lends itself well to a crowd-sourced approach to writing through open collaboration.
In biology, such efforts often rely on WYSIWYG tools such as Google Docs; however, there are a number of limitations to such approaches.<!--To Do: check what the Manubot paper says about this and possibly pull some other refs-->
Recent advances in open publishing have created an infrastructure that facilitates distributed, version-controlled collaboration on manuscripts [@doi:10.1371/journal.pcbi.1007128].
Manubot [@doi:10.1371/journal.pcbi.1007128] is a collaborative framework developed to adapt open-source software development techniques and version control for manuscript writing.
It allows for manuscripts to be managed and maintained using GitHub, a popular, online version control interface that also provides the infrastructure via continuous integration (CI) to incorporate code into the manuscript building process to allow, for example, figures to be continuously updated based on an external data set.
However, these tools are not typically associated with biomedical research, yet synthesis and discussion of the emerging literature by biomedical scientists and clinicians would be expected to provide novel insights into how various areas of COVID-19 research intersect.

<<<<<<< HEAD
The goal of the COVID-19 Collaborative Review community was to consolidate information about the virus in the context of related viruses and to synthesize rapidly emerging literature centered on the diagnosis and treatment of COVID-19.
=======
Here, we describe efforts to develop Manubot to handle an extreme case study in open, collaborative scientific writing: developing reviews of eight topics pertaining to the COVID-19 pandemic.
The goal of the COVID-19 Review Consortium was to consolidate information about the virus in the context of related viruses and to synthesize rapidly emerging literature centered on the diagnosis and treatment of COVID-19.
>>>>>>> d53fa1da
Manubot provided the infrastructure to manage contributions from the community and create a living, scholarly document.
We designed software to generate figures that automatically update using external data sources. <!-- TODO: replace figure reference with manuscript reference or reference figure conditionally based on template variable [, such as Figure @fig:csse-deaths,] -->
Our primary goal was to provide the backend for scientists to sort and distill informative content out of the overwhelming flood of information [@doi:10.1038/s42254-020-0175-7] and help the broader scientific community become more conversant on this critical subject.
Thus, our approach has been to develop a real-time, collaborative effort that welcomes submissions from scientists worldwide into this ongoing effort.
This case study demonstrates the value of open collaborative writing tools such as Manubot to emerging crises such as COVID-19.
By allowing us to keep a record of the evolution of information over time and to create figures and in-line text that autoupdated alongside the state of the world, it revealed the particular value that Manubot holds for managing a rapid changes in scientific thought.

### Methods

#### Description of the Problem

<!--To Do: Plot the number of pubs in CORD-19 over time?-->

As many other efforts have described, the rate of publishing of formal manuscripts and preprints about COVID-19 was unprecedented [@doi:10.1053/j.ackd.2020.08.003].
Additionally, the broader topic of COVID-19 intersects with a wide range of fields, including virology, immunology, medicine, pharmacology, evolutionary biology, public health, and more.
Therefore, any effort to comprehensively document and evaluate this body of literature would require insight from scientists across a number of fields.
Furthermore, during the initial phase of the COVID-19 pandemic during spring and summer 2020, and much longer in some part of the world, many biological scientists were unable to access their research spaces.
As a result, early career researchers (ECR) and students were likely to lose out on valuable time for conducting experiments. <!--To Do: look at equity analyses of the effects on the pandemic to see if there is any data on this yet?-->

#### Contributor Recruitment and Community Building

Given the limitations imposed upon scientists by the COVID-19 pandemic and social distancing measures that had most scientists (including students) working from home for much of 2020, community building across disciplines and across career stages was a priority of the project.
Contributors were recruited by word of mouth and on Twitter.
Existing efforts to train early-career scientists were also integrated: Appendix A contains summaries written by the students, post-docs, and faculty of the Immunology Institute at the Mount Sinai School of Medicine [@url:https://github.com/ismms-himc/covid-19_sinai_reviews; @doi:10.1038/s41577-020-0319-0], and two of the authors were recruited through the American Physician Scientist Association's Virtual Summer Research Program [@url:https://www.physicianscientists.org/page/summer-research-pilot-program].

Interested parties were encouraged to contribute in a number of ways.
One option was to submit articles of interest as issues in the GitHub repository.
Articles were classified as _diagnostic_, _therapeutic_, or _other_, and a template was developed to guide the review of papers and preprints in each category.
Following a framework often used for assessing medical literature, the review consisted of examining methods used in each relevant article, assignment (whether the study was observational or randomized), assessment, results, interpretation, and how well the study extrapolates [@doi:10.5014/ajot.60.4.367].
For examples of each template, please see Appendices B-D.
Another option was to contribute or edit text using GitHub's pull request system.
Each pull request was reviewed and approved by at least one other author.
Manubot also provides a functionality to create a bibliography using digital object identifiers (DOIs), website URLs, or other identifiers such as PubMed identifiers and arXiv IDs.
The GitHub implementation allowed users to contribute either using git on the command line or using the GitHub user interface, and we developed documentation for users with less experience with this platform.

Few researchers in biological and medical fields are trained in version control tools such as git <!--To Do: Find some sort of reference for this, software carpentry?-->
The current project was managed through GitHub [@url:https://github.com/greenelab/covid19-review] using Manubot [@doi:10.1371/journal.pcbi.1007128] to continuously generate a version of the manuscript online [@url:https://greenelab.github.io/covid19-review].
As a result, we expanded upon the baseline Manubot training materials in an effort to guide efforts by scientists with no background in GitHub or version control to contribute.
<!--To Do: Short description of efforts to develop additional training resources-->

The data regarding contributions was analyzed using GitHub's continuous integration features.
<!--To Do: Describe how all the graphs we decide to go with were made, see results for ideas-->

#### Applying Manubot to COVID-19 

Because of the ever-evolving nature of the COVID-19 crisis, many of the figures and text proposed by subject matter contributors would have quickly become outdated.
To address this concern, Manubot and GitHub's continuous integration features were used to create figures and text that could respond to changes in the COVID-19 pandemic over time.
The combination of Manubot and GitHub Actions also made it possible to dynamically update information such as statistics and visualizations in the manuscript.
When scientific writers added text that was current only as of a given date, publicly available data sources were identified whenever possible to allow the information to pulled directly into the manuscript in order to keep it up-to-date.

Data was pulled from a number of sources.
Data about worldwide cases and deaths from the COVID-19 Data Repository by the Center for Systems Science and Engineering at Johns Hopkins University [@https://github.com/CSSEGISandData/COVID-19/tree/master/csse_covid_19_data/csse_covid_19_time_series] were read using a Python script. <!-- To Do: replace figure reference with manuscript reference or reference figure conditionally based on template variable [to generate Figure @fig:csse-deaths.] -->
Similarly, the clinical trials statistics and figure were generated based on data from the University of Oxford Evidence-Based Medicine Data Lab's COVID-19 TrialsTracker [@doi:10.5281/zenodo.3732709]. <!-- TODO: replace figure reference with manuscript reference or reference figure conditionally based on template variable [Figure @fig:ebm-trials] -->
In both cases, frequency data were plotted using Matplotlib [@doi:10.1109/MCSE.2007.55] in Python.
The figure showing the geographic distribution of COVID-19 clinical trials was generated using the countries associated with the trials listed in the COVID-19 TrialsTracker, converting the country names to 3-letter ISO codes using pycountry or manual adjustment when necessary, and visualizing the geographic distribution of trial recruitment using geopandas. <!-- TODO: replace figure reference with manuscript reference or reference figure conditionally based on template variable [Figure @fig:ebm-map] -->
<!--To Do: Update with Vaccines-->

GitHub Actions runs a nightly workflow to update these external data and regenerate the statistics and figures for the manuscript.
The workflow uses the GitHub API to detect and save the latest commit of the external data sources, which are both GitHub repositories.
It then downloads versioned data from that snapshot of the external repositories and runs bash and Python scripts to calculate the desired statistics and produce the summary figures.
The statistics are stored in JSON files that are accessed by Manubot to populate the values of placeholder template variables dynamically every time the manuscript is built.
For instance, the template variable {% raw %}`{{ebm_trials_results}}`{% endraw %} in the manuscript is replaced by the actual number of clinical trials with results, {{ebm_trials_results}}.
The template variables also include versioned URLs to the dynamically updated figures.
The JSON files and figures are stored in the `external-resources` branch of the manuscript's GitHub repository, which acts as versioned storage.
The GitHub Actions workflow automatically adds and commits the new JSON files and figures to the `external-resources` branch every time it runs, and Manubot uses the latest version of these resources when it builds the manuscript.
The workflow file is available from <https://github.com/greenelab/covid19-review/blob/master/.github/workflows/update-external-resources.yaml> and the scripts are available from <https://github.com/greenelab/covid19-review/tree/external-resources>.
The Python package versions are available in <https://github.com/greenelab/covid19-review/blob/external-resources/environment.yml>.
<!-- To Do: These files are archived with [Software Heritage](...). -->

Additionally, the fast-moving nature of the infodemic has led to a number of retractions and corrections of COVID-19 literature.
<!--To Do: Describe integration with scite -- unless this should go in the section below? Ask Vince -->  

#### Updates to Manubot

<!-- To Do: Describe Ryan's work making it possible to cite clinical trial identifiers-->
<!-- To Do: Also, if we end up automating the Manubot-to-LaTeX workflow while trying to submit this paper, we should describe that too-->
Due to the needs of this project, project contributors also implemented new features in Manubot and [Zotero](https://www.zotero.org/), which Manubot uses to extract metadata for some types of citations.
These features support directly citing clinical trial identifiers such as `clinicaltrials:NCT04292899` [@clinicaltrials:NCT04292899] and generating the complete review manuscript along with the individual manuscripts reviewing specific topics. <!-- To Do: reference individual manuscripts -->

<!--To Do: This is old text, separate out into intro what was pre-existing and here what was added over the course of this project-->
Finally, Manubot and GitHub Actions continuous integration allowed for scripted updates to be run each time the manuscript was generated.
These scripts were used to check that the manuscript was built correctly, run spellchecking, and cross-reference the manuscripts cited in this review, summarized in Appendix A, and discussed in the project's issues and pull requests.

### Results

#### Recruitment and Community Building

<!--To Do: Add a graph/text describing number of unique contributors & commits over time-->
<!-- To Do: Word Cloud of #17 to show diversity of interests?-->
<!--To Do: plot number of article issues opened over time-->

#### Data Analysis and Integration

<!--To Do: I guess the result here would be just to provide the code that generates the figures? Depending on mSystems licensing, perhaps we can provide an example?-->

### Conclusions

![**Summary of the relationships among topics covered in this review.**](images/N000-overview.png){#fig:overview secno=1}

Several review articles on aspects of COVID-19 have already been published.
These have included reviews on the disease epidemiology [@doi:10.1016/j.molmed.2020.02.008], immunological response [@doi:10.1016/j.immuni.2020.05.002], diagnostics [@doi:10.1126/scitranslmed.abc1931], and pharmacological treatments [@doi:10.1016/j.immuni.2020.05.002; @doi:10.1001/jama.2020.6019].
Others [@doi:10.1038/d41591-020-00026-w; @doi:10.1001/jama.2020.12839] provide narrative reviews of progress on some important ongoing COVID-19 research questions.
With the worldwide scientific community uniting during 2020 to investigate SARS-CoV-2 and COVID-19 from a wide range of perspectives, findings from many disciplines are relevant on a rapid timescale to a broad scientific audience.
Additionally, many findings are published as preprints, which are available prior to going through the peer review process.
As a result, centralizing, summarizing, and critiquing new literature broadly relevant to COVID-19 can help to expedite the interdisciplinary scientific process that is currently happening at an advanced pace.
We are particularly interested in providing background to the development of diagnostic, prophylactic, and therapeutic approaches to COVID-19.
Two major concerns within diagnosis include the detection of current infections in individuals with and without symptoms, and the detection of past exposure without an active infection.
In the latter category, identifying whether individuals can develop or have developed sustained immunity is also a major consideration.
The development of high-throughput, affordable methods for detecting active infections and sustained immunity will be critical to understanding and controlling the disease.
The identification of interventions that can mitigate the effect of the virus on exposed and infected individuals is a significant research priority.
Some possible approaches include the identification of existing pharmaceuticals that reduce the severity of infection, either by reducing the virus' virulence (e.g., antivirals) or managing the most severe symptoms of infection.
Due to the long timeline for the development of novel pharmaceuticals, in most cases, research surrounding possible pharmaceutical interventions focuses on the identification and investigation of existing compounds whose mechanisms may be relevant to COVID-19.
Other foci of current research include the identification of antibodies produced by survivors of COVID-19 and the development of vaccines.
Understanding the mechanisms describing host-virus interactions between humans and SARS-CoV-2 is thus critical to identifying candidate therapeutics.
An overview of the topics covered is visualized in Figure @fig:overview.
Thus, in this review, we seek to consolidate information about efforts to develop strategies for diagnosis and therapeutics as new information is released by the scientific community.
We include information from both traditional peer-reviewed scientific literature and from preprints, which typically have not undergone peer review but have been critically evaluated by the scientists involved in this effort.
The goal of this manuscript is to present preliminary findings within the broader context of COVID-19 research and to identify the broad interpretations of new research, as well as limitations to interpretability.

<!--To Do: Push for increased provenance of data, but in a situation like this, provenance of thought is also important? 
Articles about block chain and medical publishing: 10.12688/f1000research.8114.3 (<--now retracted!) or 10.1109/SE4Science.2017.11--><|MERGE_RESOLUTION|>--- conflicted
+++ resolved
@@ -45,12 +45,8 @@
 It allows for manuscripts to be managed and maintained using GitHub, a popular, online version control interface that also provides the infrastructure via continuous integration (CI) to incorporate code into the manuscript building process to allow, for example, figures to be continuously updated based on an external data set.
 However, these tools are not typically associated with biomedical research, yet synthesis and discussion of the emerging literature by biomedical scientists and clinicians would be expected to provide novel insights into how various areas of COVID-19 research intersect.
 
-<<<<<<< HEAD
-The goal of the COVID-19 Collaborative Review community was to consolidate information about the virus in the context of related viruses and to synthesize rapidly emerging literature centered on the diagnosis and treatment of COVID-19.
-=======
 Here, we describe efforts to develop Manubot to handle an extreme case study in open, collaborative scientific writing: developing reviews of eight topics pertaining to the COVID-19 pandemic.
 The goal of the COVID-19 Review Consortium was to consolidate information about the virus in the context of related viruses and to synthesize rapidly emerging literature centered on the diagnosis and treatment of COVID-19.
->>>>>>> d53fa1da
 Manubot provided the infrastructure to manage contributions from the community and create a living, scholarly document.
 We designed software to generate figures that automatically update using external data sources. <!-- TODO: replace figure reference with manuscript reference or reference figure conditionally based on template variable [, such as Figure @fig:csse-deaths,] -->
 Our primary goal was to provide the backend for scientists to sort and distill informative content out of the overwhelming flood of information [@doi:10.1038/s42254-020-0175-7] and help the broader scientific community become more conversant on this critical subject.
