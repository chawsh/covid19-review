--- conflicted
+++ resolved
@@ -350,11 +350,7 @@
 
 Plant-based expression systems such as this are relatively new [@doi:10.1038/s41591-021-01370-1] but are likely to offer unparalleled feasibility at scale given the speed and low-cost associated with the platform [@doi:10.1111/j.1467-7652.2008.00384.x].
 Additionally, it can be stored at 2 to 8&#176;C.
-<<<<<<< HEAD
-However, the worldwide footprint of Covifenz, and of VLP-based technologies against SARS-CoV-2 broadly, remains small, with only {{owid_VLP_count}} VLP vaccine approved for distribution in {{owid_VLP_countries}} countries (Figure @fig:vlp-distrib).<!--Grammar needs update if anyone outside of Canada approves or if another VLP becomes active-->
-=======
 However, the worldwide footprint of Covifenz, and of VLP-based technologies against SARS-CoV-2 broadly, remains small, with only {{owid_VLP_count}} VLP vaccine approved for distribution in {{owid_VLP_countries}} countries (Figure @fig:vlp-distrib).<!--Grammar needs update if anyone outside of Canada approves or if another VLP becomes active--><!--Check automation-->
->>>>>>> 5fd2541f
 Approval and administration of Covifenz in countries outside of Canada has been limited by concerns at the WHO about ties between Medicago and the tobacco industry [@doi:10.1503/cmaj.1095992; @doi:10.1136/bmj.o811].
 While other species of plants have been explored as the upstream bioreactors for plant-derived VLPs, the use of the specific species of tobacco used here increased yield dramatically [@doi:10.4161/hv.22218].
 Therefore, it may be feasible to identify other species of plants that can be used for future vaccines, but the selection of _N. benthamiana_ was not arbitrary.
