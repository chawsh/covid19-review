--- conflicted
+++ resolved
@@ -111,11 +111,7 @@
 
 Digital PCR (dPCR) is a new generation of PCR technologies offering an alternative to traditional qPCR [@doi:10.1038/s41598-017-02217-x].
 In dPCR, a sample is partitioned into thousands of compartments, such as nanodroplets (droplet dPCR or ddPCR) or nanowells, and a PCR reaction takes place in each compartment.
-<<<<<<< HEAD
-This design allows for a digital read-out where each partition is either positive or negative for the nucleic acid sequence being tested for, which increases throughput.
-=======
 This design allows for a digital read-out where each partition is either positive or negative for the nucleic acid sequence being tested for, allowing for absolute target quantification through Poisson statistics.
->>>>>>> a0731b1b
 While dPCR equipment is not yet as common as that for qPCR, dPCR for DNA targets generally achieves higher sensitivity than other PCR technologies while maintaining high specificity, though sensitivity is slightly lower for RNA targets [@doi:10.3390/s18041271].
 High sensitivity is particularly relevant for SARS-CoV-2 detection, since low viral load in clinical samples can lead to false negatives.
 Suo et al. [@doi:10.1080/22221751.2020.1772678] performed a double-blind evaluation of ddPCR for SARS-CoV-2 detection on 57 samples, 43 samples from suspected positive patients and 14 from supposed convalescents, that had all tested negative for SARS-CoV-2 using qPCR.
@@ -181,13 +177,8 @@
 The authors break down the sensitivity of their test according to the C~t~ value from RT-PCR of the same samples; RT-LAMP performs at 100% sensitivity for samples with a C~t~ from RT-PCR of 32 or less.
 The performance is worse when considering all RT-PCR positive samples (including those with C~t~ values between 32-40).
 However, there is some evidence suggesting that samples obtained from individuals that achieve C~t~ values >30 measured using RT-PCR tend to be less infective that those that record a C~t~ value <30 [@doi:10.1016/j.jiph.2021.08.013; @doi:10.1017/ice.2021.132; @doi:10.1093/cid/ciaa619], so RT-LAMP is still a useful diagnostic tool.
-<<<<<<< HEAD
 Various combinations of reagents are available, but one example is the WarmStart Colorimetric LAMP 2X Master Mix with a set of six primers developed previously by Zhang et al. [@doi:10.1101/2020.02.26.20028373].
 To determine assay sensitivity, serial tenfold dilutions of _in vitro_ transcribed N-gene RNA standard were tested using quantities from 10^5^ copies down to 10 copies.
-=======
-Various combinations of reagents are available, but one example of reagents being used is the WarmStart Colorimetric LAMP 2X Master Mix with a set of six primers developed previously by Zhang et al. [@doi:10.1101/2020.02.26.20028373].
-To determine assay sensitivity, serial tenfold dilutions of _in vitro_ transcribed _N_-gene RNA standard (IVT RNA) were tested using quantities from 10^5 copies down to 10 copies.
->>>>>>> a0731b1b
 The assay readout is the color of the dye changing from pink to yellow due to binding to the DNA product over 30 minutes.
 The RT-LAMP assay was then applied to clinical nasopharyngeal samples.
 For viral loads above 100 copies of genomic RNA, the RT-LAMP assay had a sensitivity of 100% and a specificity of 96.1% from purified RNA.
@@ -241,11 +232,7 @@
 They also used ITP for automated purification of target RNA from raw nasopharyngeal swab samples.
 Combining this ITP purification with loop-mediated isothermal amplification, their ITP-enhanced assay achieved detection of SARS-CoV-2 RNA (from raw sample to result) in 30 minutes.
 
-<<<<<<< HEAD
-All these methods required upstream nucleic acid amplification prior to CRISPR-based detection.
-=======
 All these methods require upstream nucleic acid amplification prior to CRISPR-based detection.
->>>>>>> a0731b1b
 They rely on type V (Cas12-based) and type IV (Cas13-based) CRISPR systems.
 In contrast, type III CRISPR systems have the unique property of initiating a signaling cascade, which could boost the sensitivity of direct RNA detection.
 In type III CRISPR systems, guide CRISPR RNAs (crRNAs) are bound by several Cas proteins [@doi:10.1007/978-1-4939-2687-9_4] and can target both DNA and RNA molecules [@doi:10.1016/j.mib.2017.08.003; @doi:10.1016/j.tim.2016.09.012].
@@ -309,11 +296,7 @@
 For COVID-19 diagnostics, ELISAs have been designed to detect all or part of the antigenic Spike protein [@doi:10.12688/wellcomeopenres.15927.1].
 
 One of these assays uses two monoclonal antibodies specific to the nucleocapsid of SARS-CoV-2 to evaluate the relationship between the effect of (estimated) viral load on the ability of the assay to detect the SARS-CoV-2 antigen [@doi:10.1080/14787210.2021.1976144].
-<<<<<<< HEAD
 This study analyzed 339 naso-oropharyngeal samples that were also analyzed with RT-qPCR as a gold standard.
-=======
-This study analyzed 339 naso-oropharyngeal samples that were also analyzed with RT-qPCR, which here was used as a gold standard.
->>>>>>> a0731b1b
 RT-qPCR identified 147 samples as positive and 192 as negative.
 The authors estimated the overall sensitivity and specificity to be 61.9% and 99.0%, respectively.
 Sensitivity increased with higher C~t~.
@@ -373,17 +356,10 @@
 
 #### ELISA
 
-<<<<<<< HEAD
-The application of ELISA to serological testing is complementary to its use in molecular diagnostics (above).
-Instead of using an enzyme-labeled antibody as a probe that binds to the target antigen, instead the probe is an antigen and the target is an antibody.
+The application of ELISA to serological testing is complementary to its use in molecular diagnostics (see above).
+Instead of using an enzyme-labeled antibody as a probe that binds to the target antigen, the probe is an antigen and the target is an antibody.
 In March 2020, the Krammer lab proposed an ELISA test that detects IgG and IgM that react against the receptor-binding domain (RBD) of the spike proteins (S) of the virus [@doi:10.1038/s41591-020-0913-5].
 A subsequent ELISA test developed to detect SARS-CoV-2 IgG based on the RBD reported a selectivity of over 99% and a sensitivity of up to 88.24%, which was observed in samples collected 21 to 27 days after the onset of infection (approximated with symptom onset or positive PCR test) [@doi:10.3389/fmicb.2020.618097]. <!-- I suggest not using selectivity here or elsewhere, we should standardize terminology if that is meant as a synonym of specificity -->
-=======
-The application of ELISA to serological testing is complementary to its use in molecular diagnostics (see above).
-Instead of using an enzyme-labeled antibody as a probe that binds to the target antigen, the probe is an antigen and the target is an antibody.
-On March 18, 2020, the Krammer lab of the Icahn School of Medicine at Mount Sinai proposed an ELISA test that detects IgG and IgM that react against the RBD of the spike proteins (S) of the virus [@doi:10.1101/2020.03.17.20037713; @doi:10.1038/s41591-020-0913-5].
-A subsequent ELISA test developed to detect SARS-CoV-2 IgG based on the RBD have reported a specificity of over 99% and a sensitivity of up to 88.24%, which was observed in samples collected 21 to 27 days after the onset of infection (approximated with symptom onset or positive PCR test) [@doi:10.3389/fmicb.2020.618097].
->>>>>>> a0731b1b
 Earlier in the disease course, sensitivity was lower: 53.33% between days 0 and 13 and 80.47% between days 14 and 20.
 This study reported that their laboratory ELISA outperformed two commercial kits that also used an ELISA design [@doi:10.3389/fmicb.2020.618097].
 Therefore, while analysis with ELISA requires laboratory support and equipment, these results do suggest that ELISA achieves relatively high sensitivity, especially in the weeks following infection.
@@ -396,17 +372,10 @@
 While the technique varies somewhat, in one approach, a bead is coated with the antigen and then washed with the sample [@doi:10.1007/s13317-017-0097-2].
 If the antibody is present in the sample, it will bind to the bead.
 Then the bead is exposed to a label, a luminescent molecule that will bind to the antigen/antibody complex and can therefore be used as an indicator [@doi:10.1007/s13317-017-0097-2].
-<<<<<<< HEAD
-One CLIA approach to identify COVID-19 used a synthetic peptide derived from the amino acid sequence of the SARS-CoV-2 _S_ protein [@doi:10.1093/infdis/jiaa243].
-It was highly specific to SARS-CoV-2 and detected IgM in 57.2% and IgG in 71.4% of sera samples from 276 COVID-19 cases confirmed with RT-qPCR.
+One CLIA approach to identify COVID-19 used a synthetic peptide derived from the amino acid sequence of the SARS-CoV-2 S protein [@doi:10.1093/infdis/jiaa243].
+It was highly specific to SARS-CoV-2 and detected IgM in 57.2% and IgG in 71.4% of serum samples from 276 COVID-19 cases confirmed with RT-qPCR.
 IgG could be detected within two days of the onset of fever, but IgM could not be detected any earlier [@doi:10.1093/infdis/jiaa243], which has been supported by other analyses as well [@doi:10.1016/j.jcv.2020.104690].
 This pattern was consistent with observations in Middle East respiratory syndrome, which is also caused by an HCoV.
-=======
-A preprint describing a CLIA approach to identify COVID-19 cases was released on _medRxiv_ on February 25, 2020 [@doi:10.1093/infdis/jiaa243; @doi:10.1101/2020.02.22.20026617].
-This test used a synthetic peptide derived from the amino acid sequence of the SARS-CoV-2 S protein [@doi:10.1093/infdis/jiaa243].
-It was highly specific to SARS-CoV-2 and detected IgM in 57.2% and IgG in 71.4% of serum samples from 276 COVID-19 cases confirmed with RT-qPCR.
-IgG could be detected within two days of the onset of fever, but IgM could not be detected any earlier [@doi:10.1093/infdis/jiaa243], which has been supported by other analyses as well [@doi:10.1016/j.jcv.2020.104690]; this pattern was consistent with observations in Middle East respiratory syndrome, which is also caused by an HCoV.
->>>>>>> a0731b1b
 In comparisons of different commercial immunoassays, accuracy of CLIA tests were often roughly comparable to other EIAs [@doi:10.1016/j.jcv.2020.104511], although one CLIA did not perform as well as several other EIAs [@doi:10.1016/j.jcv.2020.104690; @doi:10.1128/JCM.01361-20].
 The sensitivity and selectivities reported vary among CLIA tests and for the detection of IgM versus IgG, but sensitivities and selectivities as high as 100% have been reported among various high-throughput tests [@doi:10.1002/jmv.25932; @doi:10.1128/JCM.01361-20; @doi:10.1016/j.jcv.2021.104914].
 CLIA has previously been used to develop tests that can be used at point of care (e.g., [@doi:10.2147/IJN.S200556]) which may allow for this technique to become more widely accessible in the future.
@@ -438,13 +407,8 @@
 
 #### Duration of Immune Indicators
 
-<<<<<<< HEAD
-While the antibodies produced by the adaptive immune system in response to SARS-CoV-2 viral challenge, these indicators of seroconversion are unlikely to remain in circulation permanently.
-Previously, a two-year longitudinal study following convalesced SARS patients with a mean age of 29 found that IgG antibodies were detectable in all 56 patients surveyed for at least 16 months and remained detectable in all but 4 (11.8%) of patients through the full two-year study period [@doi:10.1086/500469].
-=======
 While the adaptive immune system produces antibodies in response to SARS-CoV-2 viral challenge, these indicators of seroconversion are unlikely to remain in circulation permanently.
-Previously, a two-year longitudinal study following convalesced SARS patients with a mean age of 29 found that IgG antibodies were detectable in all 56 patients surveyed for at least 16 months, and remained detectable in all but 4 (11.8%) patients through the full two-year study period [@doi:10.1086/500469].
->>>>>>> a0731b1b
+Previously, a two-year longitudinal study following convalesced SARS patients with a mean age of 29 found that IgG antibodies were detectable in all 56 patients surveyed for at least 16 months and remained detectable in all but 4 patients (11.8%) through the full two-year study period [@doi:10.1086/500469].
 These results suggest that immunity to SARS-CoV-1 is sustained for at least a year.
 Circulating antibody titers to other coronaviruses have been reported to decline significantly after one year [@doi:10.1017/s0950268800048019].
 Evidence to date suggests that sustained immunity to the SARS-CoV-2 virus remains for a shorter period of time but at least 6 to 8 months after infection [@doi:10.3201/eid2703.204543; @doi:10.1126/science.abf4063; @pmid:33443036; @doi:10.1016/j.medj.2021.02.001].
