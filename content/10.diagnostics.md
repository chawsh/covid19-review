## Molecular and Serologic Diagnostic Technologies for SARS-CoV-2

### Abstract

The COVID-19 pandemic has presented a number of challenges that have spurred biotechnological research aiming to address specific problems.
One important area of biotechnology research is diagnostics.
Diagnostic tests play a vital role in managing a viral threat by facilitating the detection of infected and/or recovered individuals.
These tests fall into two major categories from the perspective of what information is provided, molecular and serological.
Molecular diagnostic techniques allow for identification of whether a virus is present in a biological sample.
This makes it possible to identify individuals who are currently infected.
Additionally, when the immune system is exposed to a virus, it responds by producing antibodies specific to the virus.
Serological tests make it possible to identify individuals who have mounted an immune response to a virus of interest and therefore facilitate the identification of individuals who have previously encountered the virus.
These two categories of tests provide different perspectives valuable to understanding the spread of SARS-CoV-2.
Within these categories, different biotechnological approaches offer their own advantages and disadvantages.
Here we review the categories of tests developed for the detection of the SARS-CoV-2 virus or antibodies against SARS-CoV-2 and discuss the role of diagnostics in the COVID-19 pandemic.

### Importance

Testing is critical to pandemic management.
Among molecular tests, messaging about testing strategies has varied widely between countries, with the United States in particular emphasizing the higher sensitivity of polymerase chain reaction tests above immunoassays.
However, these tests offer different advantages, and a holistic view of the testing landscape is important to identifying the different use cases where each test offers information that can be used to address different questions.
Another important consideration is the ease of use and ability to scale for each test, which determines how widely they can be deployed.
Here we describe the different technologies available as well as the information they provide about SARS-CoV-2 and COVID-19.

### Introduction

Since the emergence of _Severe acute respiratory syndrome-like coronavirus 2_ (SARS-CoV-2) in late 2019, significant international efforts have focused on managing the spread of the virus.
Identifying individuals who have contracted coronavirus disease 2019 (COVID-19) and may be contagious is crucial to slowing down the global pandemic.
Given the high transmissibility of SARS-CoV-2 and the potential for asymptomatic or presymptomatic individuals to be contagious [@individual-pathogenesis], the development of rapid, reliable, and affordable methods to detect SARS-CoV-2 infection is and was vitally important for understanding and controlling spread.
For instance, test-trace-isolate procedures were an early cornerstone of many nations' efforts to control the outbreak [@doi:10.1503/cmaj.202120; @doi:10/ftzx; @doi:10.1016/j.lanwpc.2020.100044].
Such efforts depend on diagnostic testing.

The genetic sequence of the SARS-CoV-2 virus was first released by Chinese officials on January 10, 2020 [@url:https://www.who.int/emergencies/disease-outbreak-news/item/2020-DON233], and the first test to detect the virus was released about 13 days later [@doi:10.2807/1560-7917.ES.2020.25.3.2000045].
The genomic information was critical to the development of diagnostic approaches.
There are two main classes of diagnostic tests: molecular tests, which can diagnose an active infection by identifying the presence of SARS-CoV-2, and serological tests, which can assess whether an individual was infected in the past via the presence or absence of antibodies against SARS-CoV-2.
Over the course of the COVID-19 pandemic, a variety of tests have emerged within these two categories.

Molecular tests detect either viral RNA or protein in a patient sample.
They are essential to identifying infected individuals, which can be important for determining courses of action related to treatment, quarantine, and contact tracing.
Tests for viral RNA are done by reverse transcription (RT) of viral RNA to DNA followed by DNA amplification, usually with polymerase chain reaction (PCR) [@DOI:10.1038/jid.2013.1].
Tests for viral proteins typically use an antibody pair for detection as implemented in techniques such as lateral flow tests (LFTs) and enzyme-linked immunosorbent assay (ELISA) [@doi:10.1007/s00216-010-3661-4; @pubmed:32310382].
Molecular tests require the viral genome sequence in order to develop DNA primers for viral RNA detection or to express a viral protein for use as an antigen in antibody production.

Serological tests, on the other hand, detect the presence of antibodies in blood plasma samples or other biological samples, providing insight into whether an individual has acquired immunity against SARS-CoV-2.
Assays that can detect the presence of antibodies in blood plasma samples include ELISA, lateral flow immunoassay, and chemiluminescence immunoassay (CLIA) [@DOI:10.3389/fmolb.2021.682405].
To distinguish past infection from vaccination, serological tests detect antibodies that bind the nucleocapsid protein of the SARS-CoV-2 virus [@doi:10.1093/infdis/jiaa273].
They are useful for collecting population-level information for epidemiological analysis, as they can be used to estimate the extent of the infection in a given area.
Thus, serological tests may be useful to address population-level questions, such as the percent of cases that manifest as severe versus mild and for guiding public health and economic decisions regarding resource allocation and counter-disease measures.

Molecular and serological tests therefore offer distinct, complementary perspectives on viral presence.
Some of the same technologies are useful to both strategies.
They have been employed to varying extents throughout the world since the start of the COVID-19 pandemic.
Here, we review the different types of tests within each category that have been developed and provide perspective on their applications.

### Molecular Tests to Identify SARS-CoV-2

Molecular tests are used to identify distinct genomic subsequences of a viral molecule in a sample or the presence of viral protein, and they thus can be used to diagnose an active viral infection.
An important first step is identifying which biospecimens are likely to contain the virus in infected individuals and then acquiring these samples from the patient(s) to be tested.
Common sampling sources for molecular tests include nasopharyngeal cavity samples, such as throat washes, throat swabs, and saliva [@doi:10/ggp4qx], and stool samples [@doi:10.1002/jmv.25742].
Once a sample is acquired from a patient, molecular tests detect SARS-CoV-2 based on the presence of either viral nucleic acids or viral proteins.

#### PCR-Based Tests

When testing for RNA from viruses like SARS-CoV-2, the first step involves pre-processing in order to create complementary DNA (cDNA) from the RNA sample using RT.
The second step involves the amplification of a region of interest in the cDNA using successive cycles of heating and cooling.
Depending on the application, this amplification is achieved using variations of PCR.
Reverse transcription polymerase chain reaction (RT-PCR) tests determine whether a target is present by amplifying a region of interest of cDNA [@doi:10.1042/BIO20200034].
Some tests use the results of the PCR itself (e.g., a band on a gel) to determine whether the pathogen is present.
However, this approach has not been employed widely in diagnostic testing, and instead most PCR-based tests are quantitative.

##### Quantitative Real-Time PCR

In contrast to RT-PCR, quantitative, real-time PCR (qPCR) uses fluorescent dyes that bind to the amplified DNA, thereby allowing a real time assessment of the amplification procedure [@doi:10.1042/BIO20200034].
In this manuscript we refer to quantitative real-time PCR as qPCR, following the Minimum Information for Publication of Quantitative Real-Time PCR Experiments guidelines [@doi:10.1373/clinchem.2008.112797]; when combined with reverse transcriptase steps, as is required for the evaluation of RNA, it is known as RT-qPCR.
The time resolution provided by qPCR and RT-qPCR is useful because the amount of fluorescence emitted by the sample is proportional to the amount of DNA amplified and it can be indirectly measured using the cycle threshold (C~t~).

The first test developed and validated for the detection of SARS-CoV-2 used RT-qPCR to detect several regions of the viral genome: the _ORF1b_ of the RNA-dependent RNA polymerase (RdRP), the envelope protein gene (_E_), and the nucleocapsid protein gene (_N_) [@doi:10.2807/1560-7917.ES.2020.25.3.2000045].
The publication reporting this test was released on January 23, 2020, less than two weeks after the sequence of the virus was first reported [@doi:10.2807/1560-7917.ES.2020.25.3.2000045].
In collaboration with several other labs in Europe and in China, the researchers confirmed the specificity of this test with respect to other coronaviruses against specimens from 297 patients infected with a broad range of respiratory agents.
Specifically this test utilizes two probes against RdRP, one of which is specific to SARS-CoV-2 [@doi:10.2807/1560-7917.ES.2020.25.3.2000045].
Importantly, this assay was not found to return false positive results.

In January 2020, Chinese researchers developed a test that used RT-qPCR to identify two gene regions of the viral genome, _ORF1b_ and _N_ [@doi:10.1093/clinchem/hvaa029].
This assay was tested on samples from two COVID-19 patients and a panel of positive and negative controls consisting of RNA extracted from several cultured viruses.
The assay uses the _N_ gene to screen patients, while the _ORF1b_ gene region is used to confirm the infection [@doi:10.1093/clinchem/hvaa029].
The test was designed to detect sequences conserved across sarbecoviruses, or viruses within the same subgenus as SARS-CoV-2.
Considering that _Severe acute respiratory syndrome-related coronavirus 1_ (SARS-CoV-1) and SARS-CoV-2 are the only sarbecoviruses currently known to infect humans, a positive test can be assumed to indicate that the patient is infected with SARS-CoV-2, although this test is not able to discriminate the genetics of viruses within the sarbecovirus clade.
The fact that the targets are so conserved offers the advantage of reduced concern about sensitivity in light of the evolution of SARS-CoV-2.

qPCR tests have played an important role in diagnostics during the COVID-19 pandemic.
For SARS-CoV-2, studies have typically considered a patient to be infectious if the C~t~ is below 33 or sometimes 35 [@doi:10.1007/s10096-020-03913-9; @doi:10.1038/s41467-020-20568-4; @individual-pathogenesis].
A lower C~t~ corresponds to fewer qPCR cycles needed to reach a detectable level, indicating that higher amounts of virus were present in the initial reaction.
The C~t~ values produced through this assay have raised some interesting questions related to viral load and contagiousness.
Lower C~t~ values corresponded to a higher probability of a positive viral culture, but no threshold would discriminate all positive from all negative cultures [@doi:10.2807/1560-7917.ES.2020.25.32.2001483].
Additionally, because of the variability introduced by sample collection and clinical components of testing, C~t~ is not a proxy for viral load [@doi:10.1016/j.jinf.2020.10.017].
Positive PCR results have also been reported for extended periods of time from symptom onset and/or the first positive PCR test [@doi:10.1038/s41586-020-2196-x], meaning that in some cases, a positive PCR may not indicate that someone is contagious [@individual-pathogenesis].

In addition to the nuance required to interpret PCR results, there are also factors that influence their accuracy.
The specificity of these tests is very high [@doi:10.2807/1560-7917.ES.2020.25.50.2000568], meaning that a positive RT-PCR result is very likely to indicate SARS-CoV-2 infection.
The weight given to these tests as an indicator of SARS-CoV-2 infection regardless of other clinical considerations is not typical [@doi:10.1101/2020.04.26.20080911].
In fact, while the analytical specificity of the assay is extremely high, the challenges of implementing testing can introduce variability that results in a lower clinical specificity [@doi:10.1101/2020.04.26.20080911].
Several factors may influence the sensitivity and specificity, with sample collection being a critically important factor in the reliability of RT-PCR results.
The most reliable results were found to come from nasopharyngeal swabs and from pooled nasal and throat swabs, with lower accuracies produced by saliva or by throat or nasal swabs alone [@doi:10/gjrfns; @doi:10.2807/1560-7917.ES.2020.25.50.2000568].
Differences in experimental parameters such as the use of primers more specific to SARS-CoV-2 has been found to improve sensitivity in these specimens [@doi:10.1128/JCM.00310-20].
Additionally, the impact of viral evolution on RT-PCR sensitivity is a concern [@doi:10.1038/s41576-021-00360-w; @doi:10.2807/1560-7917.ES.2020.25.39.2001650].
Using a panel that includes multiple targets can mitigate these effects [@doi:10.1016/j.ijid.2020.06.027].
Additionally, a test designed to incorporate genomic differences with SARS-CoV-1 was found to offer improved sensitivity and specificity [@doi:10.1128/JCM.00310-20].
Thus, while various factors can influence the exact parameters of testing accuracy, RT-PCR is known to have very high specificity and lower, but still high, sensitivity.

##### Digital PCR

Digital PCR (dPCR) is a new generation of PCR technologies offering an alternative to traditional qPCR [@doi:10.1038/s41598-017-02217-x].
In dPCR, a sample is partitioned into thousands of compartments, such as nanodroplets (droplet dPCR or ddPCR) or nanowells, and a PCR reaction takes place in each compartment.
This design allows for a digital read-out where each partition is either positive or negative for the nucleic acid sequence being tested for, allowing for absolute target quantification through Poisson statistics.
While dPCR equipment is not yet as common as that for qPCR, dPCR for DNA targets generally achieves higher sensitivity than other PCR technologies while maintaining high specificity, though sensitivity is slightly lower for RNA targets [@doi:10.3390/s18041271].
High sensitivity is particularly relevant for SARS-CoV-2 detection, since low viral load in clinical samples can lead to false negatives.
Suo et al. (2020) [@doi:10.1080/22221751.2020.1772678] performed a double-blind evaluation of ddPCR for SARS-CoV-2 detection on 57 samples, comprised of 43 samples from suspected positive patients and 14 from supposed convalescent patients who had all tested negative for SARS-CoV-2 using qPCR.
Despite the initial negative results, 33 out of 35 (94.3%) patients were later clinically confirmed positive.
All of these individuals tested positive using ddPCR.
Additionally, of 14 supposed convalescents who had received two consecutive negative qPCR tests, nine (64.2%) tested positive for SARS-CoV-2 using ddPCR.
Two symptomatic patients tested negative with both qPCR and ddPCR, but were later clinically diagnosed positive, and 5 of the 14 suspected convalescents tested negative by ddPCR.
While this study did not provide a complete head-to-head comparison to qPCR in all aspects, i.e., no samples testing positive using qPCR were evaluated by ddPCR, the study shows the potential of dPCR for viral detection even in highly diluted samples.

A second study [@doi:10.1016/j.talanta.2020.121726] confirmed that RT-ddPCR is able to detect SARS-CoV-2 at a lower threshold for viral load relative to RT-PCR.
This study analyzed 196 samples, including 103 samples from suspected patients, 77 from contacts and close contacts, and 16 from suspected convalescents, using both RT-qPCR and RT-ddPCR.
Of the 103 suspected patient samples, RT-qPCR identified 29 as positive, 25 as negative, and 49 as suspected.
Of the RT-qPCR negative or suspected samples, a total of 61 (19 negative and 42 suspected) were confirmed to be positive by RT-ddPCR.
All 103 of the suspected patients were later confirmed to be SARS-CoV-2 positive through a combination of symptom development and RT-qPCR resampling, indicating that RT-ddPCR improved the overall detection rate among these patients from 28.2% to 87.4%.
Of 77 patient samples from contacts and close contacts, 48 tested negative with both methods, and these patients were observed to remain healthy over a period of 14 days.
Within the remaining 29 patient samples, 12 were identified as positive, 1 as negative, and 16 as borderline with RT-qPCR.
Fifteen out of 16 suspected results and the negative result were overturned by positive RT-ddPCR results, decreasing the rate of suspected cases from 21% to 1%.
All 16 patients identified as positive by RT-ddPCR were subsequently determined, both clinically and through repeated sampling, to be positive for SARS-CoV-2.<!--Where repeated samples analyzed with RT-qPCR?-->
Importantly, all samples that tested positive using RT-qPCR also tested positive using ddPCR.
Among the 16 convalescent patients, RT-qPCR identified 12 as positive, three as suspect, and one as negative, but RT-dPCR identified all 16 as positive.
This evidence further indicates that the lower limit of detection made possible by ddPCR may be useful for identifying when COVID-19 patients are cleared of the virus.
Overall, these studies suggest that ddPCR is a promising tool for overcoming the problem of false negatives in SARS-CoV-2 RNA testing, but this method is unlikely to affect the current pandemic due to its lack of availability.

##### Sequencing

In some cases, the DNA amplified with PCR is sequenced.
Sequencing requires an additional sample pre-processing step called library preparation.
Library preparation is the process of preparing the sample for sequencing, typically by fragmenting the sequences and adding adapters [@doi:10.1016/j.biotechadv.2020.107537].
In some cases, library preparation can involve other modifications of the sample, such as adding barcodes to identify a particular sample within the sequence data.
Barcoding can therefore be used to pool samples from multiple sources.
There are different reagents used for library preparation that are specific to identifying one or more target sections with PCR [@doi:10.1021/acsnano.0c02624].
Sequential pattern matching is then used to identify unique subsequences of the virus, and if sufficient subsequences are found, the test is considered positive.
Therefore, tests that utilize sequencing require a number of additional molecular and analytical steps relative to tests that use PCR alone.

Sequencing has been an important strategy for discovery of SARS-CoV-2 variants (for example, see [@DOI:10.1101/2021.01.18.21249786]).
Sequencing elucidates any genetic variants located between the PCR primers.
For this reason, it is critical to genomic surveillance efforts.
Genomic surveillance is an important complement to epidemiological surveillance efforts [@doi:10/hkwr], as described below.
Through genomic surveillance, it has become possible to monitor the emergence of variants of interest and variants of concern (VOC) that may pose additional threats due to increased contagiousness, virulence, or immune escape [@doi:10/hkwr; @url:https://cov-lineages.org].
Sequencing also allows for analysis of the dominant strains in an area at a given time.
Worldwide, the extent of genomic surveillance varies widely, with higher-income countries typically able to sequence a higher percentage of cases [@doi:10.1101/2021.08.21.21262393].
Sequencing efforts are critically important to identifying variants containing mutations that might affect the reliability of molecular diagnostic tests, as well as mitigation measures such as therapeutics and prophylactics [@doi:10.1038/s41576-021-00360-w; @doi:10.2807/1560-7917.ES.2020.25.39.2001650].
Therefore, sequencing is an important component of diagnostics: while it is not necessary for diagnosing an individual case, it is critical to monitoring trends in the variants affecting a population and to staying aware of emerging variants that may pose additional challenges.

##### Pooled and Automated PCR Testing

Due to limited supplies and the need for more tests, several labs have found ways to pool or otherwise strategically design tests to increase throughput.
The first such result came from Yelin et al. (2020) [@doi:10.1101/2020.03.26.20039438; @doi:10.1093/cid/ciaa531], who reported that they could pool up to 32 samples in a single qPCR run.
This was followed by larger-scale pooling with slightly different methods [@doi:10.1101/2020.04.02.022186].
Although these approaches are also PCR based, they allow for more rapid scaling and higher efficiency for testing than the initial PCR-based methods developed.
Pooling can also be employed in analysis with RT-qPCR [@doi:10.1109/ICASSP39728.2021.9413685].

#### RT-LAMP

RT-PCR remains the gold standard for detection of SARS-CoV-2 RNA from infected patients, but the traditional method requires special equipment and reagents, including a thermocycler.
Loop-mediated isothermal amplification (LAMP) is an alternative to PCR that does not require specialized equipment like a thermocycler [@DOI:10.1093/nar/28.12.e63].
In this method, nucleic acids are amplified in a 25 &mu;L reaction that is incubated and chilled on ice [@doi:10.1093/nar/28.12.e63].
It uses primers designed to facilitate auto-cycling strand displacement DNA synthesis [@doi:10.1093/nar/28.12.e63].
LAMP can be combined with reverse transcription (RT-LAMP) to enable the detection of RNA.

One study showed that RT-LAMP is effective for detection of SARS-CoV-2 with excellent specificity and sensitivity, and that this method can be applied to unprocessed saliva samples [@doi:10.1038/s41598-021-95799-6].
This method was benchmarked against RT-PCR using 177 human nasopharyngeal RNA samples, of which 126 were COVID positive.
The authors break down the sensitivity of their test according to the C~t~ value from RT-PCR of the same samples; RT-LAMP performs at 100% sensitivity for samples with a C~t~ from RT-PCR of 32 or less.
The performance is worse when considering all RT-PCR positive samples (including those with C~t~ values between 32-40).
However, there is some evidence suggesting that samples obtained from individuals that achieve C~t~ values >30 measured using RT-PCR tend to be less infective that those that record a C~t~ value <30 [@doi:10.1016/j.jiph.2021.08.013; @doi:10.1017/ice.2021.132; @doi:10.1093/cid/ciaa619], so RT-LAMP is still a useful diagnostic tool.
Various combinations of reagents are available, but one example of reagents being used is the WarmStart Colorimetric LAMP 2X Master Mix with a set of six primers developed previously by Zhang et al. [@doi:10.1101/2020.02.26.20028373].
To determine assay sensitivity, serial tenfold dilutions of _in vitro_ transcribed _N_-gene RNA standard (IVT RNA) were tested using quantities from 10^5 copies down to 10 copies.
The assay readout is the color of the dye changing from pink to yellow due to binding to the DNA product over 30 minutes.
The RT-LAMP assay was then applied to clinical nasopharyngeal samples.
For viral loads above 100 copies of genomic RNA, the RT-LAMP assay had a sensitivity of 100% and a specificity of 96.1% from purified RNA.
The direct assay of saliva by RT-LAMP had a sensitivity of 85% (CI 70-93%).
Sensitivity and specificity metrics were obtained by comparison with results from RT-PCR.
RT-LAMP pilot studies for detection of SARS-CoV-2 were recently reviewed in a meta-analysis [@PMID:34086539].
In the meta-analysis of all 2,112 samples, the cumulative sensitivity of RT-LAMP was 95.5% (CI 97.5% = 90.8-97.9%) and the cumulative specificity was 99.5% (CI 97.5% = 97.7-99.9%).

This test aims to bring the sensitivity of nucleic acid detection to the point of care or home testing setting.
It could be applied for screening, diagnostics, or as a definitive test for people who are positive based on lateral flow tests (see below).
The estimated cost per test is about 2 euros when RNA extraction is included.
The main strength of this test over RT-PCR is that it can be done isothermally, but the main drawback is that it is about 10-fold less sensitive than RT-PCR.
The low cost, excellent sensitivity/specificity, and quick readout of RT-LAMP makes this an attractive alternative to RT-PCR.
Alternative strategies like RT-LAMP are needed to bring widespread testing away from the lab and into under-resourced areas.

#### CRISPR-based Detection

Technology based on CRISPR (clustered regularly interspaced short palindromic repeats) [@doi:10.1038/s41467-018-04252-2] has also been instrumental in scaling up testing protocols.
Two CRISPR-associated nucleases, Cas12 and Cas13, have been used for nucleic acid detection.
Multiple assays exploiting these nucleases have emerged as potential diagnostic tools for the rapid detection of SARS-CoV-2 genetic material and therefore SARS-CoV-2 infection.
The SHERLOCK method (Specific High-sensitivity Enzymatic Reporter unLOCKing) from Sherlock Biosciences relies on Cas13a to discriminate between inputs that differ by a single nucleotide at very low concentrations [@doi:10.1126/science.aam9321].
The target RNA is amplified by real-time recombinase polymerase amplification (RT-RPA) and T7 transcription, and the amplified product activates Cas13a.
The nuclease then cleaves a reporter RNA, which liberates a fluorescent dye from a quencher.
Several groups have used the SHERLOCK method to detect SARS-CoV-2 viral RNA.

An early study reported that the method could detect 7.5 copies of viral RNA in all 10 replicates, 2.5 copies in 6 out of 10, and 1.25 copies in 2 out of 10 runs [@doi:10.1371/journal.ppat.1008705].
It also reported 100% specificity and sensitivity on 114 RNA samples from clinical respiratory samples (61 suspected cases, among which 52 were confirmed and nine were ruled out by metagenomic next-generation sequencing, 17 SARS-CoV-2-negative but human coronavirus (HCoV)-positive cases, and 36 samples from healthy subjects), and a reaction turnaround time of 40 minutes.
A separate study screened four designs of SHERLOCK and extensively tested the best-performing assay.
They determined the limit of detection to be 10 copies/&mu;l using both fluorescent and lateral flow detection [@doi:10.1101/2020.02.26.967026].
Lateral flow test strips are simple to use and read, but there are limitations in terms of availability and cost per test.

Another group therefore proposed the CREST protocol (Cas13-based, Rugged, Equitable, Scalable Testing), which uses a P51 cardboard fluorescence visualizer, powered by a 9-volt battery, for the detection of Cas13 activity instead of immunochromatography [@doi:10.1128/JCM.02402-20].
CREST can be run, from RNA sample to result, with no need for AC power or a dedicated facility, with minimal handling in approximately 2 hours.
Testing was performed on 14 nasopharyngeal swabs.
CREST picked up the same positives as the CDC-recommended TaqMan assay with the exception of one borderline sample that displayed low-quality RNA.
This approach may therefore represent a rapid, accurate, and affordable procedure for detecting SARS-CoV-2.

The DETECTR method (DNA Endonuclease-Targeted CRISPR Trans Reporter) from Mammoth Biosciences involves purification of RNA extracted from patient specimens, amplification of extracted RNAs by loop-mediated amplification, which is a rapid, isothermal nucleic acid amplification technique, and application of their Cas12-based technology.
In this assay, guide RNAs (gRNAs) were designed to recognize portions of sequences corresponding to the SARS-CoV-2 genome, specifically the N2 and E regions [@doi:10.1038/s41587-020-0513-4].
In the presence of SARS-CoV-2 genetic material, sequence recognition by the gRNAs results in double-stranded DNA cleavage by Cas12, as well as cleavage of a single-stranded DNA molecular beacon.
The cleavage of this molecular beacon acts as a colorimetric reporter that is subsequently read out in a lateral flow assay and indicates the presence of SARS-CoV-2 genetic material and therefore SARS-CoV-2 infection.
The 40-minute assay is considered positive if there is detection of both the _E_ and _N_ genes or presumptive positive if there is detection of either of them.
The assay had 95% positive predictive agreement and 100% negative predictive agreement with the US Centers for Disease Control and Prevention SARS-CoV-2 RT-qPCR assay.
The estimated limit of detection was 10 copies per &mu;l reaction, versus 1 copy per &mu;l reaction for the CDC assay.
These results have been confirmed by other DETECTR approaches.
Using RT-RPA for amplification, another group detected 10 copies of synthetic SARS-CoV-2 RNA per &mu;l of input within 60 minutes of RNA sample preparation in a proof-of-principle evaluation [@doi:10.1101/2020.02.29.971127].
Using a similar approach, another group reported detection at 1 copy per &mu;l [@doi:10.1371/journal.pbio.3000978].

The DETECTR protocol was improved by combining RT-RPA and CRISPR-based detection in a one-pot reaction that incubates at a single temperature, and by using dual CRISPR RNAs (which increases sensitivity).
This new assay, known as All-In-One Dual CRISPR-Cas12a, detected 4.6 copies of SARS-CoV-2 RNA per &mu;l of input in 40 minutes [@doi:10.1038/s41467-020-18575-6].
Another single-tube, constant-temperature approach using Cas12b instead of Cas12a achieved a detection limit of 5 copies/&mu;l in 40-60 minutes [@doi:10.1038/s41421-020-0174-y].

It was also reported that electric field gradients can be used to control and accelerate CRISPR assays by co-focusing Cas12-gRNA, reporters, and target [@doi:10.1073/pnas.2010254117].
The authors generated an appropriate electric field gradient using a selective ionic focusing technique known as isotachophoresis (ITP) implemented on a microfluidic chip.
They also used ITP for automated purification of target RNA from raw nasopharyngeal swab samples.
Combining this ITP purification with loop-mediated isothermal amplification, their ITP-enhanced assay achieved detection of SARS-CoV-2 RNA (from raw sample to result) in 30 minutes.

All these methods require upstream nucleic acid amplification prior to CRISPR-based detection.
They rely on type V (Cas12-based) and type IV (Cas13-based) CRISPR systems.
In contrast, type III CRISPR systems have the unique property of initiating a signaling cascade, which could boost the sensitivity of direct RNA detection.
In type III CRISPR systems, guide CRISPR RNAs (crRNAs) are bound by several Cas proteins [@doi:10.1007/978-1-4939-2687-9_4] and can target both DNA and RNA molecules [@doi:10.1016/j.mib.2017.08.003; @doi:10.1016/j.tim.2016.09.012].
A study tested this hypothesis using the type III-A crRNA-guided surveillance complex from _Thermus thermophilus_ [@doi:10.1016/j.xcrm.2021.100319].
The authors showed that activation of the Cas10 polymerase generates three products (cyclic nucleotides, protons, pyrophosphates) that can all be used to detect SARS-CoV-2 RNA.
Detection of viral RNA in patient samples still required an initial nucleic acid amplification step, but improvements may in the future remove that requirement.

This goal of amplification-free detection was later achieved for a Cas13a-based system [@doi:10.1016/j.cell.2020.12.001].
This approach combined multiple CRISPR RNAs to increase Cas13a activation, which is detected by a fluorescent reporter.
Importantly, because the viral RNA is detected directly, the test yields a quantitative measurement rather than a binary result.
The study also shows that fluorescence can be measured in a custom-made dark box with a mobile phone camera and a low-cost laser illumination and collection optics.
This makes this approach a truly portable assay for point-of-care diagnostics.
The authors achieved detection of 100 copies/&mu;l of pre-isolated RNA in 30 minutes, and correctly identified all SARS-CoV-2-positive patient RNA samples tested in 5 minutes (n=20).

There is an increasing body of evidence that CRISPR-based assays offer a practical solution for rapid, low-barrier testing in areas that are at greater risk of infection, such as airports and local community hospitals.
In the largest study to date, DETECTR was compared to RT-qPCR on 378 patient samples [@doi:10.1093/infdis/jiaa641].
The authors reported a 95% reproducibility.
Both techniques were equally sensitive in detecting SARS-CoV-2.
Lateral flow strips showed 100% correlation to the high-throughput DETECTR assay.
Importantly, DETECTR was 100% specific for SARS-CoV-2 and did not detect other human coronaviruses.
A method based on a Cas9 ortholog from _Francisella novicida_ (FnCas9) achieved 100% sensitivity and 97% specificity in clinical samples, and the diagnostic kit is reported to have completed regulatory validation in India [@doi:10.1101/2020.09.13.20193581].

#### Immunoassays for the Detection of Antigens

Immunoassays can detect molecular indicators of SARS-CoV-2 infection, such as the proteins that act as antigens from the SARS-CoV-2 virus.
<!-- Move this: Since 2020, many immunoassays have been developed for COVID-19 [@url:https://www.centerforhealthsecurity.org/covid-19TestingToolkit/serology/Serology-based-tests-for-COVID-19.html] using several different technologies.-->
They offer the advantage of generally being faster and requiring less specialized equipment than other molecular tests, especially those involving PCR.
As a result, immunoassays hold particular interest for implementation at home and in situations where resources for PCR testing are limited.
The trade-off is that these tests typically have a lower sensitivity, and sometimes a lower specificity, than other molecular tests.
However, these tests tend to return a positive result five to 12 days after symptom onset, which may therefore correlate more closely with the timeframe during which viral replication occurs [@doi:10.1056/NEJMcp2117115].
Immunoassays for the detection of the SARS-CoV-2 antigen can include LFTs and ELISA, as discussed here, as well as CLIA and chromatographic immunoassays [@doi:10.3389/fmed.2021.797109], as described in the serological testing section below.

##### Lateral Flow Tests

LFTs provide distinct value relative to PCR tests.
They can return results within 30 minutes and can be performed without specialized equipment and at low cost.
They also do not require training to operate, they are cheap to produce, thus they can be distributed widely to affected populations making them an important public health measure to curb pandemic spread.
LFTs rely on the detection of viral protein with an antibody.
Often this is done with an antibody sandwich format, where one antibody conjugated to a dye binds at one site on the antigen, and an immobilized antibody on the strip binds at another site [@doi:10.1007/s00216-010-3661-4].
This design allows the dye to accumulate to form a characteristic positive test line on the strip [@doi:10.1007/s00216-010-3661-4].
Outside of COVID-19 diagnostics, the applications of LFTs are broad; they are routinely used for home pregnancy tests, disease detection, and even drugs of abuse detection in urine [@DOI:10.1007/s00216-008-2287-2].

A recent review surveyed the performance of LFTs for detection of current SARS-CoV-2 infection [@PMID:34407759].
This review covered 24 studies that included more than 26,000 total LFTs.
They found significant heterogeneity in test sensitivities ranging from 37.7% (95% CI 30.6-45.5) to 99.2% (95% CI 95.5-99.9).
The specificities of these tests were more homogeneous, spanning 92.4% (95% CI 87.5-95.5) to 100.0% (95% CI 99.7-100.0).

Despite having lower sensitivity than PCR tests, LFTs occupy an important niche in the management of SARS-CoV-2.
Current infection detection by LFTs enables the scale and speed of testing that is beneficial to managing viral spread.
LFTs were available freely to citizens in the United Kingdom until 1st April 2022 [@url:https://www.gov.uk/government/news/government-sets-out-next-steps-for-living-with-covid] and to citizens of the United States in early 2022 [@url:https://www.whitehouse.gov/briefing-room/statements-releases/2022/01/14/fact-sheet-the-biden-administration-to-begin-distributing-at-home-rapid-covid-19-tests-to-americans-for-free].
These tests are particularly useful for ruling out SARS-CoV-2 infection in cases where the likelihood of infection is low (e.g., asymptomatic individuals) and positives (including false positives) can be validated with testing by alternate means [@doi:10/hk34].
<!--BinaxNOW LFI very low sensitivity [@doi:10.3201/eid2710.210080].-->

##### Enzyme-Linked Immunosorbent Assay

ELISA is a very sensitive immunoassay that can be considered a gold standard for the detection of biological targets, including antibodies and antigenic proteins [@pubmed:32310382].
It can be used to generate either quantitative or qualitative results that can be returned within a few hours [@doi:10.1007/s00253-020-11061-5].
ELISA builds on the idea that antibodies and antigens bind together to form complexes [@pubmed:32310382] and utilizes an enzyme covalently linked to an antibody against the antigen to produce assay signal, usually a color change [@doi:10.1373/clinchem.2005.051532].
The main advantage of ELISA is that it enables signal amplification through the enzyme’s activity, which increases sensitivity.
With sandwich ELISA, antibodies are immobilized on a surface such as a plate, and viral protein antigens in the sample bind and are retained [@doi:10.1080/01971528008055786].
A second antibody is added that binds to another site on the antigen is then added, and that second antibody is covalently linked to an enzyme.
A substrate for that enzyme is then added to produce signal, usually light or a color change
The exact strategy for tagging with a reporter enzyme varies among different types of ELISA [@doi:10.1080/01971528008055786; @pubmed:32310382].
For COVID-19 diagnostics, ELISAs have been designed to detect the antigenic Spike protein [@doi:10.12688/wellcomeopenres.15927.1].

One of these assays uses two monoclonal antibodies specific to the nucleocapsid of SARS-CoV-2 to evaluate the relationship between the effect of (estimated) viral load on the ability of the assay to detect the SARS-CoV-2 antigen [@doi:10.1080/14787210.2021.1976144].
This study analyzed 339 naso-oropharyngeal samples that were also analyzed with RT-qPCR, which here was used as a gold standard.
RT-qPCR identified 147 samples as positive and 192 as negative.
They estimated the overall sensitivity and specificity to be 61.9% and 99.0%, respectively.
Sensitivity increased with higher C~t~.
This study also assessed the performance of the ELISA test under different conditions in order to evaluate how robust it would be to the challenges of testing in real-world settings globally.
Higher sensitivity was achieved for samples that were stored under ideal conditions (immediate placement in -80° C).
Therefore, while immediate access to laboratory equipment is an advantage, it is not strictly necessary for ELISA to detect the antigen.

#### Limitations of Molecular Tests

Tests that identify SARS-CoV-2 using nucleic-acid-based technologies will identify only individuals with current infections and are not appropriate for identifying individuals who have recovered from a previous infection.
Among molecular tests, different technologies have different sensitivities and specificities.
In general, specificity is high, and even then, the public health repercussions of a false positive can generally be mitigated with follow-up testing.
On the other hand, a test's sensitivity, which indicates the risk of a false-negative response, can pose significant challenge to large-scale testing.
False negatives are a significant concern for several reasons.
Importantly, clinical reports indicate that it is imperative to exercise caution when interpreting the results of molecular tests for SARS-CoV-2 because negative results do not necessarily mean a patient is virus-free [@doi:10.1128/JCM.00297-20].
To reduce occurrence of false negatives, correct execution of the analysis is crucial [@doi:10.1038/d41587-020-00002-2].
Additionally, PCR-based tests can remain positive for a much longer time than the virus is likely to be actively replicating [@doi:10.1056/NEJMcp2117115], raising concerns about their informativeness after the acute phase of the disease.
Hence the CDC has advised individuals who suspect they have been re-infected with SARS-CoV-2 to avoid using diagnostic tests within 90 days of receiving a previous positive test [@url:https://www.cdc.gov/coronavirus/2019-ncov/your-health/quarantine-isolation.html].

Additionally, the emerging nature of the COVID-19 pandemic has introduced some challenges related to uncertainty surrounding interactions between SARS-CoV-2 and its human hosts.
For example, viral shedding kinetics are still not well understood but are expected to introduce a significant effect of timing of sample collection on test results [@doi:10.1038/d41587-020-00002-2].
Similarly, the type of specimen could also influence outcomes, as success in viral detection varies among clinical sample types [@doi:10.1038/d41587-020-00002-2; @doi:10/gjrfns; @doi:10.2807/1560-7917.ES.2020.25.50.2000568].
With CRISPR-based testing strategies, the gRNA can recognize off-target interspersed sequences in the viral genome [@doi:10.3389/fcimb.2020.576875], potentially resulting in false positives and a loss of specificity.

There are also significant practical and logistical concerns related to the widespread deployment of molecular tests.
Much of the technology used for molecular tests is expensive, and while it might be available in major hospitals and/or diagnostic centers, it is often not available to smaller facilities [@doi:10.1126/science.abb8400].
At times during the pandemic, the availability of supplies for testing, including swabs and testing media, has also been limited [@doi:10.1128/JCM.00512-20].
Similarly, processing times can be long, and tests might take up to 4 days to return results [@doi:10.1126/science.abb8400], especially during times of high demand, such as spikes in case numbers [@url:https://www.nytimes.com/2021/12/31/travel/covid-test-chaos.html].
Countries have employed various and differing molecular testing strategies as a tool to reduce viral transmission, even among high-income countries [@url:https://www.bloomberg.com/news/newsletters/2022-01-07/a-stark-contrast-between-the-u-s-and-europe-on-tests].
The rapid development of molecular tests has provided a valuable, albeit imperfect, tool to identify active SARS-CoV-2 infections.

### Serological Tests to Identify Recovered Individuals

Although several molecular diagnostic tests to detect viral genetic material have high specificity and sensitivity, they provide information only about active infection, and therefore offer just a snapshot-in-time perspective on the spread of a disease.
Most importantly, they would not work on a patient who has fully recovered from the virus at the time of sample collection.
In such contexts, serological tests are informative.
Serological tests use many of the same technologies as the immunoassays used to detect the presence of an antigen, but are instead used to evaluate the presence of antibodies against SARS-CoV-2 in a serum sample.
These tests are particularly useful for insight into population-level dynamics and can also offer a glimpse into the development of antibodies by individual patients during the course of a disease.
Immunoassays can detect antibodies produced by the adaptive immune system in response to viral threat.
Understanding the acquisition and retention of antibodies is important both to the diagnosis of prior (inactive) infections and to the development of vaccines.
The two immunoglobulin classes that are most pertinent to these goals are immunoglobulin M (IgM), which are the first antibodies produced in response to an infection, and immunoglobulin G (IgG), which are the most abundant antibodies [@doi:10.3389/fimmu.2014.00520; @isbn:9780815336426].
Serological tests detect these antibodies, offering a mechanism through which prior infection can be identified.
However, the complexity of the human immune response means that there are many facets to such analyses.

In general, SARS-CoV-2 infection will induce the immune system to produce antibodies fairly quickly.
Prior research is available about the development of antibodies to SARS-CoV-1 during the course of the associated disease, severe acute respiratory syndrome (SARS).
IgM and IgG antibodies were detected in the second week following SARS-CoV-1 infection.
IgM titers peaked by the first month post-infection, and then declined to undetectable levels after day 180.
IgG titers peaked by day 60, and persisted in all donors through the two-year duration of study [@doi:10.1111/j.1440-1843.2006.00783.x].
Such tests can also illuminate the progression of viral disease, as IgM are the first antibodies produced by the body and indicate that the infection is active.
Once the body has responded to the infection, IgG are produced and gradually replace IgM, indicating that the body has developed immunogenic memory [@doi:10.1002/jmv.25820].
Therefore, it was hoped that the development of assays to detect the presence of IgM and IgG antibodies against SARS-CoV-2 would allow the identification of cases from early in the infection course (IgM) and for months or years afterwards (IgG).
<<<<<<< HEAD
Several technologies have been used to developed serological tests for COVID-19, including ELISA, lateral flow immunoassay, chemiluminescence immunoassay, and neutralizing antibody assays [@doi:10.1093/ajcp/aqaa112].

#### ELISA

The application of ELISA to serological testing is complementary to its use in molecular diagnostics (described above).
Instead of using an enzyme-labeled antibody as a probe that binds to the target antigen, the probe is an antigen and the target is an antibody.
The enzyme used for detection and signal amplification is on a secondary antibody raised generally against human IgG or IgM.
=======
This information can be useful for understanding the extent to which a viral threat has affected a particular population.
Several technologies have been used to develop serological tests for COVID-19, including ELISA, lateral flow immunoassay, chemiluminescence immunoassay, and neutralizing antibody assays [@doi:10.1093/ajcp/aqaa112].

#### ELISA

The application of ELISA to serological testing is complementary to its use in molecular diagnostics (see above).
Instead of using an enzyme-labeled antibody as a probe that binds to the target antigen, the probe is an antigen and the target is an antibody.
>>>>>>> a0731b1b
On March 18, 2020, the Krammer lab of the Icahn School of Medicine at Mount Sinai proposed an ELISA test that detects IgG and IgM that react against the RBD of the spike proteins (S) of the virus [@doi:10.1101/2020.03.17.20037713; @doi:10.1038/s41591-020-0913-5].
A subsequent ELISA test developed to detect SARS-CoV-2 IgG based on the RBD have reported a specificity of over 99% and a sensitivity of up to 88.24%, which was observed in samples collected 21 to 27 days after the onset of infection (approximated with symptom onset or positive PCR test) [@doi:10.3389/fmicb.2020.618097].
Earlier in the disease course, sensitivity was lower: 53.33% between days 0 and 13 and 80.47% between days 14 and 20.
This study reported that their laboratory ELISA outperformed two commercial kits that also used an ELISA design [@doi:10.3389/fmicb.2020.618097].
Therefore, while analysis with ELISA requires laboratory support and equipment, these results do suggest that ELISA achieves relatively high sensitivity, especially in the weeks following infection.
Efforts have been made to develop low-cost strategies for conducting these tests that will make them more accessible world wide [@doi:10.1016/j.jim.2021.113182].

#### Chemiluminescence Immunoassay

Another early approach investigated for detection of antibodies against SARS-CoV-2 was CLIA.
Like ELISA, CLIA is a type of enzyme immunoassay (EIA) [@doi:10.2147/IJN.S200556].
While the technique varies somewhat, in one approach, a bead is coated with the antigen and then washed with the sample [@doi:10.1007/s13317-017-0097-2].
If the antibody is present in the sample, it will bind to the bead.
Then the bead is exposed to a label, a luminescent molecule that will bind to the antigen/antibody complex and can therefore be used as an indicator [@doi:10.1007/s13317-017-0097-2].
A preprint describing a CLIA approach to identify COVID-19 cases was released on _medRxiv_ on February 25, 2020 [@doi:10.1093/infdis/jiaa243; @doi:10.1101/2020.02.22.20026617].
This test used a synthetic peptide derived from the amino acid sequence of the SARS-CoV-2 S protein [@doi:10.1093/infdis/jiaa243].
It was highly specific to SARS-CoV-2 and detected IgM in 57.2% and IgG in 71.4% of serum samples from 276 COVID-19 cases confirmed with RT-qPCR.
IgG could be detected within two days of the onset of fever, but IgM could not be detected any earlier [@doi:10.1093/infdis/jiaa243], which has been supported by other analyses as well [@doi:10.1016/j.jcv.2020.104690]; this pattern was consistent with observations in Middle East respiratory syndrome, which is also caused by an HCoV.
In comparisons of different commercial immunoassays, accuracy of CLIA tests were often roughly comparable to other EIAs [@doi:10.1016/j.jcv.2020.104511], although one CLIA did not perform as well as several other EIAs [@doi:10.1016/j.jcv.2020.104690; @doi:10.1128/JCM.01361-20].
The sensitivity and selectivities reported vary among CLIA tests and for the detection of IgM versus IgG, but sensitivities and selectivities as high as 100% have been reported among various high-throughput tests [@doi:10.1002/jmv.25932; @doi:10.1128/JCM.01361-20; @doi:10.1016/j.jcv.2021.104914].
CLIA has previously been used to develop tests that can be used at point of care (e.g., [@doi:10.2147/IJN.S200556]) which may allow for this technique to become more widely accessible in the future.

#### Lateral Flow Immunoassay

The first serological test approved for emergency use in the United States was developed by Cellex [@url:https://www.fda.gov/media/136625/download].
The Cellex qSARS-CoV-2 IgG/IgM Rapid Test is a chromatographic immunoassay, also known as a lateral flow immunoassay, designed to qualitatively detect IgM and IgG antibodies against SARS-CoV-2 in the plasma of patients suspected to have developed a SARS-CoV-2 infection [@url:https://www.fda.gov/media/136625/download].
The Cellex test cassette contains a pad of SARS-CoV-2 antigens and a nitrocellulose strip with lines for each of IgG and IgM, as well as a control (goat IgG) [@url:https://www.fda.gov/media/136625/download].
In a specimen that contains antibodies against the SARS-CoV-2 antigen, the antibodies will bind to the strip and be captured by the IgM and/or IgG line(s), resulting in a change of color [@url:https://www.fda.gov/media/136625/download].
With this particular assay, results can be read within 15 to 20 minutes [@url:https://www.fda.gov/media/136625/download].
LFIs are often available at point of care but can have very low sensitivity [@doi:10.1128/JCM.01361-20].

#### Neutralizing Antibody Assays

Neutralizing antibody assays play a functional role in understanding immunity that distinguishes them from other serological tests.
The tests described above are all binding antibody tests.
On the other hand, rather than simply binding an antibody to facilitate detection, neutralizing antibody assays determine whether an antibody response is present that would prevent infection [@doi:10.1128/Spectrum.01202-21; @doi:10.1038/s41467-020-17892-0].
Therefore, these tests serve the purpose of evaluating the extent to which a sample donor has acquired immunity that will reduce susceptibility to SARS-CoV-2.
As a result, neutralizing antibody assays have been used widely to characterize the duration of immunity following infection, to assess vaccine candidates, and to establish correlates of protection against infection and disease [@doi:10.1038/s41591-021-01377-8; @doi:10.1128/JCM.02107-20; @doi:10/gnx76z].
These tests are typically performed in a laboratory [@doi:10.1128/Spectrum.01202-21], and in SARS-CoV-2, the results of neutralizing antibody assays are often correlated with the results of binding antibody tests [@doi:10.1128/Spectrum.01202-21].

The gold standard for assessing the presence of neutralizing antibodies is the plaque reduction neutralization test (PRNT), but this approach does not scale well [@doi:10.1038/s41467-020-17892-0].
An early high-throughput neutralizing antibody assay designed against SARS-CoV-2 used a fluorescently labeled reporter virus that was incubated with different dilutions of patient serum [@doi:10.1038/s41467-020-17892-0].
The cells used for incubation would turn green if antibodies were not present.
Essentially, this assay evaluates whether the virus is able to infect the cell in the presence of the serum.
The specificity of this assay was 100%, and the correlation between the results of this assay and of PRNT was 0.85 with the results suggesting that the sensitivity of the high-throughput approach was higher than that of PRNT [@doi:10.1038/s41467-020-17892-0].
While this approach was performed on a plate and using cells, other methods have been developed using methods such as bead arrays [@doi:10.1016/j.nbt.2021.10.002].

#### Duration of Immune Indicators

While the adaptive immune system produces antibodies in response to SARS-CoV-2 viral challenge, these indicators of seroconversion are unlikely to remain in circulation permanently.
Previously, a two-year longitudinal study following convalesced SARS patients with a mean age of 29 found that IgG antibodies were detectable in all 56 patients surveyed for at least 16 months, and remained detectable in all but 4 (11.8%) patients through the full two-year study period [@doi:10.1086/500469].
These results suggest that immunity to SARS-CoV-1 is sustained for at least a year.
Circulating antibody titers to other coronaviruses have been reported to decline significantly after 1 year [@doi:10.1017/s0950268800048019].
Evidence to date suggests that sustained immunity to the SARS-CoV-2 virus remains for a shorter period of time, but at least 6 to 8 months after infection [@doi:10.3201/eid2703.204543; @doi:10.1126/science.abf4063; @pmid:33443036; @doi:10.1016/j.medj.2021.02.001].
However, this does not mean that all serological evidence of infection dissipates but rather that the immune response becomes insufficient to neutralize the virus.

In order to study the persistence of SARS-CoV-2 antibodies, one study assessed sustained immunity using 254 blood samples from 188 COVID-19 positive patients [@doi:10.1126/science.abf4063].
The samples were collected at various time points between 6 and 240 days post-symptom onset; some patients were assessed longitudinally.
Of the samples, 43 were collected at least 6 months after symptom onset.
After 1 month, 98% of patients were seropositive for IgG to the spike protein, S.
Moreover, S IgG titers were stable and heterogeneous among patients over a period of 6 to 8 months post-symptom onset, with 90% of subjects seropositive at 6 months.
Similarly, at 6 to 8 months 88% of patients were seropositive for RBD IgG, and 90% were seropositive for SARS-CoV-2 neutralizing antibodies.
Another study examined 119 samples from 88 donors who had recovered from mild to severe cases of COVID-19 [@doi:10.1016/j.medj.2021.02.001].
A relatively stable level of IgG and plasma neutralizing antibodies was identified up to 6 months post diagnosis.
<<<<<<< HEAD
Significantly lower but considerable levels of anti-SARS-CoV-2 IgG antibodies were still present in 80% of samples obtained 6-8 months post symptom-onset.

=======
Significantly lower but considerable levels of anti-SARS-CoV-2 IgG antibodies were still present in 80% of samples obtained 6-8 months post-symptom onset.
>>>>>>> a0731b1b
Titers of IgM and IgG antibodies against the RBD were found to decrease from 1.3 to 6.2 months post infection in a study of 87 individuals [@doi:10.1038/s41586-021-03207-w].
However, the decline of IgA (15%) activity was less pronounced than that of IgM (53%) or IgG (32%).
It was noted that higher levels of anti-RBD IgG and anti-N total antibodies were detected in individuals that reported persistent post-acute symptoms at both study visits.
Moreover, plasma neutralizing activity decreased five-fold between 1.3 and 6.2 months in an assay of HIV-1 virus pseudotyped with SARS-CoV-2 S protein, and this neutralizing activity was directly correlated with IgG anti-RBD titers [@doi:10.1038/s41586-021-03207-w].
These findings are in accordance with other studies that show that the majority of seroconverters have detectable, albeit decreasing, levels of neutralizing antibodies at least 3-6 months post infection [@doi:10.1126/science.abd7728; @doi:10.1038/s41564-020-00813-8; @doi:10.1038/s41467-021-21444-5].

Determining the potency of anti-RBD antibodies early in the course of an infection may be important moving forward, as their neutralizing potency may be prognostic for disease severity and survival [@doi:10.1016/j.cell.2020.12.015].
The duration of immunity might also vary with age [@doi:10.1038/s41590-021-01089-8] or ABO blood type [@doi:10.1080/21505594.2021.2019959].
Autopsies of lymph nodes and spleens from severe acute COVID-19 patients showed a loss of T follicular helper cells and germinal centers that may explain some of the impaired development of antibody responses [@doi:10.1016/j.cell.2020.08.025].
Therefore, serological testing may be time-limited in its ability to detect prior infection.

Other immune indicators of prior infection have also been evaluated to see how they persist over time.
SARS-CoV-2 memory CD8^+^ T cells were slightly decreased (50%) 6 months post-symptom onset.
In this same subset of COVID-19 patients, 93% of subjects had detectable levels of SARS-CoV-2 memory CD4^+^ T cells, of which 42% had more than 1% SARS-CoV-2-specific CD4^+^ T cells.
At 6 months, 92% of patients were positive for SARS-CoV-2 memory CD4^+^ T cells.
Indeed, the abundance of S-specific memory CD4^+^ T cells over time was similar to that of SARS-CoV-2-specific CD4^+^ T cells overall [@doi:10.1126/science.abf4063].
T cell immunity to SARS-CoV-2 at 6 to 8 months following symptom onset has also been confirmed by other studies [@doi:10.1101/2020.11.01.362319; @doi:10.1101/2020.12.08.416636; @doi:10.1016/j.medj.2021.02.001].
In another study, T cell reactivity to SARS-CoV-2 epitopes was also detected in some individuals never been exposed to SARS-CoV-2.
This finding suggests the potential for cross-reactive T cell recognition between SARS-CoV-2 and pre-existing circulating HCoV that are responsible for the “common cold” [@doi:10.1016/j.cell.2020.05.015], but further research is required.
<<<<<<< HEAD
Therefore, whether T-cells will offer a more stable measure through which to assess prior infection remains unknown.
=======
Therefore, whether T cells will provide a more stable measure through which to assess prior infection remains unknown.
>>>>>>> a0731b1b
Notably, commercial entities have tried to develop tests specifically for T cells, some of which have been authorized by the United States Food and Drug Administration [@doi:10.1038/s41587-021-00920-9; @url:https://www.fda.gov/news-events/press-announcements/coronavirus-covid-19-update-fda-authorizes-adaptive-biotechnologies-t-detect-covid-test] to identify people with adaptive T cell immune responses to SARS-CoV-2, either from a previous or ongoing infection.

#### Applications of Serological Tests

In addition to the limitations posed by the fact that antibodies are not permanent indicators of prior infection, serological immunoassays carry a number of limitations that influence their utility in different situations.
Importantly, false positives can occur due to cross-reactivity with other antibodies according to the clinical condition of the patient [@url:https://www.fda.gov/media/136625/download], and due to the long incubation times and delayed immune responses of infected patients, serological immunoassays are insufficiently sensitive for a diagnosis in the early stages of an infection.
Therefore, such tests must be used in combination with RNA detection tests if intended for diagnostic purposes [@doi:10.1056/NEJMp2025631].
False positives are particularly harmful if they are erroneously interpreted to mean that a population is more likely to have acquired immunity to a disease [@doi:10/gg559s].
Similarly, while serological tests may be of interest to individuals who wish to confirm they were infected with SARS-CoV-2 in the past, their potential for false positives means that they are not currently recommended for this use.
However, in the wake of vaccines becoming widely available, accurate serological tests that could be administered at point of care were investigated in the hope that they could help to prioritize vaccine recipients [@doi:10.1371/journal.pone.0248729].
Another concern with serological testing is the potential for viral evolution to reduce the sensitivity of assays, especially for neutralizing antibody assays.
Chen et al. performed a systematic re-analysis of published data examining the neutralizing effect of serum from vaccinated or recovered individuals on four VOC [@doi:10.1093/cid/ciab646].
They found reduced neutralizing titers against these variants relative to the lineages used for reference.
These findings suggest that such techniques will need to be modified over time as SARS-CoV-2 evolves.

The limitations make serological tests far less useful for diagnostics and for test-and-trace strategies; however serological testing is valuable for public health monitoring at the population level.
Serosurveys provide a high-level perspective of the prevalence of a disease and can provide insight into the susceptibility of a population as well as variation in severity, e.g., between geographic regions [@doi:10/gg559s].
From a public health perspective, they can also provide insight into the effectiveness of mitigation efforts and to gain insight into risk factors influencing susceptibility [@doi:10/gh7598].
EIA methods are high-throughput [@doi:10.3390/diagnostics10070453; @doi:10.5694/mja2.50766], and, as with molecular tests, additional efforts have been made to scale up the throughput of serological tests [@doi:10.1039/D0LC01068E].
Therefore, serological tests can be useful to developing strategies for the management of viral spread.

Early in the course of the pandemic, it was also hoped that serological tests would provide information relevant to advancing economic recovery.
For instance, it was hoped that people who had recovered and developed antibodies might be able to return to work [@doi:10.1101/2020.04.14.20065771; @doi:10.1001/jamainternmed.2020.7986], although this strategy would have relied on recovered individuals acquiring long-term immunity, which has not been borne out [@doi:10.1101/2021.12.04.21267114].
Some infectious agents can be controlled through "herd immunity", which is when a critical mass within the population acquires immunity through vaccination and/or infection, preventing an infectious agent from spreading widely.
Additionally, it was hoped that identifying seroconverters and specifically those who had mounted a strong immune response would reveal strong candidates for convalescent plasma donation [@doi:10.1038/s41591-020-0913-5]; however, convalescent plasma has not been found to offer therapeutic benefit (reviewed in [@individual-pharmaceuticals]).
While these hopes have not been realized, serological tests have been useful for gaining a better understanding of the pandemic [@doi:10/gh7598].

### Possible Alternatives to Current Diagnostic Practices

One possible alternative or complement to molecular and serological testing would be diagnosing COVID-19 cases based on symptomatology.
COVID-19 can present with symptoms similar to other types of pneumonia, and symptoms can vary widely among COVID-19 patients; therefore, clinical presentation is often insufficient as a sole diagnostic criterion.
In addition, identifying and isolating mild or asymptomatic cases is critical to efforts to manage outbreaks.
Even among mildly symptomatic patients, a predictive model based on clinical symptoms had a sensitivity of only 56% and a specificity of 91% [@doi:10.2807/1560-7917.ES.2020.25.16.2000508].
More problematic is that clinical symptom-based tests are only able to identify already symptomatic cases, not presymptomatic or asymptomatic cases.
They may still be important for clinical practice and for reducing tests needed for patients deemed unlikely to have COVID-19.

In some cases, clinical signs may also provide information that can inform diagnosis.
Using computed tomography of the chest in addition to RT-qPCR testing was found to provide a higher sensitivity than either measure alone [@doi:10.1101/2020.02.25.20027755].
X-ray diagnostics have been reported to have high sensitivity but low specificity in some studies [@doi:10.1148/radiol.2020200642].
Other studies have shown that specificity varies between radiologists [@doi:10.1148/radiol.2020200823], though the sensitivity reported here was lower than that published in the previous paper.
However, preliminary machine-learning results have shown far higher sensitivity and specificity from analyzing chest X-rays than was possible with clinical examination [@doi:10.1007/s13246-020-00865-4].
X-ray tests with machine learning can potentially detect asymptomatic or presymptomatic infections that show lung manifestations.
However, this approach would still not recognize entirely asymptomatic cases.
Given the above, the widespread use of X-ray tests on otherwise healthy adults is likely inadvisable.

Finally, in addition to genomic and serological surveillance, other types of monitoring have proven useful in managing the pandemic [@doi:10.1016/j.jiph.2020.07.019].
One that has received significant attention is wastewater surveillance.
This approach can utilize several of the technologies described for molecular testing, such as qPCR and dPCR, as well as _in vitro_ culturing [@doi:10.1016/j.coesh.2020.06.001] and can provide insight into trends in the prevalence of SARS-CoV-2 regionally.

### Strategies and Considerations for Testing

Deciding whom to test, when to test, and which test to use have proven challenging as the COVID-19 pandemic has unfolded.
Early in the COVID-19 pandemic, testing was typically limited to individuals considered high risk for developing serious illness [@url:https://www.cdc.gov/coronavirus/2019-nCoV/hcp/clinical-criteria.html].
<<<<<<< HEAD
This approach often limited testing to people with severe symptoms and people showing mild symptoms that had been in contact with a person who had tested positive.
=======
This approach often involved limiting testing to people with severe symptoms and people showing mild symptoms that had been in contact with a person who had tested positive.
>>>>>>> a0731b1b
Individuals who were asymptomatic (i.e., potential spreaders) and individuals who were able to recover at home were thus often unaware of their status.
Therefore, this method of testing administration misses a high proportion of infections and does not allow for test-and-trace methods to be used.
For instance, a study from Imperial College estimates that in Italy, the true number of infections was around 5.9 million in a total population of ~60 million, compared to the 70,000 detected as of March 28, 2020 [@doi:10.25561/77731].
Another analysis, which examined New York state, indicated that as of May 2020, approximately 300,000 cases had been reported in a total population of approximately 20 million [@url:https://www.governor.ny.gov/sites/governor.ny.gov/files/atoms/files/NYForwardReopeningGuide.pdf].
This corresponded to ~1.5% of the population, but ~12% of individuals sampled statewide were estimated as positive through antibody tests (along with indications of spatial heterogeneity at higher resolution) [@url:https://www.governor.ny.gov/sites/governor.ny.gov/files/atoms/files/NYForwardReopeningGuide.pdf].
Technological advancements that facilitate widespread, rapid testing would therefore be valuable for accurately assessing the rate of infection and aid in controlling the virus' spread.
<<<<<<< HEAD
Additionally, the trade off of accessibility, sensitivity, and time to results has raised some complex questions around which tests are best suited to certain situations.
Immunoassays, including serological tests, have much higher limits of detection than PCR tests do [@doi:10.2142/biophysico.bppb-v18.004].
=======
Additionally, the trade-off of accessibility, sensitivity, and time to results has raised some complex questions around which tests are best suited to certain situations.
Immunoassays, including serological tests, have much lower limits of detection than PCR tests do [@doi:10.2142/biophysico.bppb-v18.004].
>>>>>>> a0731b1b

Changes in public attitudes and the lifting of COVID-19 restrictions due to the multifactorial desire to stimulate economic activities has required a shift of testing paradigms in 2022, despite warnings from public health officials against a hard exit from public health restrictions [@doi:10.1136/bmj.o383; @doi:10.1186/s12889-022-12845-2].
An important strategy for testing moving forward is to determine when someone becomes infectious or is no longer infectious following a positive test for COVID-19.
Generally, patient specimens tend to not contain culturable virus past day 5 of symptom onset [@doi:10.1093/cid/ciaa1764; @{doi:10.1016/S2666-5247(20)30172-5}].
However, PCR-based methods due to their sensitivity to post-infectious viral RNA in specimens may mislead individuals to believe that they are still infectious several days after symptom onset [@doi:10.1056/NEJMp2025631].
Furthermore, detection of viral RNA can occur days and weeks after an active infection due to the sensitivity of PCR-based methods [@doi:10.1038/s41420-020-00375-y; @doi:10.1038/s41467-020-20568-4; @doi:10.1001/jamanetworkopen.2021.42796].

In contrast, LFTs were thought to have poor sensitivity and their value for identifying infections and managing the pandemic was questioned [@doi:10.1136/bmj.m4941; @doi:10.1136/bmj.n81].
However, LFTs do reliably detect SARS-CoV-2 proteins when there is a high viral load, which appears to correlate with a person’s infectiousness [@doi:10.1128/jcm.02479-21; @doi:10.1056/NEJMcp2117115].
Therefore, LFTs are an important diagnostic tool to determine infectiousness with fast turnaround times, ease of use, and accessibility by the general public [@doi:10/gnmbjd; @doi:10.1056/NEJMp2025631].
One study has suggested that the test sensitivity of LFTs appears to be less important than accessibility to LFTs, frequent testing, and fast reporting times for reducing the impact of viral spread [@doi:10.1126/sciadv.abd5393].
While PCR-based methods are important for COVID-19 surveillance, their use is labor intensive and time consuming, and laboratories are often slow to report results, rendering such methods limited in their surveillance capacity [@doi:10.1056/NEJMp2025631].

These limitations are demonstrated by the estimated 10-fold under-reporting of cases in the United States in 2020 due to shortages in testing and slow rollout of testing and slow reporting of results [@url:https://www.washingtonpost.com/health/2020/06/25/coronavirus-cases-10-times-larger].
However, one strategy that may balance the strengths and weaknesses of both types of tests is to corroborate a positive LFT result using a PCR-based method.
Indeed, in December 2021 sufficient surveillance and reduction of COVID-19 spread using this joint LFT-PCR strategy was demonstrated in Liverpool, U.K., where there was an estimated 21% reduction of cases [@url:https://www.gov.uk/government/publications/liverpool-coronavirus-covid-19-community-testing-pilot-full-evaluation-report-summary/liverpool-coronavirus-covid-19-community-testing-pilot-full-evaluation-report-summary; @doi:10/gnmbjd].

### What Lies Ahead

Diagnostic tools have played an important role during the COVID-19 pandemic.
Specifically, the results of SARS-CoV-2 diagnostic tests (typically qPCR or LFT-based tests) have been used to estimate the number of infections in the general population, thus informing public health strategies around the globe [@doi:10.1038/s41576-021-00360-w].
During the surges caused by the different SARS-CoV-2 variants between 2020 and 2021, government-sponsored efforts to conduct mass testing and to provide free diagnostic tests to the population were a common occurrence in many parts of the world [@doi:10.1136/bmj.n902; @doi:10.1177/0020852321997552; @doi:10.1016/j.worlddev.2020.105208].
However, recent reports indicate that such public health policies are starting to change during 2022.
For example, it is known that the UK plans to dismantle its COVID-19 testing program and scale back its daily reporting requirements [@url:https://www.independent.co.uk/news/health/who-covid-testing-anil-soni-b2032884.html; @doi:10.1136/bmj.o562].
A similar approach can be seen in the US as well, where multiple state-run testing facilities are closing, despite some groups advocating to keep them open [@url:https://www.9news.com/article/news/health/coronavirus/local-groups-continue-push-for-covid-testing-and-vaccinations/73-bbcd8384-d96a-425e-aaeb-16ac9f36e581; @url:https://www.sltrib.com/news/2022/02/18/utah-will-stop-daily].
These ongoing changes in testing policy are likely to have a direct effect on how the pandemic is managed moving forward, because SARS-CoV-2 diagnostic tests can be used effectively to slow the spread of the disease only when 1) they are used to share testing results in a timely manner so that they can reasonably be used to approximate the number of infections in the population, and 2) those tests are easily accessible by the general public.

Children are one segment of the population where the importance of the two aforementioned conditions can be exemplified.
This group is particularly vulnerable as there are ongoing challenges with testing in schools, increased COVID-19 mortality rates, and COVID-19-associated orphanhood.
In this regard, although there is evidence of the efficacy of routine diagnostic testing to reduce the probability of having infectious students [@doi:10.3389/fpubh.2021.751451; @doi:10.2807/1560-7917.ES.2021.26.34.2100184], as of March of 2022 there is an increasing number of schools that have stopped or plan to stop contact tracing efforts [@url:https://www.opb.org/article/2022/03/02/oregon-schools-guidance-mask-mandate-end/; @url:https://www.wptv.com/news/education/palm-beach-county-public-schools-to-stop-covid-19-contact-tracing], in line with an announcement made by the CDC where it no longer recommended contact tracing as a strategy to contain the virus [@url:https://www.nytimes.com/live/2022/03/02/world/covid-19-tests-cases-vaccine].
An estimated 197 children have died in the US from COVID-19 during the first three months of 2022 [@url:https://www.aap.org/en/pages/2019-novel-coronavirus-covid-19-infections/children-and-covid-19-state-level-data-report/], compared to 735 deaths in the preceding 20 months of the pandemic [@url:https://www.theguardian.com/world/2022/mar/11/us-child-covid-deaths-omicron-surge], and millions of children have been orphaned as a consequence of parent or caregiver death due to COVID-19 [@{doi:10.1016/S2352-4642(22)00005-0}].
It is likely that reducing or eliminating testing capacity in schools will directly exacerbate these negative outcomes for the remainder of 2022.

The SARS-CoV-2 diagnostic tools presented in this paper are far less useful if they are difficult to obtain, or if their limited use results in biased data that would lead to ill-informed public health strategies. 
Under conditions of limited supply, different strategies for testing are needed [@url:https://openknowledge.worldbank.org/handle/10986/35150].
The pandemic is still an ongoing public health threat and it is worrying that active testing and tracing efforts are a low priority for public health authorities in many countries.
If this trend continues, the lack of testing could result in increased morbidity and mortality and an overall failure to manage the pandemic.<|MERGE_RESOLUTION|>--- conflicted
+++ resolved
@@ -356,23 +356,13 @@
 Such tests can also illuminate the progression of viral disease, as IgM are the first antibodies produced by the body and indicate that the infection is active.
 Once the body has responded to the infection, IgG are produced and gradually replace IgM, indicating that the body has developed immunogenic memory [@doi:10.1002/jmv.25820].
 Therefore, it was hoped that the development of assays to detect the presence of IgM and IgG antibodies against SARS-CoV-2 would allow the identification of cases from early in the infection course (IgM) and for months or years afterwards (IgG).
-<<<<<<< HEAD
-Several technologies have been used to developed serological tests for COVID-19, including ELISA, lateral flow immunoassay, chemiluminescence immunoassay, and neutralizing antibody assays [@doi:10.1093/ajcp/aqaa112].
+Several technologies have been used to develop serological tests for COVID-19, including ELISA, lateral flow immunoassay, chemiluminescence immunoassay, and neutralizing antibody assays [@doi:10.1093/ajcp/aqaa112].
 
 #### ELISA
 
-The application of ELISA to serological testing is complementary to its use in molecular diagnostics (described above).
+The application of ELISA to serological testing is complementary to its use in molecular diagnostics (see above).
 Instead of using an enzyme-labeled antibody as a probe that binds to the target antigen, the probe is an antigen and the target is an antibody.
 The enzyme used for detection and signal amplification is on a secondary antibody raised generally against human IgG or IgM.
-=======
-This information can be useful for understanding the extent to which a viral threat has affected a particular population.
-Several technologies have been used to develop serological tests for COVID-19, including ELISA, lateral flow immunoassay, chemiluminescence immunoassay, and neutralizing antibody assays [@doi:10.1093/ajcp/aqaa112].
-
-#### ELISA
-
-The application of ELISA to serological testing is complementary to its use in molecular diagnostics (see above).
-Instead of using an enzyme-labeled antibody as a probe that binds to the target antigen, the probe is an antigen and the target is an antibody.
->>>>>>> a0731b1b
 On March 18, 2020, the Krammer lab of the Icahn School of Medicine at Mount Sinai proposed an ELISA test that detects IgG and IgM that react against the RBD of the spike proteins (S) of the virus [@doi:10.1101/2020.03.17.20037713; @doi:10.1038/s41591-020-0913-5].
 A subsequent ELISA test developed to detect SARS-CoV-2 IgG based on the RBD have reported a specificity of over 99% and a sensitivity of up to 88.24%, which was observed in samples collected 21 to 27 days after the onset of infection (approximated with symptom onset or positive PCR test) [@doi:10.3389/fmicb.2020.618097].
 Earlier in the disease course, sensitivity was lower: 53.33% between days 0 and 13 and 80.47% between days 14 and 20.
@@ -437,12 +427,8 @@
 Similarly, at 6 to 8 months 88% of patients were seropositive for RBD IgG, and 90% were seropositive for SARS-CoV-2 neutralizing antibodies.
 Another study examined 119 samples from 88 donors who had recovered from mild to severe cases of COVID-19 [@doi:10.1016/j.medj.2021.02.001].
 A relatively stable level of IgG and plasma neutralizing antibodies was identified up to 6 months post diagnosis.
-<<<<<<< HEAD
-Significantly lower but considerable levels of anti-SARS-CoV-2 IgG antibodies were still present in 80% of samples obtained 6-8 months post symptom-onset.
-
-=======
 Significantly lower but considerable levels of anti-SARS-CoV-2 IgG antibodies were still present in 80% of samples obtained 6-8 months post-symptom onset.
->>>>>>> a0731b1b
+
 Titers of IgM and IgG antibodies against the RBD were found to decrease from 1.3 to 6.2 months post infection in a study of 87 individuals [@doi:10.1038/s41586-021-03207-w].
 However, the decline of IgA (15%) activity was less pronounced than that of IgM (53%) or IgG (32%).
 It was noted that higher levels of anti-RBD IgG and anti-N total antibodies were detected in individuals that reported persistent post-acute symptoms at both study visits.
@@ -462,11 +448,7 @@
 T cell immunity to SARS-CoV-2 at 6 to 8 months following symptom onset has also been confirmed by other studies [@doi:10.1101/2020.11.01.362319; @doi:10.1101/2020.12.08.416636; @doi:10.1016/j.medj.2021.02.001].
 In another study, T cell reactivity to SARS-CoV-2 epitopes was also detected in some individuals never been exposed to SARS-CoV-2.
 This finding suggests the potential for cross-reactive T cell recognition between SARS-CoV-2 and pre-existing circulating HCoV that are responsible for the “common cold” [@doi:10.1016/j.cell.2020.05.015], but further research is required.
-<<<<<<< HEAD
-Therefore, whether T-cells will offer a more stable measure through which to assess prior infection remains unknown.
-=======
 Therefore, whether T cells will provide a more stable measure through which to assess prior infection remains unknown.
->>>>>>> a0731b1b
 Notably, commercial entities have tried to develop tests specifically for T cells, some of which have been authorized by the United States Food and Drug Administration [@doi:10.1038/s41587-021-00920-9; @url:https://www.fda.gov/news-events/press-announcements/coronavirus-covid-19-update-fda-authorizes-adaptive-biotechnologies-t-detect-covid-test] to identify people with adaptive T cell immune responses to SARS-CoV-2, either from a previous or ongoing infection.
 
 #### Applications of Serological Tests
@@ -520,24 +502,15 @@
 
 Deciding whom to test, when to test, and which test to use have proven challenging as the COVID-19 pandemic has unfolded.
 Early in the COVID-19 pandemic, testing was typically limited to individuals considered high risk for developing serious illness [@url:https://www.cdc.gov/coronavirus/2019-nCoV/hcp/clinical-criteria.html].
-<<<<<<< HEAD
 This approach often limited testing to people with severe symptoms and people showing mild symptoms that had been in contact with a person who had tested positive.
-=======
-This approach often involved limiting testing to people with severe symptoms and people showing mild symptoms that had been in contact with a person who had tested positive.
->>>>>>> a0731b1b
 Individuals who were asymptomatic (i.e., potential spreaders) and individuals who were able to recover at home were thus often unaware of their status.
 Therefore, this method of testing administration misses a high proportion of infections and does not allow for test-and-trace methods to be used.
 For instance, a study from Imperial College estimates that in Italy, the true number of infections was around 5.9 million in a total population of ~60 million, compared to the 70,000 detected as of March 28, 2020 [@doi:10.25561/77731].
 Another analysis, which examined New York state, indicated that as of May 2020, approximately 300,000 cases had been reported in a total population of approximately 20 million [@url:https://www.governor.ny.gov/sites/governor.ny.gov/files/atoms/files/NYForwardReopeningGuide.pdf].
 This corresponded to ~1.5% of the population, but ~12% of individuals sampled statewide were estimated as positive through antibody tests (along with indications of spatial heterogeneity at higher resolution) [@url:https://www.governor.ny.gov/sites/governor.ny.gov/files/atoms/files/NYForwardReopeningGuide.pdf].
 Technological advancements that facilitate widespread, rapid testing would therefore be valuable for accurately assessing the rate of infection and aid in controlling the virus' spread.
-<<<<<<< HEAD
 Additionally, the trade off of accessibility, sensitivity, and time to results has raised some complex questions around which tests are best suited to certain situations.
 Immunoassays, including serological tests, have much higher limits of detection than PCR tests do [@doi:10.2142/biophysico.bppb-v18.004].
-=======
-Additionally, the trade-off of accessibility, sensitivity, and time to results has raised some complex questions around which tests are best suited to certain situations.
-Immunoassays, including serological tests, have much lower limits of detection than PCR tests do [@doi:10.2142/biophysico.bppb-v18.004].
->>>>>>> a0731b1b
 
 Changes in public attitudes and the lifting of COVID-19 restrictions due to the multifactorial desire to stimulate economic activities has required a shift of testing paradigms in 2022, despite warnings from public health officials against a hard exit from public health restrictions [@doi:10.1136/bmj.o383; @doi:10.1186/s12889-022-12845-2].
 An important strategy for testing moving forward is to determine when someone becomes infectious or is no longer infectious following a positive test for COVID-19.
