## Diagnostics

### Abstract

### Importance

### Introduction

Since the emergence of _Severe acute respiratory syndrome-like coronavirus 2_ (SARS-CoV-2) in late 2019, significant international concern has focused on how to manage the spread of the virus.
Identifying individuals who have contracted coronavirus disease 2019 (COVID-19) is crucial to slowing down the global pandemic.
Given the high transmissibility of SARS-CoV-2 and the potential for asymptomatic or presymptomatic individuals to be contagious [@individual-pathogenesis], the development of rapid, reliable, and affordable methods to detect SARS-CoV-2 infection is vitally important.
For instance, test-trace-isolate procedures are a cornerstone of many nations' efforts to control the outbreak [@doi:10.1503/cmaj.202120; @doi:10/ftzx; @doi:10.1016/j.lanwpc.2020.100044].
<!-- To Do: possibly add text on what goes into developing new diagnostics?-->

The genetic sequence of the virus was first released by Chinese officials on January 10, 2020, and the first test to detect the virus was released about 13 days later [@doi:10.2807/1560-7917.ES.2020.25.3.2000045].
This information is important to the development of diagnostic approaches using a variety of approaches.
There are two main classes of diagnostic tests: molecular tests, which can diagnose an active infection by identifying the presence of SARS-CoV-2, and serological tests, which can assess whether an individual was infected in the past via the presence or absence of antibodies against SARS-CoV-2.
Molecular tests are essential for identifying individuals for treatment and alerting their contacts to quarantine and be alert for possible symptoms.
Here, a patient sample is evaluated to determine the presence or absence of a viral target.
These techniques depend on knowledge of the viral genomic sequence for the development of targeted primers.
On the other hand, serological tests are useful for collecting population-level information for epidemiological analysis, as they can be used to estimate the extent of the infection in a given area.
Thus, they may be useful in efforts to better understand the percent of cases that manifest as severe versus mild and for guiding public health and economic decisions regarding resource allocation and counter-disease measures.
These tests typically detect the presence of antibodies in blood plasma samples.
In such enzyme-linked immunosorbent assay (ELISA) approaches, the detection of the antibodies depends on knowledge of a specific antibody-antigen interaction.
<!-- To Do: How did we discover the identity of these to start binding them?-->
As the pandemic has evolved throughout 2020 and 2021, a variety of technological implementations have emerged within these two categories.

<!-- To Do: Discuss HCoV broadly and the potential risk of detecting other coronaviruses-->
<!-- To Do: Trade offs in cost vs precision (throughput)-->
<!-- To Do: Discuss viral load vs contagiousness vs symptoms vs antibody development? -->

### Molecular Tests

Molecular tests are used to identify distinct genomic subsequences of a viral molecule in a sample and thus to diagnose an active viral infection.
An important first step is identifying which biospecimens are likely to contain the virus in infected individuals and then acquiring these samples from the patient(s) to be tested.
Common sampling sources for molecular tests include nasopharyngeal cavity samples, such as throat washes,  throat swabs, and saliva [@doi:10/ggp4qx], and stool samples [@doi:10.1002/jmv.25742].
Once a sample from an appropriate source is acquired from a patient, molecular tests can utilize a number of different steps, described below, to analyze a sample and identify whether evidence of SARS-CoV-2 is present.
When testing for RNA viruses like SARS-CoV-2, pre-processing is necessary in order to create DNA from the RNA sample.
The DNA can then be amplified with PCR.
Some tests use the results of the PCR itself to determine whether the pathogen is present, but in other cases, it may be necessary to sequence the amplified DNA.
For sequencing, an additional pre-processing step, library preparation, therefore must be undertaken.
Library preparation is the process of preparing the sample for sequencing, typically by fragmenting the sequences and adding adapters [@doi:10.1016/j.biotechadv.2020.107537].
In some cases, library preparation can involve other modifications of the sample, such as adding barcodes to identify a particular sample within the sequence data.
Barcoding can therefore be used to pool samples from multiple sources.
There are different reagents used for library preparation that are specific to identifying one or more target sections with PCR [@doi:10.1021/acsnano.0c02624].
Sequential pattern matching is then used to identify unique subsequences of the virus, and if sufficient subsequences are found, the test is considered positive.
Therefore, tests that utilize sequencing require a number of additional molecular and analytical steps relative to tests that use PCR alone.
<!-- To Do: What is the advantage of the sequencing-based tests?-->

#### RT-PCR

<!-- To Do: Check that all of these RT-PCR definitions are consistent, they seem to vary a little across sections... real time or reverse transcriptase?-->
Real-time polymerase chain reaction (RT-PCR) tests determine whether a target is present by measuring the rate of amplification during PCR compared to a standard.
When the target is RNA, such as in the case of RNA viruses, the RNA must be converted into complementary DNA during pre-processing.
The first test developed and validated for the detection of SARS-CoV-2 uses RT-PCR with reverse transcription [@doi:10.2807/1560-7917.ES.2020.25.3.2000045] to detect several regions of the viral genome: the _ORF1b_ of the RNA-dependent RNA polymerase (RdRP), the Envelope protein gene (_E_), and the Nucleocapsid protein gene (_N_).
The publication reporting this text was released on January 23, 2020, less than two weeks after the sequence of the virus was first reported [@doi:10.2807/1560-7917.ES.2020.25.3.2000045].
In collaboration with several other labs in Europe and in China, the researchers confirmed the specificity of this test with respect to other coronaviruses against specimens from 297 patients infected with a broad range of respiratory agents.
Specifically this test utilizes two probes against RdRP, one of which is specific to SARS-CoV-2 [@doi:10.2807/1560-7917.ES.2020.25.3.2000045].
Importantly, this assay was not found to return false positive results.
<!-- To Do: How has this changed in the past year? Are we worried about viral evolution? Mention this approach is specific to SARS-CoV-2 rather than other HCoV-->

#### RT-qPCR

Another test was also announced during January 2020.
Chinese researchers developed a reverse transcriptase quantitative real-time PCR (RT-qPCR) test to identify two gene regions of the viral genome, _ORF1b_ and _N_ [@doi:10.1093/clinchem/hvaa029].
<!-- To Do: how does RT-qPCR differ from RT-PCR?-->
This assay was tested on samples from two COVID-19 patients and a panel of positive and negative controls consisting of RNA extracted from several cultured viruses.
The assay uses the _N_ gene to screen patients, while the _ORF1b_ gene region is used to confirm the infection [@doi:10.1093/clinchem/hvaa029].
In this case the test was designed to detect sequences conserved across sarbecoviruses, or viruses within the same subgenus as SARS-CoV-2.
Considering that SARS-CoV-1 and SARS-CoV-2 are the only sarbecoviruses currently known to infect humans, a positive test can be assumed to indicate that the patient is infected with SARS-CoV-2.
However, this test is not able to discriminate the genetics of viruses within the sarbecovirus clade.
<!-- To Do: this means it's probably super robust to any mutations though?-->

##### dPCR

Digital PCR (dPCR) is a new generation of PCR technologies offering an alternative to traditional real-time quantitative PCR.
In dPCR, a sample is partitioned into thousands of compartments, such as nanodroplets (droplet dPCR or ddPCR) or nanowells, and a PCR reaction takes place in each compartment.
This design allows for a digital read-out where each partition is either positive or negative for the nucleic acid sequence being tested for, allowing for much higher throughput.
While dPCR equipment is not yet as common as that for RT-PCR, dPCR for DNA targets generally achieves higher sensitivity than other PCR technologies while maintaining high specificity, though sensitivity is slightly lower for RNA targets [@doi:10.3390/s18041271].
High sensitivity is particularly relevant for SARS-CoV-2 detection, since low viral load in clinical samples can lead to false negatives.
Suo et al. [@doi:10.1080/22221751.2020.1772678] performed a double-blind evaluation of ddPCR for SARS-CoV-2 detection on 57 samples, comprised by 43 samples from suspected positive patients and 14 from supposed convalescents, that had all tested negative for SARS-CoV-2 using RT-PCR.
Despite the initial negative results, 33 out of 35 (94.3%) patients were later clinically confirmed positive.
All of these individuals tested positive using ddPCR.
Additionally, of 14 supposed convalescents who had received two consecutive negative RT-PCR tests, nine (64.2%) tested positive for SARS-CoV-2 using ddPCR.
Two symptomatic patients tested negative with both RT-PCR and ddPCR, but were later clinically diagnosed positive, and 5 of the 14 suspected convalescents tested negative by ddPCR.
While this study did not provide a complete head-to-head comparison to RT-PCR in all aspects, e.g., no samples testing positive using RT-PCR were evaluated by ddPCR, the study shows the potential of dPCR for viral detection even in highly diluted samples.

A second study [@doi:10.1016/j.talanta.2020.121726] confirmed that RT-ddPCR is able to detect SARS-CoV-2 at a lower threshold for viral load relative to RT-PCR.
This study analyzed 196 samples, including 103 samples from suspected patients, 77 from contacts and close contacts, and 16 from suspected convalescents, using both RT-qPCR and RT-ddPCR.
Of the 103 suspected patient samples, RT-qPCR identified 29 as positive, 25 as negative, and 49 as suspected.
Of the RT-qPCR negative or suspected samples, a total of 61 (19 negative and 42 suspected) were confirmed to be positive by RT-ddPCR.
All 103 of the suspected patients were later confirmed to be SARS-CoV-2 positive through a combination of symptom development and RT-qPCR resampling, indicating that RT-ddPCR improved the overall detection rate among these patients from 28.2% to 87.4%.
Of 77 patient samples from contacts and close contacts, 48 tested negative with both methods, and these patients were observed to remain healthy over a period of 14 days.
Within the remaining 29 patient samples, 12 tested positive, 1 negative, and 16 suspected with RT-qPCR.
Fifteen out of 16 suspected results and the negative result were overturned by positive RT-ddPCR results, decreasing the rate of suspected cases from 21% to 1%.
All 16 patients identified as positive by RT-ddPCR were subsequently determined, both clinically and through repeated sampling, to be positive for SARS-CoV-2.
Importantly, all samples that tested positive using RT-qPCR also tested positive using ddPCR.
Among the 16 convalescent patients, RT-qPCR identified 12 as positive, three as suspect, and one as negative, but RT-dPCR identified all 16 as positive.
This evidence further indicates that the lower limit of detection made possible by ddPCR may be useful for identifying when COVID-19 patients are cleared of the virus.
Overall, these studies suggest that ddPCR is a promising tool for overcoming the problem of false-negative SARS-CoV-2 testing.
<!-- To Do: Should we mention the differences in viral load threshhold for these two methods? We could tie this in to how we don't actually know how the viral load relates to infectiousness-->

#### Pooled and Automated PCR Testing

Due to limited supplies and the need for more tests, several labs have found ways to pool or otherwise strategically design tests to increase throughput.
The first such result came from Yelin et al. [@doi:10.1101/2020.03.26.20039438], who found they could pool up to 32 samples in a single qPCR run.
This was followed by larger-scale pooling with slightly different methods [@doi:10.1101/2020.04.02.022186].
Although these approaches are also PCR based, they allow for more rapid scaling and higher efficiency for testing than the initial PCR-based methods developed.
Technology based on CRISPR (clustered regularly interspaced short palindromic repeats) has also been instrumental in scaling up testing protocols.
<!--To Do: Expand this section to discuss implementation of this strategy using PCR?-->

##### CRISPR-based Detection

Two CRISPR-associated nucleases, Cas12 and Cas13, have been used for nucleic acid detection.
Multiple assays exploiting these nucleases have emerged as potential diagnostic tools for the rapid detection of SARS-CoV-2 genetic material and therefore SARS-CoV-2 infection.
The SHERLOCK method (Specific High-sensitivity Enzymatic Reporter unLOCKing) from Sherlock Biosciences relies on Cas13a to discriminate between inputs that differ by a single nucleotide at very low concentrations [@doi:10.1126/science.aam9321].
The target RNA is amplified by RT-RPA and T7 transcription, and the amplified product activates Cas13a.
The nuclease then cleaves a reporter RNA, which liberates a fluorescent dye from a quencher.
Several groups have used the SHERLOCK method to detect SARS-CoV-2 viral RNA.
An early study reported that the method could detect 7.5 copies of viral RNA in all 10 replicates, 2.5 copies in 6 out of 10, and 1.25 copies in 2 out of 10 runs [@doi:10.1371/journal.ppat.1008705].
It also reported 100% specificity and sensitivity on 114 RNA samples from clinical respiratory samples (61 suspected cases, among which 52 were confirmed and nine were ruled out by metagenomic next-generation sequencing, 17 nCoV-/HCoV+ cases and 36 samples from healthy subjects), and a reaction turnaround time of 40 minutes.
A separate study screened four designs of SHERLOCK and extensively tested the best-performing assay.
They determined the limit of detection to be 10 copies/&mu;l using both fluorescent and lateral flow detection [@doi:10.1101/2020.02.26.967026].
Lateral flow test strips are simple to use and read, but there are limitations in terms of availability and cost per test.
<<<<<<< HEAD
Another group therefore proposed the CREST protocol (Cas13-based, Rugged, Equitable, Scalable Testing), which uses a P51 cardboard fluorescence visualizer, powered by a 9V battery, for the detection of Cas13 activity instead of immunochromatography [@doi:10.1128/JCM.02402-20].
CREST can be run, from RNA sample to result, with no need for AC power or a dedicated facility, with minimal handling in approximately 2 hours.
=======
Another group therefore proposed the CREST protocol (Cas13-based, Rugged, Equitable, Scalable Testing), which uses a P51 cardboard fluorescence visualizer powered by a 9-volt battery, for the detection of Cas13 activity instead of immunochromatography [@doi:10.1101/2020.04.20.052159].
CREST can be run from RNA sample to result in approximately 2 hours, with no need for AC power or a dedicated facility and with minimal handling.
>>>>>>> 7d6b6bee
Testing was performed on 14 nasopharyngeal swabs.
CREST picked up the same positives as the CDC-recommended TaqMan assay with the exception of one borderline sample that displayed low-quality RNA.
This approach may therefore represent a rapid, accurate, and affordable procedure for detecting SARS-CoV-2.

The DETECTR method (DNA Endonuclease-Targeted CRISPR Trans Reporter) from Mammoth Biosciences involves purification of RNA extracted from patient specimens, amplification of extracted RNAs by loop-mediated amplification, which is a rapid, isothermal nucleic acid amplification technique, and application of their Cas12-based technology.
In this assay, guide RNAs (gRNAs) were designed to recognize portions of sequences corresponding to the SARS-CoV-2 genome, specifically the N2 and E regions [@doi:10.1038/s41587-020-0513-4].
In the presence of SARS-CoV-2 genetic material, sequence recognition by the gRNAs results in double-stranded DNA cleavage by Cas12, as well as cleavage of a single-stranded DNA molecular beacon.
The cleavage of this molecular beacon acts as a colorimetric reporter that is subsequently read out in a lateral flow assay and indicates the positive presence of SARS-CoV-2 genetic material and therefore SARS-CoV-2 infection.
The 40-minute assay is considered positive if there is detection of both the E and N genes or presumptive positive if there is detection of either of them.
The assay had 95% positive predictive agreement and 100% negative predictive agreement with the US Centers for Disease Control and Prevention SARS-CoV-2 real-time RT–PCR assay.
The estimated limit of detection was 10 copies per &mu;l reaction, versus 1 copy per &mu;l reaction for the CDC assay.
These results have been confirmed by other DETECTR approaches.
<<<<<<< HEAD
Using RTRPA for amplification, another group detected 10 copies of synthetic SARS-CoV-2 RNA per &mu;l of input within 60 minutes of RNA sample preparation in a proof-of-principle evaluation [@doi:10.1101/2020.02.29.971127].
Using a similar approach, another group reported detection at 1 copy per &mu;l [@doi:10.1371/journal.pbio.3000978].
The DETECTR protocol was improved by combining RT-RPA and CRISPR-based detection in a one-pot reaction that incubates at a single temperature, and by using dual crRNAs (which increases sensitivity).
This new assay, known as All-In-One Dual CRISPR-Cas12a (AIOD-CRISPR), detected 4.6 copies of SARS-CoV-2 RNA per &mu;l of input in 40 minutes [@doi:10.1038/s41467-020-18575-6].
Another single-tube, constant-temperature approach using Cas12b instead of Cas12a achieved a detection limit of 5 copies/&mu;l in 40-60 minutes [@doi:10.1038/s41421-020-0174-y].
It was also reported that electric field gradients can be used to control and accelerate CRISPR assays by co-focusing Cas12-gRNA, reporters, and target [@doi:10.1073/pnas.2010254117].
=======
Using real-time recombinase polymerase amplification (RT-RPA) for amplification, another group detected 10 copies of synthetic SARS-CoV-2 RNA per &mu;l of input within 60 minutes of RNA sample preparation in a proof-of-principle evaluation [@doi:10.1101/2020.02.29.971127].
The DETECTR protocol was improved by combining RT-RPA and CRISPR-based detection in a one-pot reaction that incubates at a single temperature, and by using dual CRISPR RNAs (which increases sensitivity).
This new assay, known as All-In-One Dual CRISPR-Cas12a (AIOD-CRISPR), detected 4.6 copies of SARS-CoV-2 RNA per &mu;l of input in 40 minutes [@doi:10.1101/2020.03.19.998724].
Another single-tube, constant-temperature approach using Cas12b instead of Cas12a achieved a detection limit of 5 copies/&mu;l in 40-60 minutes [@doi:10.1101/2020.04.10.023358].
It was also reported that electric field gradients can be used to control and accelerate CRISPR assays by co-focusing Cas12-gRNA, reporters, and target [@doi:10.1101/2020.05.21.109637].
>>>>>>> 7d6b6bee
The authors generated an appropriate electric field gradient using a selective ionic focusing technique known as isotachophoresis (ITP) implemented on a microfluidic chip.
They also used ITP for automated purification of target RNA from raw nasopharyngeal swab samples.
Combining this ITP purification with loop-mediated isothermal amplification, their ITP-enhanced assay to achieved detection of SARS-CoV-2 RNA (from raw sample to result) in 30 minutes.

All these methods required upstream nucleic acid amplification prior to CRISPR-based detection. 
They are relying on type V (Cas12-based) and type IV (Cas13-based) CRISPR systems.
In contrast, type III CRISPR systems have the unique property of initiating a signalling cascade, which could boost the sensitivity of direct RNA detection. 
A study tested this hypothesis using the type III-A CRISPR RNA (crRNA)-guided surveillance complex from Thermus thermophilus [@doi:10.1101/2020.10.14.20212670]. 
They showed that activation of the Cas10 polymerase generates three products (cyclic nucleotides, protons, pyrophosphates) that can all be used to detect SARS-CoV-2 RNA. 
Direct detection was 100-fold more sensitive than direct detection by Cas13. 
Detection of viral RNA in patient samples still required an initial nucleic acid amplification step, but improvements may in the future remove that requirement.

This goal of amplification-free detection was later achieved for a Cas13a-based system [@doi:10.1016/j.cell.2020.12.001]. 
This approach combined multiple CRISPR RNAs to increase Cas13a activation, which is detected by a fluorescent reporter. 
Importantly, because the viral RNA is detected directly, the test yields a quantitative measurement rather than a binary result. 
The study also shows that fluorescence can be measured in a custom-made dark box with a mobile phone camera and a low-cost laser illumination and collection optics. 
This makes this approach a truly portable assay for point-of-care diagnostics. 
The authors achieved detection of 100 copies/&mu;l of pre-isolated RNA in 30 minutes, and correctly identified all SARS-CoV-2-positive patient RNA samples tested in 5 minutes (n=20).

There is an increasing body of evidence that CRISPR-based assays offer a practical solution for rapid, low-barrier testing in areas that are at greater risk of infection, such as airports and local community hospitals.
<<<<<<< HEAD
In the largest study to date, DETECTR was compared to qRT-PCR on 378 patient samples [@doi:10.1093/infdis/jiaa641].
=======
In the largest study to date, DETECTR was compared to RT-qPCR on 378 patient samples [@doi:10.1101/2020.07.27.20147249].
>>>>>>> 7d6b6bee
The authors reported a 95% reproducibility.
Both techniques were equally sensitive in detecting SARS-CoV-2.
Lateral flow strips showed a 100% correlation to the high-throughput DETECTR assay.
Importantly, DETECTR was 100% specific for SARS-CoV-2 and did not detect other human coronaviruses.
A method based on a Cas9 ortholog from Francisella novicida (FnCas9) achieved 100% sensitivity and 97% specificity in clinical samples, and the diagnostic kit is reported to have completed regulatory validation in India [@doi:10.1101/2020.09.13.20193581].

#### Limitations of Molecular Tests

Tests that identify SARS-CoV-2 using nucleic-acid-based technologies will identify only individuals with current infections and are not appropriate for identifying individuals who have recovered from a previous infection.
Within this category, different types of tests have different limitations.
For example, PCR-based test can be highly sensitive, but in high-throughput settings they can show several problems:
First of all, there is a risk of false-negative responses, which can present a significant problem to large-scale testing.
To reduce occurrence of false negatives, correct execution of the analysis is crucial [@doi:10.1038/d41587-020-00002-2].
Additionally, the emerging nature of the COVID-19 pandemic has introduced some challenges related to Uncertainty surrounding interactions between SARS-CoV-2 and its human hosts.
For example, viral shedding kinetics are still not well understood, but are expected to introduce a significant effect of timing of sample collection on test results [@doi:10.1038/d41587-020-00002-2].
Similarly, the type of specimen could also influence outcomes, as it is not clear which clinical samples are best for detecting the virus [@doi:10.1038/d41587-020-00002-2].
There are also significant practical and logistical concerns.
Much of the technology used for molecular tests is expensive, and while it might be available in major hospitals and/or diagnostic centers, it is often not available to smaller facilities [@doi:10.1126/science.abb8400].
At times during the first year of the pandemic, the availability of supplies for testing, including swabs and testing media, has also been limited [@doi:10.1128/JCM.00512-20].
Similarly, processing times can be long, and tests might take up to 4 days to return results [@doi:10.1126/science.abb8400].
Finally, with CRISPR-based testing strategies, the gRNA can recognize other interspersed sequences on the patient’s genome, false positives and a loss of specificity can occur.
As noted above, false negatives are a significant concern for several reason.
Importantly, clinical reports indicate that it is imperative to exercise caution when interpreting the results of molecular tests for SARS-CoV-2 because negative results do not necessarily mean a patient is virus-free [@doi:10.1128/JCM.00297-20].

### Serological Tests

Although diagnostic tests based on the detection of genetic material can be quite sensitive, they provide information only about active infection, and therefore offer just a snapshot-in-time perspective on the spread of a disease.
Most importantly, they would not work on a patient who has fully recovered from the virus at the time of sample collection.
In this context, serological tests, which use serum to test for the presence of antibodies against SARS-CoV-2, are significantly more informative.
Serological tests can provide insight into population-level dynamics and can also offer a glimpse into the development of antibodies by individual patients during the course of a disease.
Therefore, they can be useful to developing strategies for the management of viral spread.
Furthermore, serological tests hold significant interest because of the possibility that they could provide information relevant to advancing economic recovery and allowing reopenings.
For instance, early in the course of the COVID-19 pandemic, it was hypothesized that people who had developed antibodies might be able to return to work [@doi:10.1101/2020.04.14.20065771], although this strategy would have relied on recovered individuals acquiring long-term immunity.
Some infectious agents can be controlled through "herd immunity", which is when a critical mass within the population acquires immunity through vaccination and/or infection, preventing an infectious agent from spreading widely.
<!--To Do: Because we split out the pathogenesis/transmission section, we need to redefine these concepts-->
A simple SIR model predicts that to achieve the required level of exposure for herd immunity to be effective, at least (1-(1/R~0~)) fraction of the population must be immune or, equivalently, less than (1/R~0~) fraction of the population susceptible [@isbn:9780199209996].
However, for SARS-CoV-2 and COVID-19, the R~0~ and mortality rates that have been observed suggest that relying on herd immunity without some combination of vaccines, proven treatment options, and strong non-pharmaceutical measures of prevention and control would likely result in a significant loss of life.<!--To Do: citation? Scandinavian international comparisons?-->

<~--Include some of this info somewhere?
Understanding the fundamental organization of the human immune response to viral threats is critical to understanding the varied response to SARS-CoV-2.
The human immune system utilizes a variety of innate and adaptive responses to protect against the pathogens it encounters.
The innate immune system consists of barriers, such as the skin, mucous secretions, neutrophils, macrophages, and dendritic cells.
It also includes cell-surface receptors that can recognize the molecular patterns of pathogens.
The adaptive immune system utilizes antigen-specific receptors that are expressed on B and T lymphocytes.
These components of the immune system typically act together; the innate response acts first, and the adaptive response begins to act several days after initial infection following the clonal expansion of T and B cells [@doi:10.1016/j.jaci.2005.09.034].
After a virus enters into a host cell, its antigen is presented by major histocompatibility complex 1 (MHC 1) molecules and is then recognized by cytotoxic T lymphocytes.
-->

#### Sustained Immunity to COVID-19

In the process of mounting a response to a pathogen, the immune system produces antibodies specific to the pathogen.
Understanding the acquisition and retention of antibodies is important both to the diagnosis of prior (inactive) infections and to the development of vaccines.
The two immunoglobulin classes most pertinent to these goals are immunoglobulin M (IgM), which are the first antibodies produced in response to an infection, and immunoglobulin G (IgG), which are the most abundant antibodies found in the blood.
Prior research is available about the development of antibodies to _Severe acute respiratory syndrome-related coronavirus 1_ (SARS-CoV-1) during the course of the associated disease, severe acute respiratory syndrome (SARS).
Following SARS infection, IgM and IgG antibodies were detected in the second week post-infection.
IgM titers peaked by the first month post-infection, and then declined to undetectable levels after day 180.
IgG titers peaked by day 60, and persisted in all donors through the two-year duration of study [@doi:10.1111/j.1440-1843.2006.00783.x].
A two-year longitudinal study following convalesced SARS patients with a mean age of 29 found that IgG antibodies were detectable in all 56 patients surveyed for at least 16 months, and remained detectable in all but 4 (11.8%) of patients through the full two-year study period [@doi:10.1086/500469].
These results suggest that immunity to SARS-CoV-1 is sustained for at least a year.

The persistence of antibodies to SARS-CoV-2 remains under investigation.
Circulating antibody titers to other coronaviruses have been reported to decline significantly after 1 year [@doi:10.1017/s0950268800048019].
Autopsies of lymph nodes and spleens from severe acute COVID-19 patients showed a loss of T follicular helper cells and germinal centers that may explain some of the impaired development of antibody responses [@doi:10.1016/j.cell.2020.08.025].
An early study (initially released on _medRxiv_ on February 25, 2020) presented a chemiluminescence immunoassay to a synthetic peptide derived from the amino acid sequence of the SARS-CoV-2 _S_ protein [@doi:10.1093/infdis/jiaa243].
This method was highly specific to SARS-CoV-2 and detected IgM in 57.2% and IgG in 71.4% and 57.2% of sera samples from 276 confirmed COVID-19 patients.
It reported that IgG could be detected within two days of the onset of fever but that IgM could not be detected any earlier, a pattern they compared to findings in another disease caused by a HCoV, Middle East respiratory syndrome (MERS).
Since then, several trials have reported the potential protective effect of antibodies in convalescent plasma obtained from recovered COVID-19 patients to treat critically ill COVID-19 patients [@doi:10.1172/jci138745; @doi:10.1001/jama.2020.4783; @doi:10.1056/NEJMoa2031893].

Evidence to date suggests that sustained immunity to the SARS-CoV-2 virus remains for a period of at least 6 to 8 months [@doi:10.3201/eid2703.204543; @doi:10.1126/science.abf4063; @pmid:33443036].
One study assessed sustained immunity using 245 blood samples from 188 COVID-19 positive patients [@doi:10.1126/science.abf4063]. 
The samples were collected at various time points between 6 and 240 days post-symptom onset, meaning some patients were assessed longitudinally. 
Of the samples, 43 were collected at least 6 months after symptom onset.
After 1 month, 98% of patients were seropositive for IgG to the spike protein, S. 
Moreover, S IgG titers were stable and heterogeneous among patients over a period of 6 to 8 months post-symptom onset, with 90% of subjects seropositive at 6 months.
Similarly, at 6 to 8 months 88% of patients were seropositive for receptor binding domain (RBD) IgG and 90% were seropositive for SARS-CoV-2 neutralizing antibodies.

The development of memory B cells and memory T cells has also been measured.
SARS-CoV-2 spike-specific memory B cell levels steadily rose over the first 120 days following symptom onset [@doi:10.1126/science.abf4063].
RBD-specific memory B cells had been detected in COVID-19 patients 90 days post-symptom onset in previous studies [@doi:10.1016/j.cell.2020.11.029; @pmid:33443036], and this study confirms these finding and shows that these cells steadily increase over the 4-5 months post-symptom onset [@doi:10.1126/science.abf4063].
Nucleocapsid-specific memory B cells seem to follow a similar pattern [@doi:10.1126/science.abf4063].
SARS-CoV-2 memory CD8^+^ T cells were also detected in 70% of 169 COVID-19 patients after 1 month [@doi:10.1126/science.abf4063], which is consistent with previous research [@doi:10.1016/j.cell.2020.05.015].
However, SARS-CoV-2 memory CD8^+^ T cells were slightly decreased (50%) 6 months post-symptom onset. 
In this same subset of COVID-19 patients, 93% of subjects had detectable levels of SARS-CoV-2 memory CD4^+^ T cells, of which 42% had more than 1% SARS-CoV-2-specific CD4^+^ T cells.
At 6 months, 92% of patients were positive for SARS-CoV-2 memory CD4^+^ T cells.
Indeed, the spike-specific memory CD4^+^ T cells abundance over time were similar to the overall SARS-CoV-2-specific CD4^+^ T cells [@doi:10.1126/science.abf4063].
T cell immunity to SARS-CoV-2 at 6 to 8 months following symptom onset has also been confirmed by other studies [@doi:10.1101/2020.11.01.362319; @doi:10.1101/2020.12.08.416636].
In another study, T cell reactivity to SARS-CoV-2 epitopes was also detected in some individuals never been exposed to SARS-CoV-2. 
This finding suggests the potential for cross-reactive T cell recognition between SARS-CoV-2 and pre-existing circulating HCoV that are responsible for the “common cold” [@doi:10.1016/j.cell.2020.05.015], but further research is required.

Concerns have also been raised that immunity may wane over time.
Several reported cases of reinfection have been confirmed via genomic analysis that revealed distinct variants of SARS-CoV-2 within a single patient [@doi:10/ghfgkt; @doi:10.1093/cid/ciaa1451; @doi:10.1093/cid/ciaa1275].
Further research is required to determine the full extent to which sustained immunity can be and is typically achieved following SARS-CoV-2 infection.
Furthermore, it is unclear whether previous infection may carry repercussions in terms of disease severity for patients [@doi:10/fscx] and what implications the possibility of reinfection holds for vaccine development and the long-term efficacy of vaccines [@doi:10.1038/s41591-020-1121-z; @doi:10.3389/fimmu.2020.571481].
<!--To Do: add https://www.nature.com/articles/s41591-020-0965-6#Sec9 and evalute reports of recurrence.-->

#### Current Approaches

<!-- To Do: Update for 2021-->
Several countries are now focused on implementing antibody tests, and in the United States, the FDA recently approved a serological test by Cellex for use under emergency conditions [@url:https://www.fda.gov/media/136625/download].
Specifically, the Cellex qSARS-CoV-2 IgG/IgM Rapid Test is a chromatographic immunoassay designed to qualitatively detect IgM and IgG antibodies against SARS-CoV-2 in the plasma (from a blood sample) of patients suspected to have developed the SARS-CoV-2 infection [@url:https://www.fda.gov/media/136625/download].
Such tests illuminate the progression of viral disease, as IgM are the first antibodies produced by the body and indicate that the infection is active.
Once the body has responded to the infection, IgG are produced and gradually replace IgM, indicating that the body has developed immunogenic memory [@doi:10.1002/jmv.25820].
The Cellex test cassette contains a pad of SARS-CoV-2 antigens and a nitrocellulose strip with lines for each of IgG and IgM, as well as a control (goat IgG) [@url:https://www.fda.gov/media/136625/download].
In a specimen that contains antibodies against the SARS-CoV-2 antigen, the antibodies will bind to the strip and be captured by the IgM and/or IgG line(s), resulting in a change of color [@url:https://www.fda.gov/media/136625/download].
With this particular assay, results can be read within 15 to 20 minutes [@url:https://www.fda.gov/media/136625/download].
Other research groups, such as the Krammer lab of the Icahn School of Medicine at Mount Sinai, proposed an ELISA test that detects IgG and IgM that react against the RBD of the spike proteins (S) of the virus [@doi:10.1101/2020.03.17.20037713].
The authors are now working to get the assay into clinical use [@url:https://www.livescience.com/coronavirus-tests-available.html].

#### Limitations of Serological Tests

Like molecular tests, serological tests carry a number of limitations that influence their utility in different situations.
Importantly, false positives can occur due to cross-reactivity with other antibodies according to the clinical condition of the patient [@url:https://www.fda.gov/media/136625/download].
Therefore, such tests must be used in combination with RNA detection tests if intended for diagnostic purposes, and while serological tests may be of interest to individuals who wish to confirm they were infected with SARS-CoV-2 in the past, their potential for false positives means that they are not currently recommended for this use.
<!-- To Do: These are also single-throughput (can't be multiplexed), or can they also be high-throughput??-->
Due to the long incubation times and delayed immune responses of infected patients, serological tests are insufficiently sensitive for a diagnosis in the early stages of an infection.
The limitations due to timing make serological tests far less useful for enabling test-and-trace strategies.
<!--To Do: Add a sentence explaining the utility of serosurveys?-->

### Possible Alternatives to Current Practices for Identifying Active Cases

COVID-19 can present with symptoms similar to other types of pneumonia, and symptoms can vary widely among COVID-19 patients; therefore, clinical presentation is often insufficient as a sole diagnostic criterion.
In addition, identifying and isolating mild or asymptomatic cases is critical to efforts to manage outbreaks.
Even among mildly symptomatic patients, a predictive model based on clinical symptoms had a sensitivity of only 56% and a specificity of 91% [@doi:10.2807/1560-7917.ES.2020.25.16.2000508].
More problematic is that clinical symptom-based tests are only able to identify already symptomatic cases, not presymptomatic or asymptomatic cases.
They may still be important for clinical practice, and for reducing tests needed for patients deemed unlikely to have COVID-19.

Similarly, X-ray diagnostics have been reported to have high sensitivity but low specificity in some studies [@doi:10.1148/radiol.2020200642].
Other studies have shown that specificity varies between radiologists [@doi:10.1148/radiol.2020200823], though the sensitivity reported here was lower than that published in the previous paper.
However, preliminary machine-learning results have shown far higher sensitivity and specificity from analyzing chest X-rays than was possible with clinical examination [@doi:10.1007/s13246-020-00865-4].
X-ray tests with machine learning can potentially detect asymptomatic or presymptomatic infections that show lung manifestations.
This approach would still not recognize entirely asymptomatic cases.
Given the above, the widespread use of X-ray tests on otherwise healthy adults is likely inadvisable.

### Strategies and Considerations for Determining Whom to Test

Early in the COVID-19 pandemic, testing was typically limited to individuals considered high risk for developing serious illness [@url:https://www.cdc.gov/coronavirus/2019-nCoV/hcp/clinical-criteria.html].
This approach often involved limiting testing to people with severe symptoms and people showing mild symptoms that had been in contact with a person who had tested positive.
Individuals who were asymptomatic (i.e., potential spreaders) and individuals who were able to recover at home were therefore often unaware of their status.
However, this method of testing administration misses a high proportion of infections and does not allow for test-and-trace methods to be used.
For instance, a recent study from Imperial College estimates that in Italy, the true number of infections was around 5.9 million in a total population ~60 million, compared to the 70,000 detected as of March 28th [@doi:10.25561/77731].
Another analysis, which examined New York state, indicated that as of May 2020, approximately 300,000 cases had been reported in a total population of approximately 20 million [@url:https://www.governor.ny.gov/sites/governor.ny.gov/files/atoms/files/NYForwardReopeningGuide.pdf].
This corresponded to ~1.5% of the population, but ~12% of individuals sampled statewide were estimated as positive through antibody tests (along with indications of spatial heterogeneity at higher resolution) [@url:https://www.governor.ny.gov/sites/governor.ny.gov/files/atoms/files/NYForwardReopeningGuide.pdf].
Technological advancements that facilitate widespread, rapid testing will therefore improve the potential to accurately assess the rate of infection and aid in controlling the virus' spread.
<!-- To Do: update this section because there have plenty of efforts to do this in the past 12 months, e.g., countries, universities, etc.-->

### Conclusions

<!-- To Do: This section has less discussion than other sections, not sure if we want to try to expand it?-->
Major advancements have been made in identifying diagnostic approaches.
The development of diagnostic technologies have been rapid, beginning with the release of the SARS-CoV-2 viral genome sequence in January.
As of October 2020, a range of diagnostic tests have become available.
One class of tests uses PCR (RT-PCR or RT-qPCR) to assess the presence of SARS-CoV-2 RNA, while another typically uses ELISA to test for the presence of antibodies to SARS-CoV-2.
The former approach is useful for identifying active infections, while the latter measures hallmarks of the immune response and therefore can detect either active infections or immunity gained from prior infection.
Combining these tests leads to extremely accurate detection of SARS-CoV-2 infection (98.6%), but when used alone, PCR-based tests are recommended before 5.5 days after the onset of the illness and antibody tests after 5.5 days [@doi:10.1001/jama.2020.8259].
Other strategies for testing can also influence the tests' accuracy, such as the use of nasopharyngeal swabs versus bronchoalveolar lavage fluid [@doi:10.1001/jama.2020.8259], which allow for trade-offs between patient's comfort and test sensitivity.
Additionally, technologies such as digital PCR may allow for scale-up in the throughput of diagnostic testing, facilitating widespread testing.
One major question that remains is whether people who recover from SARS-CoV-2 develop sustained immunity, and over what period this immunity is expected to last.
Some reports have suggested that some patients may develop COVID-19 reinfections (e.g., [@doi:10/ghfgkt]), but the rates of reinfection are currently unknown.
Serologic testing combined with PCR testing will be critical to confirming purported cases of reinfection and to identifying the duration over which immunity is retained and to understanding reinfection risks.<|MERGE_RESOLUTION|>--- conflicted
+++ resolved
@@ -122,13 +122,8 @@
 A separate study screened four designs of SHERLOCK and extensively tested the best-performing assay.
 They determined the limit of detection to be 10 copies/&mu;l using both fluorescent and lateral flow detection [@doi:10.1101/2020.02.26.967026].
 Lateral flow test strips are simple to use and read, but there are limitations in terms of availability and cost per test.
-<<<<<<< HEAD
-Another group therefore proposed the CREST protocol (Cas13-based, Rugged, Equitable, Scalable Testing), which uses a P51 cardboard fluorescence visualizer, powered by a 9V battery, for the detection of Cas13 activity instead of immunochromatography [@doi:10.1128/JCM.02402-20].
+Another group therefore proposed the CREST protocol (Cas13-based, Rugged, Equitable, Scalable Testing), which uses a P51 cardboard fluorescence visualizer, powered by a 9-volt battery, for the detection of Cas13 activity instead of immunochromatography [@doi:10.1128/JCM.02402-20].
 CREST can be run, from RNA sample to result, with no need for AC power or a dedicated facility, with minimal handling in approximately 2 hours.
-=======
-Another group therefore proposed the CREST protocol (Cas13-based, Rugged, Equitable, Scalable Testing), which uses a P51 cardboard fluorescence visualizer powered by a 9-volt battery, for the detection of Cas13 activity instead of immunochromatography [@doi:10.1101/2020.04.20.052159].
-CREST can be run from RNA sample to result in approximately 2 hours, with no need for AC power or a dedicated facility and with minimal handling.
->>>>>>> 7d6b6bee
 Testing was performed on 14 nasopharyngeal swabs.
 CREST picked up the same positives as the CDC-recommended TaqMan assay with the exception of one borderline sample that displayed low-quality RNA.
 This approach may therefore represent a rapid, accurate, and affordable procedure for detecting SARS-CoV-2.
@@ -141,20 +136,12 @@
 The assay had 95% positive predictive agreement and 100% negative predictive agreement with the US Centers for Disease Control and Prevention SARS-CoV-2 real-time RT–PCR assay.
 The estimated limit of detection was 10 copies per &mu;l reaction, versus 1 copy per &mu;l reaction for the CDC assay.
 These results have been confirmed by other DETECTR approaches.
-<<<<<<< HEAD
-Using RTRPA for amplification, another group detected 10 copies of synthetic SARS-CoV-2 RNA per &mu;l of input within 60 minutes of RNA sample preparation in a proof-of-principle evaluation [@doi:10.1101/2020.02.29.971127].
+Using real-time recombinase polymerase amplification (RT-RPA) for amplification, another group detected 10 copies of synthetic SARS-CoV-2 RNA per &mu;l of input within 60 minutes of RNA sample preparation in a proof-of-principle evaluation [@doi:10.1101/2020.02.29.971127].
 Using a similar approach, another group reported detection at 1 copy per &mu;l [@doi:10.1371/journal.pbio.3000978].
-The DETECTR protocol was improved by combining RT-RPA and CRISPR-based detection in a one-pot reaction that incubates at a single temperature, and by using dual crRNAs (which increases sensitivity).
+The DETECTR protocol was improved by combining RT-RPA and CRISPR-based detection in a one-pot reaction that incubates at a single temperature, and by using dual CRISPR RNAs (which increases sensitivity).
 This new assay, known as All-In-One Dual CRISPR-Cas12a (AIOD-CRISPR), detected 4.6 copies of SARS-CoV-2 RNA per &mu;l of input in 40 minutes [@doi:10.1038/s41467-020-18575-6].
 Another single-tube, constant-temperature approach using Cas12b instead of Cas12a achieved a detection limit of 5 copies/&mu;l in 40-60 minutes [@doi:10.1038/s41421-020-0174-y].
 It was also reported that electric field gradients can be used to control and accelerate CRISPR assays by co-focusing Cas12-gRNA, reporters, and target [@doi:10.1073/pnas.2010254117].
-=======
-Using real-time recombinase polymerase amplification (RT-RPA) for amplification, another group detected 10 copies of synthetic SARS-CoV-2 RNA per &mu;l of input within 60 minutes of RNA sample preparation in a proof-of-principle evaluation [@doi:10.1101/2020.02.29.971127].
-The DETECTR protocol was improved by combining RT-RPA and CRISPR-based detection in a one-pot reaction that incubates at a single temperature, and by using dual CRISPR RNAs (which increases sensitivity).
-This new assay, known as All-In-One Dual CRISPR-Cas12a (AIOD-CRISPR), detected 4.6 copies of SARS-CoV-2 RNA per &mu;l of input in 40 minutes [@doi:10.1101/2020.03.19.998724].
-Another single-tube, constant-temperature approach using Cas12b instead of Cas12a achieved a detection limit of 5 copies/&mu;l in 40-60 minutes [@doi:10.1101/2020.04.10.023358].
-It was also reported that electric field gradients can be used to control and accelerate CRISPR assays by co-focusing Cas12-gRNA, reporters, and target [@doi:10.1101/2020.05.21.109637].
->>>>>>> 7d6b6bee
 The authors generated an appropriate electric field gradient using a selective ionic focusing technique known as isotachophoresis (ITP) implemented on a microfluidic chip.
 They also used ITP for automated purification of target RNA from raw nasopharyngeal swab samples.
 Combining this ITP purification with loop-mediated isothermal amplification, their ITP-enhanced assay to achieved detection of SARS-CoV-2 RNA (from raw sample to result) in 30 minutes.
@@ -175,11 +162,7 @@
 The authors achieved detection of 100 copies/&mu;l of pre-isolated RNA in 30 minutes, and correctly identified all SARS-CoV-2-positive patient RNA samples tested in 5 minutes (n=20).
 
 There is an increasing body of evidence that CRISPR-based assays offer a practical solution for rapid, low-barrier testing in areas that are at greater risk of infection, such as airports and local community hospitals.
-<<<<<<< HEAD
 In the largest study to date, DETECTR was compared to qRT-PCR on 378 patient samples [@doi:10.1093/infdis/jiaa641].
-=======
-In the largest study to date, DETECTR was compared to RT-qPCR on 378 patient samples [@doi:10.1101/2020.07.27.20147249].
->>>>>>> 7d6b6bee
 The authors reported a 95% reproducibility.
 Both techniques were equally sensitive in detecting SARS-CoV-2.
 Lateral flow strips showed a 100% correlation to the high-throughput DETECTR assay.
