--- conflicted
+++ resolved
@@ -327,7 +327,56 @@
 This information can be useful for understanding the extent to which a viral threat has affected a particular population.
 Several technologies have been used to developed serological tests for COVID-19, including ELISA, lateral flow immunoassay, chemiluminescence immunoassay, and neutralizing antibody assays [@doi:10.1093/ajcp/aqaa112].
 
-<!-- Add text from #1099-->
+#### ELISA
+
+The application of ELISA to serological testing is complementary to its use in molecular diagnostics (above).
+Instead of using an enzyme-labeled antibody as a probe that binds to the target antigen, instead the probe is an antigen and the target is an antibody.
+On March 18, 2020, the Krammer lab of the Icahn School of Medicine at Mount Sinai proposed an ELISA test that detects IgG and IgM that react against the RBD of the spike proteins (S) of the virus [@doi:10.1101/2020.03.17.20037713; @doi:10.1038/s41591-020-0913-5].
+A subsequent ELISA test developed to detect SARS-CoV-2 IgG based on the RBD have reported a selectivity of over 99% and a sensitivity of up to 88.24%, which was observed in samples collected 21 to 27 days after the onset of infection (approximated with symptom onset or positive PCR test) [@doi:10.3389/fmicb.2020.618097].
+Earlier in the disease course, sensitivity was lower: 53.33% between days 0 and 13 and 80.47% between days 14 and 20.
+This study reported that their laboratory ELISA outperformed two commercial kits that also used an ELISA design [@doi:10.3389/fmicb.2020.618097].
+Therefore, while analysis with ELISA requires laboratory support and equipment, these results do suggest that ELISA achieves relatively high sensitivity, especially in the weeks following infection.
+Efforts have been made to develop low-cost strategies for conducting these tests that will make them more accessible world wide [@doi:10.1016/j.jim.2021.113182].
+
+#### Chemiluminescence Immunoassay
+
+Another early approach investigated for detection of antibodies against SARS-CoV-2 was chemiluminescence immunoassay (CLIA).
+Like ELISA, CLIA is a type of enzyme immunoassay (EIA) [@doi:10.2147/IJN.S200556].
+While the technique varies somewhat, in one approach, a bead is coated with the antigen and then washed with the sample [@doi:10.1007/s13317-017-0097-2].
+If the antibody is present in the sample, it will bind to the bead.
+Then the bead is exposed to a label, a luminescent molecule that will bind to the antigen/antibody complex and can therefore be used as an indicator [@doi:10.1007/s13317-017-0097-2].
+A preprint describing a CLIA approach to identify COVID-19 cases was released on _medRxiv_ on February 25, 2020 [@doi:10.1093/infdis/jiaa243; @doi:10.1101/2020.02.22.20026617].
+This test used a synthetic peptide derived from the amino acid sequence of the SARS-CoV-2 _S_ protein [@doi:10.1093/infdis/jiaa243].
+It was highly specific to SARS-CoV-2 and detected IgM in 57.2% and IgG in 71.4% of sera samples from 276 COVID-19 cases confirmed with RT-qPCR.
+IgG could be detected within two days of the onset of fever, but IgM could not be detected any earlier [@doi:10.1093/infdis/jiaa243], which has been supported by other analyses as well [@doi:10.1016/j.jcv.2020.104690]; this pattern was consistent with observations in Middle East respiratory syndrome (MERS), which is also caused by an HCoV.
+In comparisons of different commercial immunoassays, accuracy of CLIA tests were often roughly comparable to other EIAs [@doi:10.1016/j.jcv.2020.104511], although one CLIA did not perform as well as several other EIAs [@doi:10.1016/j.jcv.2020.104690; @doi:10.1128/JCM.01361-20].
+The sensitivity and selectivities reported vary among CLIA tests and for the detection of IgM versus IgG, but sensitivities and selectivities as high as 100% have been reported among various high-throughput tests [@doi:10.1002/jmv.25932; @doi:10.1128/JCM.01361-20; @doi:10.1016/j.jcv.2021.104914].
+CLIA has previously been used to develop tests that can be used at point of care (e.g., [@doi:10.2147/IJN.S200556]) which may allow for this technique to become more widely accessible in the future.
+
+#### Lateral Flow Immunoassay
+
+The first serological test approved for emergency use in the United States was developed by Cellex [@url:https://www.fda.gov/media/136625/download].
+The Cellex qSARS-CoV-2 IgG/IgM Rapid Test is a chromatographic immunoassay, also known as a lateral flow immunoassay, designed to qualitatively detect IgM and IgG antibodies against SARS-CoV-2 in the plasma (from a blood sample) of patients suspected to have developed a SARS-CoV-2 infection [@url:https://www.fda.gov/media/136625/download].
+The Cellex test cassette contains a pad of SARS-CoV-2 antigens and a nitrocellulose strip with lines for each of IgG and IgM, as well as a control (goat IgG) [@url:https://www.fda.gov/media/136625/download].
+In a specimen that contains antibodies against the SARS-CoV-2 antigen, the antibodies will bind to the strip and be captured by the IgM and/or IgG line(s), resulting in a change of color [@url:https://www.fda.gov/media/136625/download].
+With this particular assay, results can be read within 15 to 20 minutes [@url:https://www.fda.gov/media/136625/download].
+LFIs are often available at point of care but can have very low sensitivity [@doi:10.1128/JCM.01361-20].
+
+#### Neutralizing Antibody Assays
+
+Neutralizing antibody assays play a functional role in understanding immunity that distinguishes them from other serological tests.
+The tests described above are all binding antibody tests.
+On the other hand, rather than simply binding an antibody to facilitate detection, neutralizing antibody determines whether an antibody response is present that would prevent infection [@doi:10.1128/Spectrum.01202-21; @doi:10.1038/s41467-020-17892-0].
+Therefore, these tests serve the purpose of evaluating the extent to which a sample donor has acquired immunity that will reduce susceptibility to SARS-CoV-2.
+As a result, neutralizing antibody assays have been used widely to characterize the duration of immunity following infection, to assess vaccine candidates, and to establish correlates of protection against infection and disease [@doi:10.1038/s41591-021-01377-8; @doi:10.1128/JCM.02107-20; @doi:10/gnx76z].
+These tests are typically performed in a laboratory [@doi:10.1128/Spectrum.01202-21], and in SARS-CoV-2, the results of neutralizing antibody assays are often correlated with the results of binding antibody tests [@doi:10.1128/Spectrum.01202-21].
+
+The gold standard for assessing the presence of neutralizing antibodies is the plaque reduction neutralization test (PRNT), but this approach does not scale well [@doi:10.1038/s41467-020-17892-0].
+An early high-throughput neutralizing antibody assay designed against SARS-CoV-2 used a fluorescently labeled reporter virus that was incubated with different dilutions of patient serum [@doi:10.1038/s41467-020-17892-0].
+The cells used for incubation would turn green if antibodies were not present.
+Essentially, this assay evaluates whether the virus is able to infect the cell in the presence of the serum.
+The specificity of this assay was 100%, and the correlation between the results of this assay and of PRNT was 0.85 with the results suggesting that the sensitivity of the high-throughput approach was higher than that of PRNT [@doi:10.1038/s41467-020-17892-0].
+While this approach was performed on a plate and using cells, other methods have been developed using methods such as bead arrays [@doi:10.1016/j.nbt.2021.10.002].
 
 #### Duration of Immune Indicators
 
@@ -392,78 +441,7 @@
 Additionally, it was hoped that identifying seroconverters and specifically those who had mounted a strong immune response would reveal strong candidates for convalescent plasma donation [@doi:10.1038/s41591-020-0913-5]; however, convalescent plasma has not been found to offer therapeutic benefit (reviewed in [@individual-pharmaceuticals]).
 While these hopes have not borne out, serological tests have been useful for gaining a better understanding of the pandemic [@doi:10/gh7598].
 
-<<<<<<< HEAD
-### Alternative Diagnostic Approaches
-=======
-Concerns have also been raised that immunity may wane over time.
-Several reported cases of reinfection have been confirmed via genomic analysis that revealed distinct variants of SARS-CoV-2 within a single patient [@doi:10/ghfgkt; @doi:10.1093/cid/ciaa1451; @doi:10.1093/cid/ciaa1275].
-Further research is required to determine the full extent to which sustained immunity can be and is typically achieved following SARS-CoV-2 infection.
-Furthermore, it is unclear whether previous infection may carry repercussions in terms of disease severity for patients [@doi:10/fscx] and what implications the possibility of reinfection holds for vaccine development and the long-term efficacy of vaccines [@doi:10.1038/s41591-020-1121-z; @doi:10.3389/fimmu.2020.571481].
-<!--To Do: add https://www.nature.com/articles/s41591-020-0965-6#Sec9 and evalute reports of recurrence.-->
-
-#### ELISA
-
-The application of ELISA to serological testing is complementary to its use in molecular diagnostics (above).
-Instead of using an enzyme-labeled antibody as a probe that binds to the target antigen, instead the probe is an antigen and the target is an antibody.
-On March 18, 2020, the Krammer lab of the Icahn School of Medicine at Mount Sinai proposed an ELISA test that detects IgG and IgM that react against the RBD of the spike proteins (S) of the virus [@doi:10.1101/2020.03.17.20037713; @doi:10.1038/s41591-020-0913-5].
-A subsequent ELISA test developed to detect SARS-CoV-2 IgG based on the RBD have reported a selectivity of over 99% and a sensitivity of up to 88.24%, which was observed in samples collected 21 to 27 days after the onset of infection (approximated with symptom onset or positive PCR test) [@doi:10.3389/fmicb.2020.618097].
-Earlier in the disease course, sensitivity was lower: 53.33% between days 0 and 13 and 80.47% between days 14 and 20.
-This study reported that their laboratory ELISA outperformed two commercial kits that also used an ELISA design [@doi:10.3389/fmicb.2020.618097].
-Therefore, while analysis with ELISA requires laboratory support and equipment, these results do suggest that ELISA achieves relatively high sensitivity, especially in the weeks following infection.
-Efforts have been made to develop low-cost strategies for conducting these tests that will make them more accessible world wide [@doi:10.1016/j.jim.2021.113182].
-
-#### Chemiluminescence Immunoassay
-
-Another early approach investigated for detection of antibodies against SARS-CoV-2 was chemiluminescence immunoassay (CLIA).
-Like ELISA, CLIA is a type of enzyme immunoassay (EIA) [@doi:10.2147/IJN.S200556].
-While the technique varies somewhat, in one approach, a bead is coated with the antigen and then washed with the sample [@doi:10.1007/s13317-017-0097-2].
-If the antibody is present in the sample, it will bind to the bead.
-Then the bead is exposed to a label, a luminescent molecule that will bind to the antigen/antibody complex and can therefore be used as an indicator [@doi:10.1007/s13317-017-0097-2].
-A preprint describing a CLIA approach to identify COVID-19 cases was released on _medRxiv_ on February 25, 2020 [@doi:10.1093/infdis/jiaa243; @doi:10.1101/2020.02.22.20026617].
-This test used a synthetic peptide derived from the amino acid sequence of the SARS-CoV-2 _S_ protein [@doi:10.1093/infdis/jiaa243].
-It was highly specific to SARS-CoV-2 and detected IgM in 57.2% and IgG in 71.4% of sera samples from 276 COVID-19 cases confirmed with RT-qPCR.
-IgG could be detected within two days of the onset of fever, but IgM could not be detected any earlier [@doi:10.1093/infdis/jiaa243], which has been supported by other analyses as well [@doi:10.1016/j.jcv.2020.104690]; this pattern was consistent with observations in Middle East respiratory syndrome (MERS), which is also caused by an HCoV.
-In comparisons of different commercial immunoassays, accuracy of CLIA tests were often roughly comparable to other EIAs [@doi:10.1016/j.jcv.2020.104511], although one CLIA did not perform as well as several other EIAs [@doi:10.1016/j.jcv.2020.104690; @doi:10.1128/JCM.01361-20].
-The sensitivity and selectivities reported vary among CLIA tests and for the detection of IgM versus IgG, but sensitivities and selectivities as high as 100% have been reported among various high-throughput tests [@doi:10.1002/jmv.25932; @doi:10.1128/JCM.01361-20; @doi:10.1016/j.jcv.2021.104914].
-CLIA has previously been used to develop tests that can be used at point of care (e.g., [@doi:10.2147/IJN.S200556]) which may allow for this technique to become more widely accessible in the future.
-
-#### Lateral Flow Immunoassay
-
-The first serological test approved for emergency use in the United States was developed by Cellex [@url:https://www.fda.gov/media/136625/download].
-The Cellex qSARS-CoV-2 IgG/IgM Rapid Test is a chromatographic immunoassay, also known as a lateral flow immunoassay, designed to qualitatively detect IgM and IgG antibodies against SARS-CoV-2 in the plasma (from a blood sample) of patients suspected to have developed a SARS-CoV-2 infection [@url:https://www.fda.gov/media/136625/download].
-The Cellex test cassette contains a pad of SARS-CoV-2 antigens and a nitrocellulose strip with lines for each of IgG and IgM, as well as a control (goat IgG) [@url:https://www.fda.gov/media/136625/download].
-In a specimen that contains antibodies against the SARS-CoV-2 antigen, the antibodies will bind to the strip and be captured by the IgM and/or IgG line(s), resulting in a change of color [@url:https://www.fda.gov/media/136625/download].
-With this particular assay, results can be read within 15 to 20 minutes [@url:https://www.fda.gov/media/136625/download].
-LFIs are often available at point of care but can have very low sensitivity [@doi:10.1128/JCM.01361-20].
-
-#### Neutralizing Antibody Assays
-
-Neutralizing antibody assays play a functional role in understanding immunity that distinguishes them from other serological tests.
-The tests described above are all binding antibody tests.
-On the other hand, rather than simply binding an antibody to facilitate detection, neutralizing antibody determines whether an antibody response is present that would prevent infection [@doi:10.1128/Spectrum.01202-21; @doi:10.1038/s41467-020-17892-0].
-Therefore, these tests serve the purpose of evaluating the extent to which a sample donor has acquired immunity that will reduce susceptibility to SARS-CoV-2.
-As a result, neutralizing antibody assays have been used widely to characterize the duration of immunity following infection, to assess vaccine candidates, and to establish correlates of protection against infection and disease [@doi:10.1038/s41591-021-01377-8; @doi:10.1128/JCM.02107-20; @doi:10/gnx76z].
-These tests are typically performed in a laboratory [@doi:10.1128/Spectrum.01202-21], and in SARS-CoV-2, the results of neutralizing antibody assays are often correlated with the results of binding antibody tests [@doi:10.1128/Spectrum.01202-21].
-
-The gold standard for assessing the presence of neutralizing antibodies is the plaque reduction neutralization test (PRNT), but this approach does not scale well [@doi:10.1038/s41467-020-17892-0].
-An early high-throughput neutralizing antibody assay designed against SARS-CoV-2 used a fluorescently labeled reporter virus that was incubated with different dilutions of patient serum [@doi:10.1038/s41467-020-17892-0].
-The cells used for incubation would turn green if antibodies were not present.
-Essentially, this assay evaluates whether the virus is able to infect the cell in the presence of the serum.
-The specificity of this assay was 100%, and the correlation between the results of this assay and of PRNT was 0.85 with the results suggesting that the sensitivity of the high-throughput approach was higher than that of PRNT [@doi:10.1038/s41467-020-17892-0].
-While this approach was performed on a plate and using cells, other methods have been developed using methods such as bead arrays [@doi:10.1016/j.nbt.2021.10.002].
-
-#### Limitations of Serological Tests
-
-Like molecular tests, serological tests carry a number of limitations that influence their utility in different situations.
-Importantly, false positives can occur due to cross-reactivity with other antibodies according to the clinical condition of the patient [@url:https://www.fda.gov/media/136625/download].
-Therefore, such tests must be used in combination with RNA detection tests if intended for diagnostic purposes, and while serological tests may be of interest to individuals who wish to confirm they were infected with SARS-CoV-2 in the past, their potential for false positives means that they are not currently recommended for this use.
-<!-- To Do: These are also single-throughput (can't be multiplexed), or can they also be high-throughput??-->
-Due to the long incubation times and delayed immune responses of infected patients, serological tests are insufficiently sensitive for a diagnosis in the early stages of an infection.
-The limitations due to timing make serological tests far less useful for enabling test-and-trace strategies.
-<!--To Do: Add a sentence explaining the utility of serosurveys?-->
-
 ### Possible Alternatives to Current Practices for Identifying Active Cases
->>>>>>> 0b410ebe
 
 One possible alternative or complement to molecular and serological testing would be diagnosing COVID-19 cases based on symptomatology.
 COVID-19 can present with symptoms similar to other types of pneumonia, and symptoms can vary widely among COVID-19 patients; therefore, clinical presentation is often insufficient as a sole diagnostic criterion.
