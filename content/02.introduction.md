## Introduction {.page_break_before}

### General Background

On January 21, 2020, the World Health Organization (WHO) released its first report concerning what is now known as the Coronavirus Disease 2019 (COVID-19) [@url:https://www.who.int/docs/default-source/coronaviruse/situation-reports/20200121-sitrep-1-2019-ncov.pdf].
This infectious disease came to international attention on December 31, 2019 following an announcement by national officials in China describing 44 cases of a respiratory infection of unknown cause.
The first known cases were located in Wuhan City within the Hubei province of China, but the disease spread rapidly beyond Wuhan to throughout China and subsequently around the world.
At the time of the WHO's first situation report [@url:https://www.who.int/docs/default-source/coronaviruse/situation-reports/20200121-sitrep-1-2019-ncov.pdf], 282 confirmed cases had been identified.
Most of these cases were in China, but 1-2 exported cases had also been identified in each of several neighboring countries (Thailand, Japan, and the Republic of Korea).
One week later, 4,593 confirmed cases had been identified, spanning not only Asia, but also Australia, North America, and Europe [@url:https://www.who.int/docs/default-source/coronaviruse/situation-reports/20200128-sitrep-8-ncov-cleared.pdf].
On March 11, 2020, WHO formally classified the situation as a pandemic [@url:https://www.who.int/docs/default-source/coronaviruse/situation-reports/20200311-sitrep-51-covid-19.pdf].
<<<<<<< HEAD
On April 4, 2020, the WHO reported that the global number of confirmed cases had surpassed one million [@url:https://www.who.int/docs/default-source/coronaviruse/situation-reports/20200404-sitrep-75-covid-19.pdf].
=======
On April 4, 2020, the WHO reported that the number of confirmed cases had surpassed one million globally [@url:https://www.who.int/docs/default-source/coronaviruse/situation-reports/20200404-sitrep-75-covid-19.pdf].
The number of cases continues to rise daily, with up-to-date numbers tracked by sources such as Google [@url:https://www.google.com/search?q=google+covid+counts].

**Global COVID-19 deaths since January 22, 2020.**
>>>>>>> dcf94115
{{csse_deaths}} COVID-19 deaths had been reported worldwide as of {{csse_date_pretty}} (Figure @fig:csse-deaths).

![
**Cumulative global COVID-19 deaths since January 22, 2020.**
Data are from the COVID-19 Data Repository by the Center for Systems Science and Engineering at Johns Hopkins University [@https://github.com/CSSEGISandData/COVID-19/tree/master/csse_covid_19_data/csse_covid_19_time_series].
]({{csse_deaths_figure}} "Global COVID-19 deaths"){#fig:csse-deaths secno=1}

Several review articles on aspects of COVID-19 have already been published.
These have included reviews on the disease epidemiology [@doi:10.1016/j.molmed.2020.02.008], immunological response [@doi:10.1016/j.immuni.2020.05.002], diagnostics [@doi:10.1126/scitranslmed.abc1931], and pharmacological treatments [@doi:10.1016/j.immuni.2020.05.002; @doi:10.1001/jama.2020.6019].
[@doi:10.1038/d41591-020-00026-w] and [@doi:10.1001/jama.2020.12839] provide relatively brief narrative reviews of progress on some important ongoing COVID-19 research questions.
However, research on these topics is proceeding so quickly that any static review is likely to quickly become dated.

In this review, we seek to consolidate information about the virus in the context of related viruses and to synthesize what is known about the diagnosis and treatment of COVID-19 and related diseases.
Further, we aim to amplify the true signal out of the vast noise produced by thousands of publications on the topic [@doi:10.1038/s42254-020-0175-7].
We will critique, sort and distill informative content out of the overwhelming flood of information and help the larger scientific community to be better educated on this critical subject.
Thus, our approach has been to develop a real-time, collaborative effort that welcomes submissions from scientists worldwide.

### About Coronaviruses

#### Coronavirus Genome and Structure

Coronaviruses (CoVs; order *Nidovirales*, family *Coronaviridae*, subfamily *Orthocoronavirinae*) are enveloped viruses with some of the largest viral RNA genomes, ranging from 27 kilobases (Kb) to 32 Kb in length.
The SARS-CoV-2 genome lies in the middle of this range at 29,903 bp [@doi:10/ggjr43].
There are several fundamental genomic characteristics shared by all viruses in the *Nidovirales* order, including being enveloped and non-segmented and having positive-sense (ssRNA+) genomes that contain a large number of non-structural genes originating through ribosomal frameshifting [@doi:10.1007/978-1-4939-2438-7_1].
Genome organization is highly conserved within the order [@doi:10.1007/978-1-4939-2438-7_1].
A replicase gene comprises about two-thirds of the genome of coronaviruses.
This polypeptide is translated into 16 non-structural proteins (nsp1-16, except in Gammacoronaviruses, where nsp1 is absent), which form replication machinery used to synthesize viral RNA [@doi:10.1002/jmv.25681].
The remaining third of the genome encodes structural proteins, including the spike (S), membrane (M), envelope (E), and nucleocapsid (N) proteins.
Additional accessory genes are sometimes present between these two regions, depending on the species or strain.
<!-- To do: Add a figure showing the structure of the genome.-->
<!-- Also, everything focuses on S! Should we also talk about others?-->

Coronaviruses are classified into four genera: alpha, beta, delta and gamma coronaviruses.
Among them, alpha and beta coronaviruses infect mammalian species, gamma coronaviruses infect avian species and delta coronaviruses infect both mammalian and avian species [@doi:10.1146/annurev-virology-110615-042301].
The viruses were initially subdivided into these genera based on antigenic relationships of the spike (S), membrane (M), envelope (E), and nucleocapsid (N) proteins but are now divided by phylogenetic clustering.
<!-- this section may be better as a figure panel + legend-->
Phylogenetic analysis of a PCR amplicon fragment from five patients along with the total virus genome of 29.8 Kb indicates that SARS-CoV-2 is a novel betacoronavirus belonging to the B lineage, also known as sarbecovirus, which also includes the human SARS coronavirus [@doi:10/ggjs7j].

Most coronaviruses are considered zoonotic viruses with little to no transmission observed in humans.
A major group of coronaviruses include human coronavirus (HCoV) strains associated with multiple respiratory diseases of varying severity, ranging from common cold to severe pneumonia, with severe symptoms mostly observed in immunocompromised individuals [@doi:10.1086/377612].
Approximately one-third of common cold infections in humans is attributable to four out of six previously known human coronaviruses (HCoV-229E, HCoV-NL63, HCoV-OC43 and HCoV-HKU1) that are globally circulating in the human population [@doi:10.1038/s41579-018-0118-9;@doi:10.3390/diseases4030026].
In the past two decades, however, highly pathogenic human coronaviruses have been identified, including the severe acute respiratory syndrome coronavirus 1 (SARS-CoV-1) and the Middle East respiratory syndrome coronavirus (MERS-CoV) although both infections were confined to specific geographic regions [@doi:10.1038/nrmicro.2016.81;@doi:10.1038/s41579-018-0118-9; @doi:10.1016/bs.aivir.2018.01.001].
The current pandemic of COVID-19, caused by the severe acute respiratory syndrome coronavirus 2 (SARS-CoV-2), represents an acute and rapidly spreading global health crisis with symptoms for reported cases ranging from mild to severe or fatal [@url:https://www.cdc.gov/coronavirus/2019-ncov/symptoms-testing/symptoms.html] and including outcomes such as acute respiratory distress, acute lung injury and other pulmonary complications.
The possibility of asymptomatic cases is also being investigated.
The transmission and mortality rate estimations of COVID-19 remain to be determined.
<!-- I think there are better estimates now (about 50% asymptomatic I think, once you take out the presymptomatic).-->
<!-- Most credible IFR estimates I've seen are between 0.5-1.5%, depending on the population. CFRs will be greater and vary a lot.-->

#### Origin and Evolution
The hypothesis best supported by the collected genomic data is that SARS-CoV-2 has a zoonotic origin.
Though the intermediate host serving as the source for the zoonotic introduction of SARS-CoV-2 to human populations has not yet been identified, the SARS-CoV-2 virus has been placed within the coronavirus phylogeny through comparative genomic analyses.
Genomic analyses and comparisons to other known coronaviruses suggest that SARS-CoV-2 is unlikely to have originated in a laboratory -- either purposely engineered and released, or escaped -- and instead evolved naturally in an animal host [@doi:10.1038/s41591-020-0820-9].
Human SARS-CoV-2 is genetically closer to bat RATG13 than to any other known virus, including human SARS-CoV. 
The similarity between SARS-CoV-2 and RATG13 is as high as 96.2%, while the similarity between SARS-CoV-2 and SARS-CoV is only 79% [@doi:10.1038/s41586-020-2012-7; @doi:10.1093/nsr/nwaa036].
Nevertheless, some fragments between SARS-CoV-2 and RATG13 have a difference of up to 17%, suggesting a complex natural selection process during zoonotic transfer. 
While the S fragment is highly similar to that of viruses found in pangolins [@doi:10.1101/2020.02.19.950253], there is no consensus about the origin of S in SARS-CoV-2.
It could potentially be the result either of recombination or coevolution [@doi:10.1093/nsr/nwaa036; @doi:10.1126/sciadv.abb9153].
Regardless, while there is substantial support for the zoonotic origin of SARS-CoV-2, a lot remains unknown, causing issues regarding the SARS-CoV-2 evolutionary pattern [@doi:10.1038/s41591-020-0820-9, @doi:10.1038/s41586-020-2012-7].

After zoonotic transfer, SARS-CoV-2 continued evolving in the human population [@doi:10.1186/s12967-020-02344-6].
The SARS-CoV-2 mutation rate is moderate compared to other RNA viruses [@doi:10.1016/j.meegid.2020.104351], and that restricts SARS-CoV-2 evolution pace. 
Nevertheless, genomic data show some significant statistical evidence of ongoing evolution.
There are two known variants of the spike protein that differ by a single amino acid at position 614 (G614 and D614), and there is evidence that G614 has already become dominant over D614 by June 2020 [@doi:10.1016/j.cell.2020.06.043].
While there is a hypothesis that this genomic change increased the SARS-CoV-2 infectivity and virulence, there is no data yet to support or discard this hypothesis reliably [@doi:10.1016/j.cell.2020.06.040].
The study [@doi:10.1016/j.meegid.2020.104351] has reported more than 198 recurrent mutations using a dataset of 7666 curated sequences showing the dynamic of SARS-CoV-2 evolution.
Overall, while it is evident that SARS-CoV-2 exhibits moderate potential for further evolution, much uncertainty remains about SARS-CoV-2's evolutionary trends and their consequences due to a limited number of studies addressing the ongoing evolution of SARS-CoV-2.

The numerous mutations [@doi:10.1186/s12967-020-02344-6; @doi:10.1093/nsr/nwaa036; @doi:10.1016/j.meegid.2020.104351] observed in individual SARS-CoV-2 genome sequences signal transmission patterns and can be used during outbreak investigations.
Similar mutations observed in several patients may indicate that the patients belong to the same transmission group.
The tracking of SARS-CoV-2 mutations is recognized as an essential tool for controlling outbreaks that may provide valuable insights into the paths of SARS-CoV-2's spread [@doi:10/d5mg].
Several studies used phylogenetic analysis to determine the source of local COVID-19 outbreaks in Connecticut (USA), [@doi:10.1016/j.cell.2020.04.021], the New York City area (USA) [@doi:10.1126/science.abc1917], and Iceland [@doi:10.1056/NEJMoa2006100].
There is an ongoing effort to collect SARS-CoV-2 genomes throughout the COVID-19 outbreak, and as of August 7, 2020, more than 78,000 genome sequences have been collected from patients.
The sequencing data can be found at GISAID [@https://www.gisaid.org/], NCBI [@https://www.ncbi.nlm.nih.gov/sars-cov-2/], and COVID-19 data portal [@https://www.covid19dataportal.org/].

#### Transmission

In general, respiratory viruses like coronavirus can have multiple routes of person-to-person transmission including droplet transmission (i.e. inhalation for cough, sneeze), aerosol transmission (i.e. virus suspended in air), and contact transmission (i.e. contact with oral, nasal, and eye mucous membranes).
Other modes of transmission, such as through touching surfaces or objects and then touching mucous membranes, can also be investigated.
While droplet-based and contact were initially considered to be the primary modes of SARS-CoV-2 transmission [@doi:10.1038/s41368-020-0075-9], as additional information has emerged, the possibility of aerosol transmission has also been raised [@doi:10.1126/science.abc6197; @doi:10.1056/NEJMc2004973; @doi:10.1093/cid/ciaa939].
Other aspects of transmission to investigate are the relationship between infectiousness and virus shedding with disease period or symptoms and also the proportions of cases that are attributable to various types of transmission events, such as transmission between relatives, nosocomial transmissions, and other possible types of interactions.
Some information about these characteristics of transmission are available for the highly pathogenic coronaviruses SARS-CoV and MERS-CoV [@doi:10.1016/B978-0-12-385885-6.00009-2; @doi:10.1038/nrmicro.2016.81].
For SARS-CoV-2 it is still being investigated whether, in addition to being spread by people who show symptoms,  the virus can be transmitted by people who do not show symptoms [@url:https://www.cdc.gov/coronavirus/2019-ncov/prevent-getting-sick/how-covid-spreads.html], such as during the pre-symptomatic stage of infection or in people with asymptomatic infections.
<!-- I think there are some more recent papers that look at the possibility of infection from asymptomatic individuals.-->

#### Cell Entry and Replication

Coronavirus virions are spherical with diameters ranging from 100 to 160 nanometers (nm).
The virion is made up of a lipid envelope in which peplomers of 2-3 spike (S) glycoproteins are anchored, creating a distinctive "crown" shape for which the family of viruses was named [@isbn:978-0781760607; @doi:10/dvvg2h].
The replication process is initiated by the viral spike protein: first, the virus binds to a host cell, and then the viral membrane fuses with the endosomal membrane to release the viral genome into the host cytoplasm.
<!-- It seems like this info is on SARS-CoV, not on SARS-CoV-2. I think we should only include the parts that are relevant or maybe note that some things may not be known about SARS-CoV-2, in which case, we make assumptions based on SARS-CoV.-->
The coronavirus spike protein is structured in three segments: the ectodomain, a transmembrane anchor, and an intracellular tail [@doi:10.1128/JVI.02615-14].
The ectodomain contains two subdomains known as the S1 and S2 subunits, with the S1 (N-terminal) subunit guiding the binding of the virus to a host cell receptor and the S2 (C-terminal) subunit guiding the fusion process [@doi:10.1128/JVI.02615-14].
<!-- Is it worth going into more detail about siganl peptides and secretory pathways? Not sure whether this is relevant information.-->
The ectodomain forms the crown-like structures on the viral membrane, with the S1 domain forming the head of the crown and containing the Receptor Binding Motif (RBM) that binds a host receptor, while the S2 domain forms the stalk that supports the head [@doi:10.1038/nrmicro2090].
Among betacoronaviruses, some are known to bind to CEACAM1, Neu 5,9 Ac2, and ACE2 [@doi:10.3390/v4061011].
Both SARS-CoV and SARS-CoV-2 bind to ACE2.

After the virus binds to a host cell receptor, the viral and plasma membranes must then fuse.
Many coronaviruses are cleaved at the S1-S2 boundary and remain non-covalently bound until fusion to the host cell is achieved, with the S1 subunit stabilizing the S2 subunit during the membrane fusion process [@doi:10.1016/j.cell.2020.02.058].
This priming of the S protein is induced by the binding of cellular proteases [@doi:10/cf8chz; @doi:10.1016/j.antiviral.2020.104792].
Angiotensin-Converting Enzyme 2 (ACE2) and Transmembrane Serine Protease 2 (TMPRSS2) have been identified as a prime receptor and a critical protease, respectively, facilitating SARS-CoV/CoV-2 entry into a target cell [@doi:10.1038/nature02145; @doi:10.1126/science.abb2507; @doi:10.1128/JVI.01542-10; @doi:10.1016/j.cell.2020.02.052; @doi:10.1128/JVI.02232-10].
This finding has led to a hypothesized role for ACE2 and TMPRSS2 expression in determining which cells, tissues and organs are most likely to be infected by SARS-CoV-2.
A second cleavage site within S2 is thought to activate _S_ for fusion by inducing conformational change [@doi:10.1016/j.cell.2020.02.058].
Electron microscopy suggests that in some coronaviruses, including SARS-CoV and MERS-CoV, a six-helix bundle separates the two subunits in the postfusion conformation, and the unusual length of this bundle facilitates membrane fusion through the release of additional energy [@doi:10.1146/annurev-virology-110615-042301].
However, research in SARS-CoV suggests that, in addition to fusion with the plasma membrane, viruses may also be taken up by cells through endocytosis [@doi:10.1038/cr.2008.15].
<!-- This is very interesting and seems like it could be relevant to virulence (?), but I don't know enough cell biology to expand on it. Another reference that seems useful is doi.org/10.1146/annurev-biochem-060208-104626-->
Once the virus enters a host cell, the replicase gene is translated and assembled into the viral replicase complex, which can synthesize dsRNA genome from the genomic ssRNA(+).
Finally, the dsRNA genome is transcribed and replicated to create viral mRNAs and new ssRNA(+) genomes [@doi:10.1007/978-1-4939-2438-7_1; @url:https://viralzone.expasy.org/30?outline=all_by_species].

Thus, most of the viral entry process is determined by the viral genome, but the initial step, when the virus binds to a host receptor, also depends on the virus being able to recognize the host receptor.
Coronaviruses such as SARS-CoV, SARS-CoV-2, and MERS-CoV may therefore be engaged in an evolutionary arms race with the human immune system [@doi:10.1101/2020.05.13.093658; @doi:10.1101/2020.05.14.096131; @doi:10.1186/1743-422X-10-304].
Two "hot spots" within human ACE2 have been identified as driving the strong binding affinity between this receptor and two sites in SARS-CoV [@doi:10.1146/annurev-virology-110615-042301].
Coronaviruses bind to a range of host receptors [@doi:10.3390/v4061011; @doi:10.1016/j.jmb.2020.04.009], with binding conserved only at the genus level [@doi:10.1146/annurev-virology-110615-042301].
The S1 domain of the spike protein, which contains the RBM, evolves more rapidly than _S_'s S2 domain [@doi:10.3390/v4061011; @doi:10.1016/j.jmb.2020.04.009].
However, even within the S1 domain, some regions are more conserved than others, with the receptors in S1's N-terminal domain (S1-NTD) evolving more rapidly than those in its C-terminal domain (S1-CTD) [@doi:10.1016/j.jmb.2020.04.009].
Both S1-NTD and S1-CTD are involved in receptor binding and can function as receptor binding domains (RBDs) to bind proteins and sugars [@doi:10.3390/v4061011], but RBDs in the S1-NTD typically bind to sugars, while those in the S1-CTD recognize protein receptors [@doi:10.1146/annurev-virology-110615-042301].
Viral receptors show higher affinity with protein receptors than sugar receptors [@doi:10.1146/annurev-virology-110615-042301], which suggests that positive selection on or relaxed conservation of the S1-NTD preferentially might reduce the risk of a deleterious mutation that would prevent binding.
<!--also positive selection on MHC/HLA? Seems worth mentioning somewhere, possibly here?...-->
Cell entry by the virus is a critical component to pathogenesis and therefore an important process to understand when examining possible therapeutics.
Pathogenesis is made up of three major components: entry, replication, and spread [@isbn:0-9631172-1-1 {chap. 45}].
<!-- We should probably mention more about spread in this section & add spread to the title... or make a spread section-->

### COVID-19: Infection and Presentation

<<<<<<< HEAD
#### Immunological Mechanisms of Coronavirus-driven Disease in Humans

One way that humans respond to viral threats is through the immune response.
The human immune system utilizes a variety of innate and adaptive responses to protect against the pathogens it encounters.
The innate immune system consists of barriers, such as the skin, mucous secretions, neutrophils, macrophages, and dendritic cells.
It also includes cell-surface receptors that can recognize the molecular patterns of pathogens.
The adaptive immune system utilizes antigen-specific receptors that are expressed on B and T lymphocytes.
These components of the immune system typically act together; the innate response acts first, and the adaptive response begins to act several days after initial infection following the clonal expansion of T and B cells [@doi:10.1016/j.jaci.2005.09.034].

After a virus enters into a host cell, its antigen is presented by major histocompatibility complex 1 (MHC 1) molecules and is then recognized by cytotoxic T lymphocytes.
One of the main immune responses that contribute to the onset of Acute Respiratory Distress Syndrome (ARDS) in COVID-19 patients is the cytokine storm, which causes an extreme inflammatory response due to a release of pro-inflammatory cytokines and chemokines by immune effector cells.
In addition to respiratory distress, this mechanism leads to organ failure and death in severe COVID-19 cases [@doi:10.1016/j.jpha.2020.03.001].
=======
#### General Immunological Background

Until more information becomes available about the pathogenesis of SARS-CoV-2 specifically, insight can be gained by examining how the human body responds to viral pathogens generally, how infection from related viruses proceeds, and how this information intersects with what is known about COVID-19.
The identification and development of possible prophylactics against and treatments for SARS-CoV-2 infection depends on an in-depth understanding of how the immune system responds to a viral threat.
Therefore, in the interest of contextualizing possible emerging therapies, below we briefly review the major components of the human immune response.
The human immune response is double-pronged, with both the innate and adaptive arms playing distinct roles.
Innate immunity is, as the name implies, a non-specific response to threats broadly.
It includes biological barriers to prevent infection by foreign agents, which includes both physically hindering the entrance of pathogens into the host system and rapidly recognizing and attacking pathogens and/or infected cells. 
Barriers such as skin and mucus inhibit viral entry, and immune cells such as macrophages and natural killer cells allow the body to respond to pathogens that are able to get through.
Additionally, most cells have innate defenses that allow them to respond to infection.
The innate immune response also includes the complement system, which enhances pathogen clearance by catalyzing a cascading response to stimulate phagocytes, induce inflammation, and more.

Once a pathogen has entered the body, the immune system needs to recognize it.
The first line of defense fronted by the innate immune response allows the body to respond to pathogen-associated molecular patterns (PAMPs), which are molecular signatures associated with the presence of foreign particles that are likely to be pathogenic.
For example, double-stranded RNA (dsRNA) is not produced endogenously, and thus its presence suggests that viral replication is likely to be occurring.
By responding to this signature, the immune response is able to target viruses it has never encountered before just by recognizing them as viruses.
Through this response, the innate immune system allows cells to collect information about the pathogen to prime the adaptive immune response, which can target specific protein sequences associated with individual pathogens (e.g., a specific viral species or even strain).
Several types of leukocytes (white blood cells) are professional phagocytic cells that can detect and engulf a particle, enveloping it in a phagosome.
The conditions within the phagosome are then modulated to destroy the pathogen through fusion of the phagosome with a lysosome or granule to form a phagolysosome.
Monocytes, which include both dendritic cells and macrophages, are types of phagocytic white blood cells that are also professional antigen-presenting cells, which meaning that they can then present the resulting viral peptides on the cell surface via Major Histocompatability Complex II (MHC-II) proteins.
This allows the cell to break the pathogen into its component peptides, which allow the body to organize a response to the specific pathogen.

The adaptive immune response is the second line of defense once a pathogen has entered the body.
It, in turn, can be broadly classified into the humoral and cell-mediated responses. 
The humoral response includes soluble proteins and antibodies that can neutralize and eliminate pathogens in circulation that have not yet entered cells, and it can also mediate the killing of pathogen-infected cells. 
The cell-mediated response includes the killing of pathogen-infected cells by cytotoxic CD8+ T cells and the secretion of cytokines to drive inflammation and support immune cell activities.
The immune response therefore describes the complex interplay between pathogens infecting hosts and hosts responding with a multifaceted immune defense; a pathogen's virulence depends on its success in evading the immune system or otherwise manipulating the host.
Innovation in therapeutics often seeks to supplement or bolster the immune response in order to enhance the body's ability to eliminate a pathogen.
However, disease symptoms can be caused either by a pathogen or by the immune response to the pathogen, and a host immune system's efforts to fight an infection can also sometimes cause significant damage to the host [@doi:978-0815332183; @doi:9780071283663].
Therefore, understanding how the host responds to SARS-CoV-2 and when this response becomes dangerous is critical to the treatment of COVID-19 and to the identification and/or development of possible therapeutics.

##### hCOV and the Immune Response

Research in other coronaviruses that affect humans provides some indication of how SARS-CoV-2 infection proceeds in spite of the human immune response.
While the first line of defense for the immune system is physical barriers such as the skin and mucus, viruses such as SARS-CoV that infect the epithelium are known to be adept at bypassing these defenses [@doi:10.1038/mi.2015.127]. 
However, research in related viruses suggests that SARS-CoV-2 may possess some mechanisms that facilitate evasion of detection by monoctyes.
Double-stranded RNA (dsRNA), which is produced during the viral replication process, is a PAMP that would typically initiate a response from the innate immune system [@doi:10.3389/fimmu.2018.00829].
However, _in vitro_ analysis of nidoviruses including SARS-CoV suggests that these viruses can induce the development of double-membrane vesicles that protect the dsRNA signature from being detected by the host immune system [@doi:10.1128/jvi.02501-05].
This protective envelope can therefore insulate these coronaviruses from the innate immune response's detection mechanism [@doi:10.1016/j.jpha.2020.03.001].
Presentation of the antigen is important because this step allows it to be detected by B-lymphocytes, also called B-cells, which are a type of white blood cell with immunoglobulins bound to the membrane.
Individual B-cells have unique membrane-bound immunoglobulins (i.e. membrane-bound antibodies).
A B-cell is able to bind to an antigen only if its immunoglobulin is a match.
This process is guided by proteins called pattern-recognition receptors (PRRs), which include toll-like receptors (TLRs) that respond to specific molecular signatures associated with classes of pathogens.
For example, toll-like receptor 3 (TLR3) can detect double-stranded RNA (dsRNA) present during viral replication, allowing it to recognize a viral threat.
When TLR7 detects single-stranded RNA, it can initiate the production of interferon, a cytokine, to stimulate nearby cells to mount an immune response to a virus [@isbn:9780321743671]. 
The binding of a pattern recognition receptor (PRR), such as a TLR, to the antigen allows the B-cell to engulf it the virus via endocytocis.
Once the antigen has been processed and presented on the cell surface, helper T-cells can bind to the MHC-II/antigen complex.
The presentation of the antigen collected from the pathogenic molecule allows the initiation of the adaptive immune response.
This second binding step catalyzes the release of cytokines as part of the inflammatory response, as well as the proliferation of active B-cells (plasma cells) capable of producing antibodies that respond to the antigen.
Coronaviruses such as SARS-CoV are also able to evade the humoral immune response through other mechanisms, such as inhibiting certain cytokine pathways or down-regulating antigen presentation by the cells [@doi:10.1128/jvi.02501-05].
Additionally, the cell will produce memory B-cells that can retain information about how to respond to future immune challenges by this pathogen.
Understanding the humoral response to SARS-CoV-2 is important because this component of the immune response works to reduce the severity of infection in the short term and is also the mechanism through which the body can respond to reexposure.

Research on other coronaviruses provides some evidence of how the immune response may proceed in the presence of SARS-CoV-2.
Two of the most common immunoglobulin classes are immunoglobulin M (IgM), which are the first antibodies produced in response to an infection, and immunoglobulin G (IgG), which are the most common antibodies found in the blood.
When an antibody binds to an antigen, it forms a complex that can then be cleared through several possible processes.
Following SARS infection, IgM antibodies were first detected in most patients during the second week following infection and remained detectable until the twelfth week, while IgG antibodies were first detected in the second or third week and remained at close to their peak concentration through the thirteen weeks of the study [@doi:10.1056/NEJM200307313490520].
A two-year longitudinal study following convalesced SARS patients with a mean age of 29 found that IgG antibodies were detectable in all 56 patients surveyed for at least 16 months, and remained detectable in all but 4 (11.8%) of patients through the full two-year study period [@doi:10.1086/500469].
Understanding the immune response to viral exposure and the mechanisms that allow viruses to evade these mechanisms will be critical for understanding the therapeutic interventions that are being considered for COVID-19.
The humoral response to SARS-CoV-2 is important because this component of the immune response works to reduce the severity of infection in the short term and is an important mechanism for protection in the event of reexposure.

##### The Inflammatory Response and the Cytokine Storm
>>>>>>> dcf94115

#### Clinical Presentation of COVID-19

A great diversity of symptom profiles has been observed for COVID-19, although a large study from Wuhan, China suggests fever and cough as the two most common symptoms on admission [@doi:10.1056/NEJMoa2002032].
One early retrospective study in China described the clinical presentations of patients infected with SARS-CoV-2 as including lower respiratory tract infection with fever, dry cough, and dyspnea [@doi:10/ggnxb3].
This study [@doi:10/ggnxb3] noted that upper respiratory tract symptoms were less common, which suggests that the virus targets cells located in the lower respiratory tract.
However, data from the New York City region [@doi:10.1001/jama.2020.6775; @doi:10.1056/NEJMc2010419] showed variable rates of fever as a presenting symptom, suggesting that symptoms may not be consistent across samples.
These differences are present when comparing both between institutions in similar locations and between different regions experiencing COVID-19 outbreaks, leading to conflicting reports of the frequency of fever as a presenting symptom for patients upon hospital admission.
For example, even within New York City, one study [@doi:10.1001/jama.2020.6775] identified low oxygen saturation (<90% without the use of supplemental oxygen or ventilation support) in a significant percentage of patients on presentation, while another study [@doi:10.1056/NEJMc2010419] reported cough, fever, and dyspnea as the most common presenting symptoms.
The variability of both which symptoms present and their severity makes it difficult for public health agencies to provide clear recommendations for citizens regarding what symptoms indicate SARS-CoV-2 infection and should prompt isolation.

The significant range of individual outcomes observed has led to interest in which factors influence disease severity.
The reported hospitalization rates have been wide-ranging and appear to be influenced by age and location, with several underlying health conditions being disproportionately reported among hospitalized patients [@doi:10.15585/mmwr.mm6915e3].
<!--Should emphasize that the risk goes up a lot with age, with maleness and diabetes/obesity also being risk factors.-->
Among patients who are admitted to the hospital, outcomes have generally been poor, with rates of admission to the intensive care unit (ICU) upwards of 15% in both Wuhan, China and Italy [@doi:10.1056/nejmoa2002032; @doi:10.1001/jama.2020.2648; @doi:10.1001/jama.2020.4031].
Several studies have also investigated which factors are likely to influence COVID-19 outcomes.
For example, a Chinese retrospective study [@doi:10/ggnxb3] found that a higher probability of mortality was associated with older age and higher Sequential Organ Failure Assessment scores, as well as high levels of d-dimer.
Mortality might be associated with other biomarkers measured in blood samples including lactate dehydrogenase and cardiac troponin I, although these analyses may not have been appropriately corrected for multiple testing.
[@doi:10/ggnxb3] reported that survivors continued to shed the virus for a median of 20 days and a maximum of at least 37 days.
A later study reported radiographic findings such as ground-glass opacity and bilateral patchy shadowing in the lungs of many hospitalized patients, and most COVID-19 patients had lymphocytopenia, meaning they had low levels of lymphocytes (a type of white blood cell) [@doi:10.1056/NEJMoa2002032].

COVID-19 can affect diverse body systems in addition to causing respiratory problems [@doi:10.1038/s41591-020-0968-3].
For example, COVID-19 can lead to acute kidney injury, especially in patients with severe respiratory symptoms or certain preexisting conditions [@doi:10.1016/j.kint.2020.05.006].
It can also cause neurological complications [@doi:10.1016/j.bbi.2020.03.031; @doi:10/d259], potentially including stroke, seizures or meningitis [@doi:10.1002/jmv.26000; @doi:10.1002/ana.25807].

COVID-19 has also been associated with an increased incidence of large vessel stroke, particularly in patients under the age of 40 [@doi:10.1056/NEJMc2009787], and other thrombotic events including pulmonary embolism and deep vein thrombosis [@doi:10.1016/j.thromres.2020.04.013].
The mechanism behind these complications has been suggested to be related to coagulopathy with reports of antiphospholipid antibodies present [@doi:10.1056/NEJMc2007575] and elevated levels of d-dimer and fibrinogen degradation products (FDP) elevated in deceased patients [@doi:10.1111/jth.14768].
Other viral infections have been associated with coagulation defects; notably SARS was also found to lead to disseminated intravascular coagulation (DIC) and was associated with both pulmonary embolism and deep vein thrombosis [@doi:10.1002/jmv.23354].
A wide range of viral infections can affect the coagulation cascade.
The mechanism behind these insults has been suggested to be related to inflammation-induced increases in the von Willebrand factor (VWF) clotting protein, leading to a pro-coagulative state [@doi:10.1002/jmv.23354].
Abnormal clotting (thromboinflammation or coagulopathy) has been increasingly discussed recently as a possible key mechanism in many cases of severe COVID-19, and may be associated with the high d-dimer levels often observed in severe cases [@doi:10/ggvd74; @doi:10.1186/s13054-020-03060-9; @doi:10.1007/s11239-020-02134-3].
This excessive clotting in lung capillaries has been suggested to be related to a dysregulated activation of the complement system, part of the innate immune system [@doi:10.1172/jci.insight.140711;@doi:10.1172/JCI140183].

The presentation of COVID-19 infection can vary greatly among pediatric patients and in some cases manifests in distinct ways from COVID-19 in adults. 
[@doi:10.1001/jamapediatrics.2020.1467] reviewed 17 studies on children infected with COVID-19 during the early months of the COVID-19 epidemic in China and one study from Singapore.
Of the more than a thousand cases described, the most commonly reports were for mild symptoms such as fever, dry cough, fatigue, nasal congestion and/or runny nose, while three children were reported to be asymptomatic.
Severe lower respiratory infection was described in only one of the pediatric cases reviewed.
Gastrointestinal symptoms such as vomiting or diarrhea were occasionally reported.
Radiologic findings were not always reported in the case studies reviewed by [@doi:10.1001/jamapediatrics.2020.1467], but when they were mentioned they included bronchial thickening, ground-glass opacities, and/or inflammatory lesions.
Neurological symptoms have also been reported [@doi:10.1001/jamaneurol.2020.2687].

These analyses indicate that generally, most pediatric cases of COVID-19 are not severe.  
However, serious complications and, in rare cases, death have occurred [@doi:10.1016/j.eclinm.2020.100433]. 
Of particular interest, children have occasionally experienced a serious inflammatory syndrome, multisystem inflammatory syndrome in children (MIS-C), after COVID-19 infection; this syndrome is similar in some respects to Kawasaki disease or to Kawasaki disease shock syndrome [@doi:10.1093/jpids/piaa069;@doi:10.1001/jama.2020.10369; @doi:10.1016/j.ajem.2020.05.117].
MIS-C has been associated with heart failure in some cases [@doi:10.1161/CIRCULATIONAHA.120.048360].
[@doi:10/gg4sd6] reported a single case of an adult who appeared to show symptoms similar to MIS-C after exposure to COVID-19, but cautioned against broad conclusions; [@doi:10.1016/j.ajem.2020.06.053] reported another such possible adult case.

#### Subpopulations of Special Concern  

In the context of the United States, persons diagnosed with COVID-19 are more likely to require hospitalization if they are of male sex, of older age, and/or of Black/African American background [@doi:10.1377/hlthaff.2020.00598; @doi:10.15585/mmwr.mm6925e1].
African Americans have also been reported to have disproportionate risk of kidney complications from COVID-19 [@doi:10.1016/j.kint.2020.05.006].
In addition to African Americans, disproportionate harm and mortality from COVID-19 has also been noted in Latino/Hispanic communities and in Native American / Alaskan Native communities such as the Navajo nation [@doi:10.1001/jama.2020.8598; @doi:10.1136/bmj.m1483; @doi:10.1111/jrh.12451; https://www.nytimes.com/2020/04/09/us/coronavirus-navajo-nation.html?searchResultPosition=10; @url:https://www.nytimes.com/interactive/2020/07/05/us/coronavirus-latinos-african-americans-cdc-data.html; @doi:10.1093/tbm/ibaa055].
In Brazil, where the pandemic has also been severe, indigenous communities are likewise at special risk [@doi:10.1126/science.abc0073].
The sizable racial disparities observed may be due to a number of factors, including different levels of pre-existing co-morbidities, such as hypertension, diabetes or lung diseases.
They may also be influenced by the disproportionate socioeconomic burdens placed on many people of color, which can correspond to greater economic difficulties, more hazardous or crowded work or living conditions, or reduced access to health care [@doi:10.1377/hlthaff.2020.00598; @doi:10.1016/j.kint.2020.05.006; @doi:10.1001/jamanetworkopen.2020.12403].
This might cause infections to be less likely to be diagnosed unless or until they were very severe; in the sample studied by [@doi:10.1377/hlthaff.2020.00598], African Americans were more likely to be diagnosed in hospital, while other groups were more likely to have been diagnosed in ambulatory settings in the community.
More research is needed for analyzing and remediating these disparities [@doi:10.1093/tbm/ibaa055]. 

People living in certain locations may be especially vulnerable to harm.
In a preprint, [@doi:10.1101/2020.04.05.20054502] provided observational evidence that geographical areas in the United States that suffer from worse air pollution by fine particulate matter have also suffered more COVID-19 deaths per capita, after adjusting for demographic covariates.
Although lack of individual-level exposure data and the impossibility of randomization make it difficult to elucidate the exact causal mechanism, this finding would be consistent with similar findings for all-cause mortality (e.g., [@doi:10.1073/pnas.1803222115]).
Individuals in nursing homes / skilled nursing facilities [@doi:10.1001/jama.2020.11642] and in some prisons and detention centers [@doi:10.1001/jamainternmed.2020.1856; @doi:10.1001/jama.2020.12528] have also been exposed to higher risk of infection.
Certain occupations, such as health care work, can put individuals at increased risk [@doi:10.1002/ajim.23145; @doi:10.1371/journal.pone.0232452; @url:https://www.ons.gov.uk/peoplepopulationandcommunity/healthandsocialcare/causesofdeath/bulletins/coronaviruscovid19relateddeathsbyoccupationenglandandwales/deathsregistereduptoandincluding20april2020; @url:https://www.ons.gov.uk/employmentandlabourmarket/peopleinwork/employmentandemployeetypes/articles/whichoccupationshavethehighestpotentialexposuretothecoronaviruscovid19/2020-05-11;
@url:https://assets.publishing.service.gov.uk/government/uploads/system/uploads/attachment_data/file/892085/disparities_review.pdf].

Many other factors influence risk of serious COVID-19 outcomes. 
Genetic factors may play a role in risk of respiratory failure for COVID-19 [@doi:10.1056/NEJMoa2020283; @doi:10.1093/gerona/glaa131; @doi:10.1101/2020.06.16.155101].
Diabetes may increase the risk of lengthy hospitalization [@doi:10.1016/j.cmet.2020.04.021] or of death [@doi:10.1016/j.cmet.2020.04.021;@doi:10.1007/s00592-020-01546-0].
[@doi:10.1111/dom.14057] and [@doi:10.1152/ajpendo.00124.2020] discuss possible ways in which COVID-19 and diabetes may interact.
Obesity also appears to be associated with higher risk of severe outcomes from SARS-CoV-2 [@doi:10.1016/j.metabol.2020.154262; @doi:10.1101/2020.04.23.20076042].
Obesity is considered an underlying risk factor for other health problems, and the mechanism for its contributions to COVID-19 hospitalization or mortality is not yet clear [@doi:10.1016/j.medj.2020.06.005].

Study of disparities and differences among groups in rates of hospitalization or death from COVID-19 are complicated by the fact that risk may be elevated in multiple ways.
An individual may be more likely to be exposed to the virus, more likely to get infected once exposed, more likely to have serious complications once infected, be less likely to get adequate help once they are seriously ill.
Although these are difficult to disaggregate, they suggest different possible interventions and each deserves consideration.
The epidemiological characteristics and clinical presentation of COVID-19 may differ somewhat in different areas of the world, presumably due to differential reporting, different age structures, and/or different risk factors [@doi:10.1007/s00592-020-01546-0].
Furthermore, because different subpopulations may have somewhat different vulnerabilities, needs, and resources, we recommend that researchers publishing studies on diagnostics and therapeutics take extra care to be clear about the demographic and medical characteristics of their sample, in order to facilitate discussions of the degree to which results may generalize or differ in other settings.

Several studies on disparities in COVID-19 have compared groups in terms of their probability of a severe outcome (like hospitalization or death) given that a person is diagnosed.
Early in the pandemic, it is more difficult to study or identify the larger population of all exposed or all infected people because of the existence of undetected infections; over the course of the pandemic, indirect estimates of infection rates through modeling improve and more direct estimates through a combination of serological tests, sampling methods and statistical methods have been made possible through biotechnology developments.
In contrast, [@doi:10.1038/s41586-020-2521-4] were able to compare overall rates of death from COVID-19, not simply in the subsample of diagnosed individuals, thus combining the probability of infection with the probability of death given infection.
This was done using a dataset of 17 million adults in the United Kingdom.
In this administrative dataset, [@doi:10.1038/s41586-020-2521-4] found that male sex, older age, economic deprivation, nonwhite ethnicity (principally Black or South Asian), obesity, diabetes,  asthma, and several other comorbid conditions were associated with a higher risk of death from COVID-19.
They cautioned that despite the large sample size, their observational data did not directly provide information on the causal mechanisms which led to these statistical associations.
However, the ethnic and economic disparities did not vanish when adjusting for observed preexisting conditions.
[@doi:10.1038/s41586-020-2521-4] also found that the predictive value of socioeconomic status seemed to increase over time, perhaps because many higher-paid workers were able to transition to working online.
 
Besides the direct harms caused by infection, many populations are in indirect risk of serious harm due to the social and economic effects of the pandemic and of the efforts needed to fight it.  
These might include individuals with substance use disorder [@doi:10.7326/M20-1141], victims of natural disasters [@doi:10.1038/s41558-020-0804-2], and victims of human trafficking [@doi:10.1016/j.eclinm.2020.100409].
The pandemic could also delay the fight against other major infectious diseases, such as HIV, malaria and tuberculosis, potentially leading to a further increase of mortality [@doi:10.25561/78670].
Although they are beyond the scope of this paper, further research is needed in order to prevent these harms.

#### Molecular Mechanisms of COVID-19

<!-- How can we evaluate the human response to SARS-CoV-2 on a molecular level?-->
<!-- What can omics technologies tell us about changes in the body following SARS-CoV-2 infection?-->
 
Most of our current knowledge of the molecular mechanisms through which SARS-CoV-2 infects cells is obtained from studies on previously identified coronaviruses. 
The entry of a coronavirus into a target cell is mediated by the binding of the viral spike (S) protein to a specific cellular receptor and the subsequent priming/cleavage of the S protein by cellular proteases [@doi:10/cf8chz; @doi:10.1016/j.antiviral.2020.104792]. 
Angiotensin-Converting Enzyme 2 (ACE2) and Transmembrane Serine Protease 2 (TMPRSS2) have been identified as a prime receptor and a critical protease, respectively, facilitating SARS-CoV/CoV-2 entry into a target cell [@doi:10.1038/nature02145; @doi:10.1126/science.abb2507; @doi:10.1128/JVI.01542-10; @doi:10.1016/j.cell.2020.02.052; @doi:10.1128/JVI.02232-10]. 
This finding has led to a hypothesized role for ACE2 and TMPRSS2 expression in determining which cells, tissues and organs are most likely to be infected by SARS-CoV-2.

Recent clinical investigations of COVID-19 patients have detected SARS-CoV-2 transcripts in bronchoalveolar lavage fluid (93% of specimens), sputum (72%), nasal swabs (63%), fibrobronchoscopy brush biopsies (46%), pharyngeal swabs (32%), feces (29%) and blood (1%) [@doi:10.1001/jama.2020.3786]. 
Two studies reported that SARS-CoV-2 could not be detected in the urine specimens [@doi:10.1001/jama.2020.3786; @doi:10.1001/jama.2020.3204]; however, a third study identified four urine samples (out of 58) that were positive for SARS-CoV-2 nucleic acids [@doi:10.1097/CM9.0000000000000774]. 
Respiratory failure remains the leading cause of death for COVID-19 patients [@doi:10.1111/his.14134]. 
Besides major pulmonary damage, SARS-CoV-2 infection can damage many other organ systems including the heart [@doi:10.1001/jamacardio.2020.0950], kidney [@doi:10.1038/s41585-020-0319-7; @doi:10.1186/s13054-020-02872-z], liver [@doi:10/ggpx6s], and gastrointestinal tract [@doi:10.1053/j.gastro.2020.02.055; @doi:10.1111/1751-2980.12851]. 
As it becomes clearer that SARS-CoV-2 infection can damage multiple organs, the scientific community is pursuing multiple avenues of investigation in order to build a consensus about how the virus affects the human body.
To quickly associate the clinical outcomes with SARS-CoV-2 infection, researchers are taking advantage of “omics” technologies to profile the expression of coronavirus entry factors across the tissues.

### Approaches to Understanding COVID-19

Scientific characterization of the SARS-CoV-2 virus and of the COVID-19 disease it causes is critical to controlling the current pandemic.
Several broad areas of research interact with each other, offering different pieces of information critical to understanding the virus and disease.
A comprehensive understanding of the epidemic must unify basic scientific and medical research with public health and biotechnology.

#### Science & Medicine

Understanding how the virus functions and interacts with the host is foundational to understanding pathogenesis and disease progression and to identifying available and novel approaches to treatment.
Therefore, the fields of virology, immunology, and molecular biology are fundamental to characterizing SARS-CoV-2 and COVID-19.
These topics can be approached using a range of techniques, including characterization of the host response from the cellular to systems level.
Contextualizing SARS-CoV-2 in relation to other viruses that infect humans and other animals can further serve to elucidate the reaction of the human host to viral exposure.
This information, when combined with an understanding of the biology of pharmaceutical and medical interventions, can guide new approaches to treatment.

#### Public Health

One necessary component of determining how to manage the outbreak is to understand epidemiological factors related to the transmission of the SARS-CoV-2 virus.
These can include characteristics such as when infected individuals are contagious, how the virus is transmitted between individuals, the range of symptoms associated with infection and/or contagiousness in different individuals, and how rapidly the virus propagates between individuals, etc.
The development of diagnostic tools is critical to this goal.
Accurate diagnoses on a large scale is necessary to collect the data needed to develop epidemiological models.
Other areas of public health that address resource availability, inequity, human behavior, and other components that influence people's exposure to pathogens and ability to manage illness will also be critical to mounting a global response to the pandemic.
Public health strategies to manage epidemics include anticipation and early detection of emerging diseases (aided by rapid development of diagnostics), containment (using strategies to test, trace and isolate such as widespread testing, contact tracing, quarantining and isolation), control and mitigation of spread (including social distancing), and elimination and eradication. 
An effective public health response requires response coordination, disease surveillance and intervention monitoring, risk communication and health education (including education about personal protective equipment and hand hygiene and containment of “infodemics” of false information), non-pharmaceutical measures to prevent and reduce transmission, and health interventions such as vaccines and other pharmaceuticals that can reduce transmission, curb morbidity and mortality, and mitigate the effects on health systems and other sectors of society [@isbn:978-92-4-156553-0].
<!--I think non-pharmaceutical interventions are already in categories above (tracing, social distancing, lockdowns etc)-->
Currently, this manuscript focuses primarily on contextualizing epidemiological characteristics such as reproduction number and dynamics of transmission that intersect with the fundamental biology of the virus or the development of therapeutic and diagnostic technologies.

#### Biotechnology

##### Diagnostics

Two major concerns within diagnosis include the detection of current infections in individuals with and without symptoms, and the detection of past exposure without an active infection.
In the latter category, identifying whether individuals can develop or have developed sustained immunity is also a major consideration.
The development of high-throughput, affordable methods for detecting active infections and sustained immunity will be critical to understanding and controlling the disease.

<!-- What are approaches that allow us to detect current infection or past exposure for other viruses?-->
<!-- What is sustained immunity and what are the indicators?-->

##### Therapeutics

The identification of interventions that can mitigate the effect of the virus on exposed and infected individuals is a significant research priority.
Some possible approaches include the identification of existing pharmaceuticals that reduce the severity of infection, either by reducing the virus' virulence (e.g., antivirals) or managing the most severe symptoms of infection.
Due to the long timeline for the development of novel pharmaceuticals, in most cases, research surrounding possible pharmaceutical interventions focuses on the identification and investigation of existing compounds whose mechanisms may be relevant to COVID-19.
Other foci of current research include the identification of antibodies produced by survivors of COVID-19 and the development of vaccines.
Understanding the mechanisms describing host-virus interactions between humans and SARS-CoV-2 is thus critical to identifying candidate therapeutics.

### Summary
In this review, we seek to consolidate information about efforts to develop strategies for diagnosis and therapeutics as new information is released by the scientific community.
We include information from both traditional peer-reviewed scientific literature and from preprints, which typically have not undergone peer review but have been critically evaluated by the scientists involved in this effort.
The goal of this manuscript is to present preliminary findings within the broader context of COVID-19 research and to identify the broad interpretations of new research, as well as limitations to interpretability.<|MERGE_RESOLUTION|>--- conflicted
+++ resolved
@@ -9,14 +9,10 @@
 Most of these cases were in China, but 1-2 exported cases had also been identified in each of several neighboring countries (Thailand, Japan, and the Republic of Korea).
 One week later, 4,593 confirmed cases had been identified, spanning not only Asia, but also Australia, North America, and Europe [@url:https://www.who.int/docs/default-source/coronaviruse/situation-reports/20200128-sitrep-8-ncov-cleared.pdf].
 On March 11, 2020, WHO formally classified the situation as a pandemic [@url:https://www.who.int/docs/default-source/coronaviruse/situation-reports/20200311-sitrep-51-covid-19.pdf].
-<<<<<<< HEAD
-On April 4, 2020, the WHO reported that the global number of confirmed cases had surpassed one million [@url:https://www.who.int/docs/default-source/coronaviruse/situation-reports/20200404-sitrep-75-covid-19.pdf].
-=======
 On April 4, 2020, the WHO reported that the number of confirmed cases had surpassed one million globally [@url:https://www.who.int/docs/default-source/coronaviruse/situation-reports/20200404-sitrep-75-covid-19.pdf].
 The number of cases continues to rise daily, with up-to-date numbers tracked by sources such as Google [@url:https://www.google.com/search?q=google+covid+counts].
 
 **Global COVID-19 deaths since January 22, 2020.**
->>>>>>> dcf94115
 {{csse_deaths}} COVID-19 deaths had been reported worldwide as of {{csse_date_pretty}} (Figure @fig:csse-deaths).
 
 ![
@@ -141,7 +137,6 @@
 
 ### COVID-19: Infection and Presentation
 
-<<<<<<< HEAD
 #### Immunological Mechanisms of Coronavirus-driven Disease in Humans
 
 One way that humans respond to viral threats is through the immune response.
@@ -154,7 +149,8 @@
 After a virus enters into a host cell, its antigen is presented by major histocompatibility complex 1 (MHC 1) molecules and is then recognized by cytotoxic T lymphocytes.
 One of the main immune responses that contribute to the onset of Acute Respiratory Distress Syndrome (ARDS) in COVID-19 patients is the cytokine storm, which causes an extreme inflammatory response due to a release of pro-inflammatory cytokines and chemokines by immune effector cells.
 In addition to respiratory distress, this mechanism leads to organ failure and death in severe COVID-19 cases [@doi:10.1016/j.jpha.2020.03.001].
-=======
+
+<!--
 #### General Immunological Background
 
 Until more information becomes available about the pathogenesis of SARS-CoV-2 specifically, insight can be gained by examining how the human body responds to viral pathogens generally, how infection from related viruses proceeds, and how this information intersects with what is known about COVID-19.
@@ -217,7 +213,7 @@
 The humoral response to SARS-CoV-2 is important because this component of the immune response works to reduce the severity of infection in the short term and is an important mechanism for protection in the event of reexposure.
 
 ##### The Inflammatory Response and the Cytokine Storm
->>>>>>> dcf94115
+-->
 
 #### Clinical Presentation of COVID-19
 
