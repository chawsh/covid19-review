## Introduction {.page_break_before}

### General Background

On January 21, 2020, the World Health Organization (WHO) released its first report concerning what is now known as the Coronavirus Disease 2019 (COVID-19) [@url:https://www.who.int/docs/default-source/coronaviruse/situation-reports/20200121-sitrep-1-2019-ncov.pdf].
This infectious disease came to international attention on December 31, 2019 following an announcement by national officials in China describing 44 cases of a respiratory infection of unknown cause.
The first known cases were located in Wuhan City within the Hubei province of China, but the disease spread rapidly beyond Wuhan within China and subsequently around the world.
At the time of the WHO's first situation report [@url:https://www.who.int/docs/default-source/coronaviruse/situation-reports/20200121-sitrep-1-2019-ncov.pdf], 282 confirmed cases had been identified, primarily in China, but also 1-2 exported cases had been identified in several neighboring countries (Thailand, Japan, and the Republic of Korea).
One week later, 4593 confirmed cases had been identified, spanning not only Asia, but also Australia, North America, and Europe [@url:https://www.who.int/docs/default-source/coronaviruse/situation-reports/20200128-sitrep-8-ncov-cleared.pdf].
On March 11, 2020, WHO formally classified the situation as a pandemic [@url:https://www.who.int/docs/default-source/coronaviruse/situation-reports/20200311-sitrep-51-covid-19.pdf].
On April 4, 2020, the WHO reported that the number of confirmed cases had surpassed one million globally [@url:https://www.who.int/docs/default-source/coronaviruse/situation-reports/20200404-sitrep-75-covid-19.pdf].
The number of cases continues to rise daily, with up-to-date numbers tracked by sources such as Google [@url:https://www.google.com/search?q=google+covid+counts].

<<<<<<< HEAD
<!--Note: Maybe add a graph here, update as new reports come out.
So this is where manubot is particularly useful. it could pull from a public database / data table.
-->
=======
**Global COVID-19 deaths since January 22, 2020.**
{{csse_deaths}} COVID-19 deaths had been reported worldwide as of {{csse_date_pretty}} (Figure @fig:csse-deaths).

![
Data from the COVID-19 Data Repository by the Center for Systems Science and Engineering at Johns Hopkins University [@https://github.com/CSSEGISandData/COVID-19/tree/master/csse_covid_19_data/csse_covid_19_time_series].
]({{csse_deaths_figure}} "Global COVID-19 deaths"){#fig:csse-deaths}
>>>>>>> 394e1dd2

Some review articles on aspects of COVID-19 have already been published and may be of great usefulness.
These have included reviews on the disease epidemiology [@doi:10.1016/j.molmed.2020.02.008], immunological response [@doi:10.1016/j.immuni.2020.05.002], diagnostics [@doi:10.1126/scitranslmed.abc1931], and pharmacological treatments [@doi:10.1016/j.immuni.2020.05.002; @doi:10.1001/jama.2020.6019].
[@doi:10.1038/d41591-020-00026-w] provides a brief narrative review of progress on some important ongoing COVID-19 research questions.
However, research on these topics is proceeding so quickly that any static review is likely to quickly become dated.

In this review, we seek to consolidate information about the virus in the context of related viruses and to synthesize what is known about the diagnosis and treatment of COVID-19 and related diseases.
Further, we aim to amplify the true signal out of the vast noise produced by thousands of publications on the topic [@doi:10.1038/s42254-020-0175-7].
We will critique, sort and distill informative contents out of the overwhelming flood of information and help the larger scientific community to be better educated on this critical subject affecting all of us.
This is a real-time, collaborative effort that welcomes submissions from scientists worldwide.

### About Coronaviruses

<<<<<<< HEAD
### COVID-19: Infection and Presentation

#### Pathogenic Mechanisms of Coronaviruses

Until more information becomes available about the pathogenesis of SARS-CoV-2 specifically, insight can be gained by examining how the human body responds to viral pathogens generally, how infection from related viruses proceeds, and how this information intersects with what is known about COVID-19. 
The human immune response is double-pronged, with the innate and adaptive immune responses playing distinct roles.
Innate immunity provides barriers against infection, both by physically hindering the entrance of pathogens into the host system and by rapidly recognizing and attacking pathogens and infected cells. 
This branch of the immune system includes barriers such as skin and mucus that inhibit viral entry and immune cells such as macrophages and natural killer cells that are critical to the innate response.
Additionally, most cells have innate defenses that allow them to respond to infection, and the innate immune response also includes the complement system, which enhances pathogen clearance by catalyzing a cascading response to stimulate phagocytes, induce inflammation, and more.
The innate immune response responds to pathogen-associated molecular patterns (PAMPs), which are molecular signatures associated with the presence of foreign particles that are likely to be pathogenic.
For example, double-stranded RNA (dsRNA) is never produced endogenously and thus its presence indicates viral replication is likely occurring.
The innate immune response allows cells to collect information about the pathogen to prime the adaptive immune response, which can target specific protein sequences associated with individual pathogens (e.g., a specific virus). 
The adaptive immune response can be broadly classified into the humoral and cell-mediated responses. 
The humoral response includes soluble proteins and antibodies that can neutralize and eliminate pathogens in circulation that have not yet entered cells, and it can also mediate the killing of pathogen-infected cells. 
The cell-mediated response includes the killing of pathogen-infected cells by cytotoxic CD8+ T cells and the secretion of cytokines to drive inflammation and support immune cell activities.
The immune response therefore describes the complex interplay between pathogens infecting hosts and hosts responding with a multifaceted immune defense; a pathogen's virulence depends on its success in evading the immune system or otherwise manipulating the host.
Innovation in therapeutics often seeks to supplement or bolster the immune response in order to enhance the body's ability to eliminate a pathogen.
However, disease symptoms can be caused either by a pathogen or by the immune response to the pathogen, and a host immune system's efforts to fight an infection can also sometimes cause significant damage to the host [@doi:978-0815332183; @doi:9780071283663].
Therefore, understanding how the host responds to SARS-CoV-2 and when this response becomes dangerous is critical to the treatment of COVID-19 and to the identification and/or development of possible therapeutics.

##### SARS-CoV-2 and the Immune Response

The first line of defense for the immune system is physical barriers such as the skin and mucus, but viruses such as SARS-CoV that infect the epithelium are adept at bypassing these defenses [@doi:10.1038/mi.2015.127].
Once a pathogen enters circulation, the innate immune response uses several mechanisms to try to eliminate it.
Several types of leukocytes (white blood cells) are professional phagocytic cells that can detect and engulf a particle, enveloping it in a phagosome.
The conditions within the phagosome are then modulated to destroy the pathogen through fusion of the phagosome with a lysosome or granule to form a phagolysosome.
This allows the cell to break the pathogen into its component peptides. 
Monocytes, which include both dendritic cells and macrophages, are types of phagocytic white blood cells that are also professional antigen-presenting cells, which meaning that they can then present the resulting viral peptides on the cell surface via Major Histocompatability Complex II (MHC-II) proteins.
However, research in related viruses suggests that SARS-CoV-2 may possess some mechanisms that facilitate evasion of detection by monoctyes.
Double-stranded RNA (dsRNA), which is produced during the viral replication process, is a PAMP that would typically initiate a response from the innate immune system [@doi:10.3389/fimmu.2018.00829].
However, _in vitro_ analysis of nidoviruses including SARS-CoV suggests that these viruses can induce the development of double-membrane vesicles that protect the dsRNA signature from being detected by the host immune system [@doi:10.1128/jvi.02501-05].
This protective envelope can therefore insulate these coronaviruses from the innate immune response's detection mechanism [@doi:10.1016/j.jpha.2020.03.001].
Presentation of the antigen is important because this step allows it to be detected by B-lymphocytes, also called B-cells, which are a type of white blood cell with immunoglobulins bound to the membrane.
Individual B-cells have unique membrane-bound immunoglobulins (i.e. membrane-bound antibodies).
A B-cell is able to bind to an antigen only if its immunoglobulin is a match.
This process is guided by proteins called pattern-recognition receptors (PRRs), which include toll-like receptors (TLRs) that respond to specific molecular signatures associated with classes of pathogens.
For example, toll-like receptor 3 (TLR3) can detect double-stranded RNA (dsRNA) present during viral replication, allowing it to recognize a viral threat.
When TLR7 detects single-stranded RNA, it can initiate the production of interferon, a cytokine, to stimulate nearby cells to mount an immune response to a virus [@isbn:9780321743671]. 
The binding of a pattern recognition receptor (PRR), such as a TLR, to the antigen allows the B-cell to engulf it the virus via endocytocis.
Once the antigen has been processed and presented on the cell surface, helper T-cells can bind to the MHC-II/antigen complex.
The presentation of the antigen collected from the pathogenic molecule allows the initiation of the adaptive immune response.
This second binding step catalyzes the release of cytokines as part of the inflammatory response, as well as the proliferation of active B-cells (plasma cells) capable of producing antibodies that respond to the antigen.
Coronaviruses such as SARS-CoV are also able to evade the humoral immune response through other mechanisms, such as inhibiting certain cytokine pathways or down-regulating antigen presentation by the cells [@doi:10.1128/jvi.02501-05].
Additionally, the cell will produce memory B-cells that can retain information about how to respond to future immune challenges by this pathogen.
Understanding the humoral response to SARS-CoV-2 is important because this component of the immune response works to reduce the severity of infection in the short term and is also the mechanism through which the body can respond to reexposure.

Research on other coronaviruses provides some evidence of how the immune response may proceed in the presence of SARS-CoV-2.
Antibodies, also known as immunoglobulins, belong to five classes that describe which antigens they bind to.
Two of the most common immunoglobulin classes are immunoglobulin M (IgM), which are the first antibodies produced in response to an infection, and immunoglobulin G (IgG), which are the most common antibodies found in the blood.
When an antibody binds to an antigen, it forms a complex that can then be cleared through several possible processes.
Following SARS infection, IgM antibodies were first detected in most patients during the second week following infection and remained detectable until the twelfth week, while IgG antibodies were first detected in the second or third week and remained at close to their peak concentration through the thirteen weeks of the study [@doi:10.1056/NEJM200307313490520].
A two-year longitudinal study following convalesced SARS patients with a mean age of 29 found that IgG antibodies were detectable in all 56 patients surveyed for at least 16 months, and remained detectable in all but 4 (11.8%) of patients through the full two-year study period [@doi:10.1086/500469].
Understanding the immune response to viral exposure and the mechanisms that allow viruses to evade these mechanisms will be critical for understanding the therapeutic interventions that are being considered for COVID-19.
The humoral response to SARS-CoV-2 is important because this component of the immune response works to reduce the severity of infection in the short term and is an important mechanism for protection in the event of reexposure.

##### The Adaptive Immune Response

##### The Inflammatory Response and the Cytokine Storm
=======
#### Coronavirus Genome and Structure

Coronaviruses (CoVs; order *Nidovirales*, family *Coronaviridae*, subfamily *Orthocoronavirinae*) are enveloped viruses with some of the largest viral RNA genomes.
Coronavirus genomes range from 27 to 32 kilobases (Kb) in length.
The SARS-CoV-2 genome lies in the middle of this range at 29,903 bp [@doi:10/ggjr43].
There are several fundamental genomic characteristics shared by all viruses in the *Nidovirales* order, including being enveloped and non-segmented and having positive-sense (ssRNA+) genomes that contain a large number of non-structural genes originating through ribosomal frameshifting [@doi:10.1007/978-1-4939-2438-7_1].
Genome organization is highly conserved within the order [@doi:10.1007%2F978-1-4939-2438-7_1].
Coronavirus genomes are comprised of a replicase gene that is two-thirds of the genome.
This polypeptide is translated into 16 non-structural proteins (nsp1-16, except in Gammacoronaviruses, where nsp1 is absent), which form replication machinery used to synthesize viral RNA [@doi:10.1002/jmv.25681].
The remaining third of the genome encodes structural proteins, including the spike (S), membrane (M), envelope (E), and nucleocapsid (N) proteins.
Additional accessory genes are sometimes present between these two regions, depending on the species or strain.
<!-- To do: Add a figure showing the structure of the genome.-->
<!-- Also, everything focuses on S! Should we also talk about others?-->

Coronaviruses are classified into four genera: alpha, beta, delta and gamma coronaviruses.
Among them, alpha and beta coronaviruses infect mammalian species, gamma coronaviruses infect avian species and delta coronaviruses infect both mammalian and avian species [@doi:10.1146/annurev-virology-110615-042301].
The viruses were initially subdivided into these genera based on antigenic relationships of the spike (S), membrane (M), envelope (E), and nucleocapsid (N) proteins but are now divided by phylogenetic clustering.
[this section may be better as a figure panel + legend]
Phylogenetic analysis of a PCR amplicon fragment from five patients along with the total virus genome of 29.8 kilobases indicates that the virus is a novel betacoronavirus belonging to the B lineage, also known as sarbecovirus.
The sarbecovirus lineage also includes the human SARS coronavirus [@doi:10/ggjs7j].

Most coronaviruses are considered zoonotic viruses with little to no transmission observed in humans.
A major group of coronaviruses include human coronaviruses (HCoVs) strains associated with multiple respiratory diseases of varying severity, ranging from common cold to severe pneumonia, with severe symptoms mostly observed in immunocompromised individuals [@doi:10.1086/377612].
Approximately one-third of common cold infections in humans is attributable to four out of six previously known human coronaviruses (HCoV-229E, HCoV-NL63, HCoV-OC43 and HCoV-HKU1) that are globally circulating in the human population [@doi:10.1038/s41579-018-0118-9;@doi:10.3390/diseases4030026].
In the past two decades, however, highly pathogenic human coronaviruses have been identified, including the severe acute respiratory syndrome coronavirus 1 (SARS-CoV-1) and the Middle East respiratory syndrome coronavirus (MERS-CoV) although both infections were confined to specific geographic regions [@doi:10.1038/nrmicro.2016.81;@doi:10.1038/s41579-018-0118-9].
The current pandemic of COVID-19, caused by the severe acute respiratory syndrome coronavirus 2 (SARS-CoV-2), represents an acute and rapidly spreading global health crisis with symptoms for reported cases ranging from mild to severe or fatal [@url:https://www.cdc.gov/coronavirus/2019-ncov/symptoms-testing/symptoms.html] and including outcomes such as acute respiratory distress, acute lung injury and other pulmonary complications.
The possibility of asymptomatic cases is also being investigated.
The transmission and mortality rate estimations of COVID-19 remain to be determined.

#### Transmission and Evolution

SARS-CoV-2 is a novel human coronavirus, following SARS-CoV and MERS-CoV to become the third coronavirus causing severe pneumonia in humans to emerge in the 21st century [@doi:10.1016/bs.aivir.2018.01.001]. 
Though the intermediate host serving as the source for the zoonotic introduction of SARS-CoV-2 to human populations has not yet been identified, the SARS-CoV-2 virus has been placed within the coronavirus phylogeny through comparative genomic analyses.
Genomic analyses and comparisons to other known coronaviruses suggest that SARS-CoV-2 is unlikely to have originated in a laboratory -- either purposely engineered and released, or escaped -- and instead evolved naturally in an animal host [@doi:10.1038/s41591-020-0820-9].
Among known coronaviruses, SARS-CoV-2 has the closest overall sequence similarity to RaTG13 (~96%) found in a *Rhinolophus affinis* bat [@doi:10.1038/s41586-020-2012-7], while the receptor binding domain (RBD) is highly similar to that of viruses found in pangolins [@doi:10.1101/2020.02.19.950253].
This suggests that SARS-CoV-2 may have originated in viral reservoirs of similar hosts; however, current evidence cannot discriminate an origin of the virus before or after zoonotic transfer to humans [@doi:10.1038/s41591-020-0820-9].

Most coronaviruses are considered zoonotic viruses with little to no transmission observed in humans.
A major group of coronaviruses include human coronaviruses (HCoVs) strains associated with multiple respiratory diseases of varying severity, ranging from common cold to severe pneumonia, with severe symptoms mostly observed in immunocompromised individuals [@doi:10.1086/377612].
Approximately one-third of common cold infections in humans is attributable to four out of six previously known human coronaviruses (HCoV-229E, HCoV-NL63, HCoV-OC43 and HCoV-HKU1) that are globally circulating in the human population [@doi:10.1038/s41579-018-0118-9;@doi:10.3390/diseases4030026].
In the past two decades, however, highly pathogenic human coronaviruses have been identified, including the severe acute respiratory syndrome coronavirus 1 (SARS-CoV-1) and the Middle East respiratory syndrome coronavirus (MERS-CoV) although both infections were confined to specific geographic regions [@doi:10.1038/nrmicro.2016.81;@doi:10.1038/s41579-018-0118-9].

The current pandemic of COVID-19, caused by the severe acute respiratory syndrome coronavirus 2 (SARS-CoV-2), represents an acute and rapidly spreading global health crisis with symptoms for reported cases ranging from mild to severe or fatal [@url:https://www.cdc.gov/coronavirus/2019-ncov/symptoms-testing/symptoms.html] and including outcomes such as acute respiratory distress, acute lung injury and other pulmonary complications.
The possibility of asymptomatic cases is also being investigated.
In general, respiratory viruses like coronavirus can have multiple routes of person-to-person transmission including droplet transmission (i.e. inhalation for cough, sneeze), aerosol transmission (i.e. virus suspended in air), and contact transmission (i.e. contact with oral, nasal, and eye mucous membranes).
Other modes of transmission, such as through touching surfaces or objects and then touching mucous membranes, can also be investigated.
While droplet-based and contact were initially considered to be the primary modes of SARS-CoV-2 transmission [@doi:10.1038/s41368-020-0075-9], as additional information has emerged, aerosol transmission has become a growing concern [@10.1126/science.abc6197].
Other aspects of transmission to investigate are the relationship between infectiousness and virus shedding with disease period or symptoms and also the proportions of cases that are attributable to various types of transmission events, such as transmission between relatives, nosocomial transmissions, and other possible types of interactions.
Some information about these characteristics of transmission are available for the highly pathogenic coronaviruses SARS-CoV and MERS-CoV [@doi:10.1016/B978-0-12-385885-6.00009-2; @doi:10.1038/nrmicro.2016.81].
For SARS-CoV-2 it is still being investigated whether, in addition to being spread by people who show symptoms,  the virus can be transmitted by people who do not show symptoms [@url:https://www.cdc.gov/coronavirus/2019-ncov/prevent-getting-sick/how-covid-spreads.html], such as during the pre-symptomatic stage of infection or in people with asymptomatic infections (a presentation which sometimes occurs in other infectious diseases but is still being investigated for SARS-CoV-2).

#### Cell Entry and Replication

Coronavirus virions are spherical with diameters ranging from 100 to 160 nanometers (nm).
The virion is made up of a lipid envelope in which peplomers of 2-3 spike (S) glycoproteins are anchored, creating a distinctive "crown" shape for which the family of viruses was named [@isbn:0781760607; @doi:10.1128/JVI.80.3.1302–1310.2006].
The replication process is initiated by the viral spike protein: first, the virus binds to a host cell, and then the viral membrane fuses with the endosomal membrane to release the viral genome into the host cytoplasm.
The spike of SARS-CoV is structured in three segments: the ectodomain, a transmembrane anchor, and an intracellular tail [@doi:10.1128/JVI.02615-14].
The ectodomain contain two subdomains known as the S1 and S2 subunits, with the S1 (N-terminal) subunit guiding the binding of the virus to a host cell receptor and the S2 (C-terminal) subunit guiding the fusion process [@doi:10.1128/JVI.02615-14].
<!-- Is it worth going into more detail about siganl peptides and secretory pathways? Not sure whether this is relevant information.-->
The ectodomain forms the crown-like structures on the viral membrane, with the S1 domain forming the head of the crown and containing the Receptor Binding Motif (RBM) that covalently bonds with a host receptor, while the S2 domain forms the stalk that supports the head [@doi:10.1038/nrmicro2090].
Among betacoronaviruses, some are known to bind to CEACAM1, Neu 5,9 Ac2, and ACE2 [@doi:10.3390/v4061011].
Both SARS-CoV and SARS-CoV-2 bind to ACE2.

After the virus binds to a host cell receptor, the viral and plasma membranes must then fuse.
Many coronaviruses are cleaved at the S1-S2 boundary and remain covalently bound until fusion to the host cell is achieved, with the S1 subunit stabilizing the S2 subunit during the membrane fusion process [@doi:10.1016/j.cell.2020.02.058].
This priming of the S protein is induced by the binding of cellular proteases [@doi:10/cf8chz; @doi:10.1016/j.antiviral.2020.104792].
Angiotensin-Converting Enzyme 2 (ACE2) and Transmembrane Serine Protease 2 (TMPRSS2) have been identified as a prime receptor and a critical protease, respectively, facilitating SARS-CoV/CoV-2 entry into a target cell [@doi:10.1038/nature02145; @doi:10.1126/science.abb2507; @doi:10.1128/JVI.01542-10; @doi:10.1016/j.cell.2020.02.052; @doi:10.1128/JVI.02232-10].
This finding has led to a hypothesized role for ACE2 and TMPRSS2 expression in determining which cells, tissues and organs are most likely to be infected by SARS-CoV-2.
A second cleavage site within S2 is thought to activate _S_ for fusion by inducing conformational change [@doi:10.1016/j.cell.2020.02.058].
Electron microscopy suggests that in some coronaviruses, including SARS-CoV and MERS-CoV, a six-helix bundle separates the two subunits in the postfusion conformation, and the unusual length of this bundle facilitates membrane fusion through the release of additional energy [@doi:10.1146/annurev-virology-110].
However, research in SARS-CoV suggests that, in addition to fusion with the plasma membrane, viruses may also be taken up by cells through endocytosis [@doi:10.1038/cr.2008.15].
<!-- This is very interesting and seems like it could be relevant to virulence (?), but I don't know enough cell biology to expand on it. Another reference that seems useful is doi.org/10.1146/annurev-biochem-060208-104626-->
Once the virus enters a host cell, the replicase gene is translated and assembled into the viral replicase complex, which can synthesize dsRNA genome from the genomic ssRNA(+).
Finally, the dsRNA genome is transcribed and replicated to create viral mRNAs and new ssRNA(+) genomes [@doi:10.1007/978-1-4939-2438-7_1; @url:https://viralzone.expasy.org/30?outline=all_by_species].

Thus, most of the viral entry process is determined by the viral genome, but the initial step, when the virus binds to a host receptor, also depends on the virus being able to recognize the host receptor.
Coronaviruses such as SARS-CoV, SARS-CoV-2, and MERS-CoV may therefore be engaged in an evolutionary arms race with the human immune system [@doi:110.1101/2020.05.13.093658; @doi:10.1101/2020.05.14.09613; @doi:10.1186/1743-422X-10-304].
Two "hot spots" within human ACE2 have been identified as driving the strong binding affinity between this receptor and two sites in SARS-CoV [@doi:10.1146/annurev-virology-110615-042301].
Coronaviruses bind to a range of host receptors [@doi:10.3390/v4061011; @doi:10.1016/j.jmb.2020.04.009], with binding conserved only at the genus level [@doi:10.1146/annurev-virology-110615-042301].
The S1 domain of the spike protein, which contains the RBM, evolves more rapidly than _S_'s S2 domain [@doi:10.3390/v4061011; @doi:10.1016/j.jmb.2020.04.009].
However, even within the S1 domain, some regions are more conserved than others, with the receptors in S1's N-terminal domain (S1-NTD) evolving more rapidly than those in its C-terminal domain (S1-CTD) [@doi:10.1016/j.jmb.2020.04.009].
Both S1-NTD and S1-CTD are involved in receptor binding and can function as receptor binding domains (RBDs) to bind proteins and sugars [@doi:10.3390/v4061011], but RBDs in the S1-NTD typically bind to sugars, while those in the S1-CTD recognize protein receptors [@doi:10.1146/annurev-virology-110615-042301].
Viral receptors show higher affinity with protein receptors than sugar receptors [@doi:10.1146/annurev-virology-110615-042301], which suggests that positive selection on or relaxed conservation of the S1-NTD preferentially might reduce the risk of a deleterious mutation that would prevent binding.
<!--also positive selection on MHC/HLA? Seems worth mentioning somewhere, possibly here?...-->
Cell entry by the virus is a critical component to pathogenesis and therefore an important process to understand when examining possible therapeutics.
Pathogenesis is made up of three major components: entry, replication, and spread [@isbn:0-9631172-1-1 {chap. 45}].
<!-- We should probably mention more about spread in this section & add spread to the title... or make a spread section-->

### COVID-19: Infection and Presentation

#### Immunological Mechanisms of Coronavirus-driven Disease in Humans

Coronaviruses are known to cause respiratory illnesses in humans through the following possible mechanisms...[Summarize relevant mechanisms for cell entry & address evidence for/against ACE2 being important, etc.]
>>>>>>> 394e1dd2

#### Clinical Presentation of COVID-19

A great diversity of symptom profiles has been observed for COVID-19, although a large study from Wuhan, China suggests fever and cough as the two most common symptoms on admission [@doi:10.1056/NEJMoa2002032].
One early retrospective study in China described the clinical presentations of patients infected with SARS-CoV-2 as including lower respiratory tract infection with fever, dry cough, and dyspnea [@doi:10/ggnxb3].
This study [@doi:10/ggnxb3] noted that upper respiratory tract symptoms were less common, which suggests that the virus targets cells located in the lower respiratory tract.
However, recent data from the New York City region have shown variable rates of fever as a presenting symptom, leading to a less defined incidence across populations [@doi:10.1001/jama.2020.6775; @doi:10.1056/NEJMc2010419].
These differences are present when comparing both between institutions in similar locations and between different regions experiencing COVID-19 outbreaks, leading to conflicting reports of the frequency of fever as a presenting symptom for patients upon hospital admission.
For example, even within New York City, one study [@doi:10.1001/jama.2020.6775] identified low oxygen saturation (<90% without the use of supplemental oxygen or ventilation support) in a significant percentage of patients on presentation, while another study [@doi:10.1056/NEJMc2010419] reported cough, fever, and dyspnea as the most common presenting symptoms.
The variability of both which symptoms present and their severity makes it difficult for public health agencies to provide clear recommendations for citizens regarding what symptoms indicate SARS-CoV-2 infection and should prompt isolation.

The significant range of individual outcomes observed has led to interest in which factors influence disease severity.
The reported hospitalization rates have been wide-ranging and appear to be influenced by age and location, with several underlying health conditions being disproportionately reported among hospitalized patients [@doi:10.15585/mmwr.mm6915e3].
Among patients who are admitted to the hospital, outcomes have generally been poor, with rates of admission to the intensive care unit (ICU) upwards of 15% in both Wuhan, China and Italy [@doi:10.1056/nejmoa2002032; @doi:10.1001/jama.2020.2648; @doi:10.1001/jama.2020.4031].
Several studies have also investigated which factors are likely to influence COVID-19 outcomes.
For example, a Chinese retrospective study [@doi:10/ggnxb3] found that a higher probability of mortality was associated with older age and higher Sequential Organ Failure Assessment scores, as well as high levels of d-dimer.
Mortality might be associated with other biomarkers measured in blood samples including lactate dehydrogenase and cardiac troponin I, although these analyses may not have been appropriately corrected for multiple testing.
[@doi:10/ggnxb3] reported that survivors continued to shed the virus for a median of 20 days and a maximum of at least 37 days.
A later study reported radiographic findings such as ground-glass opacity and bilateral patchy shadowing in the lungs of many hospitalized patients, and most COVID-19 patients had lymphocytopenia, meaning they had low levels of lymphocytes (a type of white blood cell) [@doi:10.1056/NEJMoa2002032].

COVID-19 can affect diverse body systems in addition to causing respiratory problems.
For example, COVID-19 can lead to acute kidney injury, especially in patients with severe respiratory symptoms or certain preexisting conditions [@doi:10.1016/j.kint.2020.05.006].
It can also cause neurological complications [@doi:10.1016/j.bbi.2020.03.031; @doi:10/d259], potentially including stroke, seizures or meningitis [@doi:10.1002/jmv.26000; @doi:10.1002/ana.25807].

COVID-19 has also been associated with an increased incidence of large vessel stroke, particularly in patients under the age of 40 [@doi:10.1056/NEJMc2009787], and other thrombotic events including pulmonary embolism and deep vein thrombosis [@doi:10.1016/j.thromres.2020.04.013].
The mechanism behind these complications has been suggested to be related to coagulopathy with reports of antiphospholipid antibodies present [@doi:10.1056/NEJMc2007575] and elevated levels of d-dimer and fibrinogen degradation products (FDP) elevated in deceased patients [@doi:10.1111/jth.14768].
Other viral infections have been associated with coagulation defects; notably SARS was also found to lead to disseminated intravascular coagulation (DIC) and was associated with both pulmonary embolism and deep vein thrombosis [@doi:10.1002/jmv.23354].
A wide range of viral infections can effect the coagulation cascade.
The mechanism behind these insults has been suggested to be related to inflammation-induced increases in the von Willebrand factor (VWF) clotting protein, leading to a pro-coagulative state [@doi:10.1002/jmv.23354].
Individual outcomes have varied significantly, and reported hospitalization rates have been wide-ranging based on age and location, with various underlying health conditions being disproportionately reported [@doi:10.15585/mmwr.mm6915e3].
Outcomes in patients that are hospitalized have generally been poor, with rates of admission to the intensive care unit (ICU) upwards of 15% in both Wuhan, China and Italy [@doi:10.1056/nejmoa2002032; @doi:10.1001/jama.2020.2648; @doi:10.1001/jama.2020.4031].

Though older populations are generally considered the most vulnerable, pediatric infections are also a concern.
[@doi:10.1001/jamapediatrs.2020.1467] reviewed studies on children infected with COVID-19 during the early months of COVID-19 in China.
Most of the children reviewed had mild symptoms such as fever, dry cough, fatigue, nasal congestion and/or runny nose or were asymptomatic.
Gastrointestinal symptoms such as vomiting or diarrhea were occasionally reported.
Radiologic findings were not always mentioned, but when mentioned they included bronchial thickening, ground-glass opacities, and/or inflammatory lesions.
The results of COVID-19 infection can vary greatly among pediatric patients as well as adults.
In particular, some children have experienced a severe inflammatory syndrome after COVID-19 infection, similar in some respects to Kawasaki disease or to Kawasaki disease shock syndrome [@doi:10.1093/jpids/piaa069;@doi:10.1001/jama.2020.10369; @doi:10.1016/j.ajem.2020.05.117].
Heart failure can also occur [@doi:10.1161/CIRCULATIONAHA.120.048360].

#### Molecular Mechanisms of COVID-19

- How can we evaluate the human response to SARS-CoV-2 on a molecular level?
- What can omics technologies tell us about changes in the body following SARS-CoV-2 infection?

SARS-CoV-2 is a novel human coronavirus, following SARS-CoV and MERS-CoV to become the third coronavirus causing severe pneumonia in humans to emerge in the 21st century [@doi:10.1016/bs.aivir.2018.01.001]. 
Therefore, most of our current knowledge of the molecular mechanisms through which SARS-CoV-2 infects cells is obtained from studies on previously identified coronaviruses. 
The entry of a coronavirus into a target cell is mediated by the binding of the viral spike (S) protein to a specific cellular receptor and the subsequent priming/cleavage of the S protein by cellular proteases [@doi:10/cf8chz; @doi:10.1016/j.antiviral.2020.104792]. 
Angiotensin-Converting Enzyme 2 (ACE2) and Transmembrane Serine Protease 2 (TMPRSS2) have been identified as a prime receptor and a critical protease, respectively, facilitating SARS-CoV/CoV-2 entry into a target cell [@doi:10.1038/nature02145; @doi:10.1126/science.abb2507; @doi:10.1128/JVI.01542-10; @doi:10.1016/j.cell.2020.02.052; @doi:10.1128/JVI.02232-10]. 
This finding has led to a hypothesized role for ACE2 and TMPRSS2 expression in determining which cells, tissues and organs are most likely to be infected by SARS-CoV-2.

Recent clinical investigations of COVID-19 patients have detected SARS-CoV-2 transcripts in bronchoalveolar lavage fluid (93% of specimens), sputum (72%), nasal swabs (63%), fibrobronchoscopy brush biopsies (46%), pharyngeal swabs (32%), feces (29%) and blood (1%) [@doi:10.1001/jama.2020.3786]. 
Two studies reported that SARS-CoV-2 could not be detected in the urine specimens [@doi:10.1001/jama.2020.3786; @doi:10.1001/jama.2020.3204]; however, a third study identified four urine samples (out of 58) that were positive for SARS-CoV-2 nucleic acids [@doi:10.1097/CM9.0000000000000774]. 
Respiratory failure remains the leading cause of death for COVID-19 patients [@doi:10.1111/his.14134]. 
Besides major pulmonary damage, SARS-CoV-2 infection can damage many other organ systems including the heart [@doi:10.1001/jamacardio.2020.0950], kidney [@doi:10.1038/s41585-020-0319-7; @doi:10.1186/s13054-020-02872-z], liver [@doi:10/ggpx6s], and gastrointestinal tract [@doi:10.1053/j.gastro.2020.02.055; @doi:10.1111/1751-2980.12851]. 
As it becomes clearer that SARS-CoV-2 infection can damage multiple organs, the scientific community is pursuing multiple avenues of investigation in order to build a consensus about how the virus affects the human body.
To quickly associate the clinical outcomes with SARS-CoV-2 infection, researchers are taking advantage of “omics” technologies to profile the expression of coronavirus entry factors across the tissues.

<<<<<<< HEAD

=======
>>>>>>> 394e1dd2
[Start with RNA-seq description and summarize studies so far including healthy and infected tissues/cells in vivo/in vitro]

### Approaches to Understanding COVID-19

Scientific characterization of the SARS-CoV-2 virus and of the COVID-19 disease it causes is critical to controlling the current pandemic.
Several broad areas of research interact with each other, offering different pieces of information critical to understanding the virus and disease.
A comprehensive understanding of the epidemic must unify basic scientific and medical research with public health and biotechnology.

#### Science & Medicine

Understanding how the virus functions and interacts with the host is foundational to understanding pathogenesis and disease progression and to identifying available and novel approaches to treatment.
Therefore, the fields of virology, immunology, and molecular biology are fundamental to characterizing SARS-CoV-2 and COVID-19.
These topics can be approached using a range of techniques, including characterization of the host response from the cellular to systems level.
Contextualizing SARS-CoV-2 in relation to other viruses that infect humans and other animals can further serve to elucidate the reaction of the human host to viral exposure.
This information, when combined with an understanding of the biology of pharmaceutical and medical interventions, can guide new approaches to treatment.

#### Public Health

One necessary component of determining how to manage the outbreak is to understand epidemiological factors related to the transmission of the SARS-CoV-2 virus.
These can include characteristics such as when infected individuals are contagious, how the virus is transmitted between individuals, the range of symptoms associated with infection and/or contagiousness in different individuals, and how rapidly the virus propagates between individuals, etc.
The development of diagnostic tools is critical to this goal.
Accurate diagnoses on a large scale is necessary to collect the data needed to develop epidemiological models.
Other areas of public health that address resource availability, inequity, human behavior, and other components that influence people's exposure to pathogens and ability to manage illness will also be critical to mounting a global response to the pandemic.
Public health strategies to manage epidemics include anticipation and early detection of emerging diseases (aided by rapid development of diagnostics), containment (using strategies to test, trace and isolate such as widespread testing, contact tracing, quarantining and isolation), control and mitigation of spread (including social distancing), and elimination and eradication. 
An effective public health response requires response coordination, disease surveillance and intervention monitoring, risk communication and health education (including education about personal protective equipment and hand hygiene and containment of “infodemics” of false information), non-pharmaceutical measures to prevent and reduce transmission, and health interventions such as vaccines and other pharmaceuticals that can reduce transmission, curb morbidity and mortality, and mitigate the effects on health systems and other sectors of society [@url:https://www.who.int/emergencies/diseases/managing-epidemics-interactive.pdf].
Currently, this manuscript focuses primarily on contextualizing epidemiological characteristics such as reproduction number and dynamics of transmission that intersect with the fundamental biology of the virus or the development of therapeutic and diagnostic technologies.

#### Biotechnology

##### Diagnostics

Two major concerns within diagnosis include the detection of current infections in individuals with and without symptoms, and the detection of past exposure without an active infection.
In the latter category, identifying whether individuals can develop or have developed sustained immunity is also a major consideration.
The development of high-throughput, affordable methods for detecting active infections and sustained immunity will be critical to understanding and controlling the disease.

- What are approaches that allow us to detect current infection or past exposure for other viruses?
- What is sustained immunity and what are the indicators?

##### Therapeutics

The identification of interventions that can mitigate the effect of the virus on exposed and infected individuals is a significant research priority.
Some possible approaches include the identification of existing pharmaceuticals that reduce the severity of infection, either by reducing the virus' virulence (e.g., antivirals) or managing the most severe symptoms of infection.
Due to the long timeline for the development of novel pharmaceuticals, in most cases, research surrounding possible pharmaceutical interventions focuses on the identification and investigation of existing compounds whose mechanisms may be relevant to COVID-19.
Other foci of current research include the identification of antibodies produced by survivors of COVID-19 and the development of vaccines.
Understanding the mechanisms describing host-virus interactions between humans and SARS-CoV-2 are thus critical to identifying candidate therapeutics.

### Summary
In this review, we seek to consolidate information about efforts to develop strategies for diagnosis and therapeutics as new information is released by the scientific community.
We include information from both traditional peer-reviewed scientific literature and from preprints, which typically have not undergone peer review but have been critically evaluated by the scientists involved in this effort.
The goal of this manuscript is to present preliminary findings within the broader context of COVID-19 research and to identify the broad interpretations of new research, as well as limitations to interpretability.<|MERGE_RESOLUTION|>--- conflicted
+++ resolved
@@ -11,18 +11,12 @@
 On April 4, 2020, the WHO reported that the number of confirmed cases had surpassed one million globally [@url:https://www.who.int/docs/default-source/coronaviruse/situation-reports/20200404-sitrep-75-covid-19.pdf].
 The number of cases continues to rise daily, with up-to-date numbers tracked by sources such as Google [@url:https://www.google.com/search?q=google+covid+counts].
 
-<<<<<<< HEAD
-<!--Note: Maybe add a graph here, update as new reports come out.
-So this is where manubot is particularly useful. it could pull from a public database / data table.
--->
-=======
 **Global COVID-19 deaths since January 22, 2020.**
 {{csse_deaths}} COVID-19 deaths had been reported worldwide as of {{csse_date_pretty}} (Figure @fig:csse-deaths).
 
 ![
 Data from the COVID-19 Data Repository by the Center for Systems Science and Engineering at Johns Hopkins University [@https://github.com/CSSEGISandData/COVID-19/tree/master/csse_covid_19_data/csse_covid_19_time_series].
 ]({{csse_deaths_figure}} "Global COVID-19 deaths"){#fig:csse-deaths}
->>>>>>> 394e1dd2
 
 Some review articles on aspects of COVID-19 have already been published and may be of great usefulness.
 These have included reviews on the disease epidemiology [@doi:10.1016/j.molmed.2020.02.008], immunological response [@doi:10.1016/j.immuni.2020.05.002], diagnostics [@doi:10.1126/scitranslmed.abc1931], and pharmacological treatments [@doi:10.1016/j.immuni.2020.05.002; @doi:10.1001/jama.2020.6019].
@@ -36,7 +30,94 @@
 
 ### About Coronaviruses
 
-<<<<<<< HEAD
+#### Coronavirus Genome and Structure
+
+Coronaviruses (CoVs; order *Nidovirales*, family *Coronaviridae*, subfamily *Orthocoronavirinae*) are enveloped viruses with some of the largest viral RNA genomes.
+Coronavirus genomes range from 27 to 32 kilobases (Kb) in length.
+The SARS-CoV-2 genome lies in the middle of this range at 29,903 bp [@doi:10/ggjr43].
+There are several fundamental genomic characteristics shared by all viruses in the *Nidovirales* order, including being enveloped and non-segmented and having positive-sense (ssRNA+) genomes that contain a large number of non-structural genes originating through ribosomal frameshifting [@doi:10.1007/978-1-4939-2438-7_1].
+Genome organization is highly conserved within the order [@doi:10.1007%2F978-1-4939-2438-7_1].
+Coronavirus genomes are comprised of a replicase gene that is two-thirds of the genome.
+This polypeptide is translated into 16 non-structural proteins (nsp1-16, except in Gammacoronaviruses, where nsp1 is absent), which form replication machinery used to synthesize viral RNA [@doi:10.1002/jmv.25681].
+The remaining third of the genome encodes structural proteins, including the spike (S), membrane (M), envelope (E), and nucleocapsid (N) proteins.
+Additional accessory genes are sometimes present between these two regions, depending on the species or strain.
+<!-- To do: Add a figure showing the structure of the genome.-->
+<!-- Also, everything focuses on S! Should we also talk about others?-->
+
+Coronaviruses are classified into four genera: alpha, beta, delta and gamma coronaviruses.
+Among them, alpha and beta coronaviruses infect mammalian species, gamma coronaviruses infect avian species and delta coronaviruses infect both mammalian and avian species [@doi:10.1146/annurev-virology-110615-042301].
+The viruses were initially subdivided into these genera based on antigenic relationships of the spike (S), membrane (M), envelope (E), and nucleocapsid (N) proteins but are now divided by phylogenetic clustering.
+[this section may be better as a figure panel + legend]
+Phylogenetic analysis of a PCR amplicon fragment from five patients along with the total virus genome of 29.8 kilobases indicates that the virus is a novel betacoronavirus belonging to the B lineage, also known as sarbecovirus.
+The sarbecovirus lineage also includes the human SARS coronavirus [@doi:10/ggjs7j].
+
+Most coronaviruses are considered zoonotic viruses with little to no transmission observed in humans.
+A major group of coronaviruses include human coronaviruses (HCoVs) strains associated with multiple respiratory diseases of varying severity, ranging from common cold to severe pneumonia, with severe symptoms mostly observed in immunocompromised individuals [@doi:10.1086/377612].
+Approximately one-third of common cold infections in humans is attributable to four out of six previously known human coronaviruses (HCoV-229E, HCoV-NL63, HCoV-OC43 and HCoV-HKU1) that are globally circulating in the human population [@doi:10.1038/s41579-018-0118-9;@doi:10.3390/diseases4030026].
+In the past two decades, however, highly pathogenic human coronaviruses have been identified, including the severe acute respiratory syndrome coronavirus 1 (SARS-CoV-1) and the Middle East respiratory syndrome coronavirus (MERS-CoV) although both infections were confined to specific geographic regions [@doi:10.1038/nrmicro.2016.81;@doi:10.1038/s41579-018-0118-9].
+The current pandemic of COVID-19, caused by the severe acute respiratory syndrome coronavirus 2 (SARS-CoV-2), represents an acute and rapidly spreading global health crisis with symptoms for reported cases ranging from mild to severe or fatal [@url:https://www.cdc.gov/coronavirus/2019-ncov/symptoms-testing/symptoms.html] and including outcomes such as acute respiratory distress, acute lung injury and other pulmonary complications.
+The possibility of asymptomatic cases is also being investigated.
+The transmission and mortality rate estimations of COVID-19 remain to be determined.
+
+#### Transmission and Evolution
+
+SARS-CoV-2 is a novel human coronavirus, following SARS-CoV and MERS-CoV to become the third coronavirus causing severe pneumonia in humans to emerge in the 21st century [@doi:10.1016/bs.aivir.2018.01.001]. 
+Though the intermediate host serving as the source for the zoonotic introduction of SARS-CoV-2 to human populations has not yet been identified, the SARS-CoV-2 virus has been placed within the coronavirus phylogeny through comparative genomic analyses.
+Genomic analyses and comparisons to other known coronaviruses suggest that SARS-CoV-2 is unlikely to have originated in a laboratory -- either purposely engineered and released, or escaped -- and instead evolved naturally in an animal host [@doi:10.1038/s41591-020-0820-9].
+Among known coronaviruses, SARS-CoV-2 has the closest overall sequence similarity to RaTG13 (~96%) found in a *Rhinolophus affinis* bat [@doi:10.1038/s41586-020-2012-7], while the receptor binding domain (RBD) is highly similar to that of viruses found in pangolins [@doi:10.1101/2020.02.19.950253].
+This suggests that SARS-CoV-2 may have originated in viral reservoirs of similar hosts; however, current evidence cannot discriminate an origin of the virus before or after zoonotic transfer to humans [@doi:10.1038/s41591-020-0820-9].
+
+Most coronaviruses are considered zoonotic viruses with little to no transmission observed in humans.
+A major group of coronaviruses include human coronaviruses (HCoVs) strains associated with multiple respiratory diseases of varying severity, ranging from common cold to severe pneumonia, with severe symptoms mostly observed in immunocompromised individuals [@doi:10.1086/377612].
+Approximately one-third of common cold infections in humans is attributable to four out of six previously known human coronaviruses (HCoV-229E, HCoV-NL63, HCoV-OC43 and HCoV-HKU1) that are globally circulating in the human population [@doi:10.1038/s41579-018-0118-9;@doi:10.3390/diseases4030026].
+In the past two decades, however, highly pathogenic human coronaviruses have been identified, including the severe acute respiratory syndrome coronavirus 1 (SARS-CoV-1) and the Middle East respiratory syndrome coronavirus (MERS-CoV) although both infections were confined to specific geographic regions [@doi:10.1038/nrmicro.2016.81;@doi:10.1038/s41579-018-0118-9].
+
+The current pandemic of COVID-19, caused by the severe acute respiratory syndrome coronavirus 2 (SARS-CoV-2), represents an acute and rapidly spreading global health crisis with symptoms for reported cases ranging from mild to severe or fatal [@url:https://www.cdc.gov/coronavirus/2019-ncov/symptoms-testing/symptoms.html] and including outcomes such as acute respiratory distress, acute lung injury and other pulmonary complications.
+The possibility of asymptomatic cases is also being investigated.
+In general, respiratory viruses like coronavirus can have multiple routes of person-to-person transmission including droplet transmission (i.e. inhalation for cough, sneeze), aerosol transmission (i.e. virus suspended in air), and contact transmission (i.e. contact with oral, nasal, and eye mucous membranes).
+Other modes of transmission, such as through touching surfaces or objects and then touching mucous membranes, can also be investigated.
+While droplet-based and contact were initially considered to be the primary modes of SARS-CoV-2 transmission [@doi:10.1038/s41368-020-0075-9], as additional information has emerged, aerosol transmission has become a growing concern [@10.1126/science.abc6197].
+Other aspects of transmission to investigate are the relationship between infectiousness and virus shedding with disease period or symptoms and also the proportions of cases that are attributable to various types of transmission events, such as transmission between relatives, nosocomial transmissions, and other possible types of interactions.
+Some information about these characteristics of transmission are available for the highly pathogenic coronaviruses SARS-CoV and MERS-CoV [@doi:10.1016/B978-0-12-385885-6.00009-2; @doi:10.1038/nrmicro.2016.81].
+For SARS-CoV-2 it is still being investigated whether, in addition to being spread by people who show symptoms,  the virus can be transmitted by people who do not show symptoms [@url:https://www.cdc.gov/coronavirus/2019-ncov/prevent-getting-sick/how-covid-spreads.html], such as during the pre-symptomatic stage of infection or in people with asymptomatic infections (a presentation which sometimes occurs in other infectious diseases but is still being investigated for SARS-CoV-2).
+
+#### Cell Entry and Replication
+
+Coronavirus virions are spherical with diameters ranging from 100 to 160 nanometers (nm).
+The virion is made up of a lipid envelope in which peplomers of 2-3 spike (S) glycoproteins are anchored, creating a distinctive "crown" shape for which the family of viruses was named [@isbn:0781760607; @doi:10.1128/JVI.80.3.1302–1310.2006].
+The replication process is initiated by the viral spike protein: first, the virus binds to a host cell, and then the viral membrane fuses with the endosomal membrane to release the viral genome into the host cytoplasm.
+The spike of SARS-CoV is structured in three segments: the ectodomain, a transmembrane anchor, and an intracellular tail [@doi:10.1128/JVI.02615-14].
+The ectodomain contain two subdomains known as the S1 and S2 subunits, with the S1 (N-terminal) subunit guiding the binding of the virus to a host cell receptor and the S2 (C-terminal) subunit guiding the fusion process [@doi:10.1128/JVI.02615-14].
+<!-- Is it worth going into more detail about siganl peptides and secretory pathways? Not sure whether this is relevant information.-->
+The ectodomain forms the crown-like structures on the viral membrane, with the S1 domain forming the head of the crown and containing the Receptor Binding Motif (RBM) that covalently bonds with a host receptor, while the S2 domain forms the stalk that supports the head [@doi:10.1038/nrmicro2090].
+Among betacoronaviruses, some are known to bind to CEACAM1, Neu 5,9 Ac2, and ACE2 [@doi:10.3390/v4061011].
+Both SARS-CoV and SARS-CoV-2 bind to ACE2.
+
+After the virus binds to a host cell receptor, the viral and plasma membranes must then fuse.
+Many coronaviruses are cleaved at the S1-S2 boundary and remain covalently bound until fusion to the host cell is achieved, with the S1 subunit stabilizing the S2 subunit during the membrane fusion process [@doi:10.1016/j.cell.2020.02.058].
+This priming of the S protein is induced by the binding of cellular proteases [@doi:10/cf8chz; @doi:10.1016/j.antiviral.2020.104792].
+Angiotensin-Converting Enzyme 2 (ACE2) and Transmembrane Serine Protease 2 (TMPRSS2) have been identified as a prime receptor and a critical protease, respectively, facilitating SARS-CoV/CoV-2 entry into a target cell [@doi:10.1038/nature02145; @doi:10.1126/science.abb2507; @doi:10.1128/JVI.01542-10; @doi:10.1016/j.cell.2020.02.052; @doi:10.1128/JVI.02232-10].
+This finding has led to a hypothesized role for ACE2 and TMPRSS2 expression in determining which cells, tissues and organs are most likely to be infected by SARS-CoV-2.
+A second cleavage site within S2 is thought to activate _S_ for fusion by inducing conformational change [@doi:10.1016/j.cell.2020.02.058].
+Electron microscopy suggests that in some coronaviruses, including SARS-CoV and MERS-CoV, a six-helix bundle separates the two subunits in the postfusion conformation, and the unusual length of this bundle facilitates membrane fusion through the release of additional energy [@doi:10.1146/annurev-virology-110].
+However, research in SARS-CoV suggests that, in addition to fusion with the plasma membrane, viruses may also be taken up by cells through endocytosis [@doi:10.1038/cr.2008.15].
+<!-- This is very interesting and seems like it could be relevant to virulence (?), but I don't know enough cell biology to expand on it. Another reference that seems useful is doi.org/10.1146/annurev-biochem-060208-104626-->
+Once the virus enters a host cell, the replicase gene is translated and assembled into the viral replicase complex, which can synthesize dsRNA genome from the genomic ssRNA(+).
+Finally, the dsRNA genome is transcribed and replicated to create viral mRNAs and new ssRNA(+) genomes [@doi:10.1007/978-1-4939-2438-7_1; @url:https://viralzone.expasy.org/30?outline=all_by_species].
+
+Thus, most of the viral entry process is determined by the viral genome, but the initial step, when the virus binds to a host receptor, also depends on the virus being able to recognize the host receptor.
+Coronaviruses such as SARS-CoV, SARS-CoV-2, and MERS-CoV may therefore be engaged in an evolutionary arms race with the human immune system [@doi:110.1101/2020.05.13.093658; @doi:10.1101/2020.05.14.09613; @doi:10.1186/1743-422X-10-304].
+Two "hot spots" within human ACE2 have been identified as driving the strong binding affinity between this receptor and two sites in SARS-CoV [@doi:10.1146/annurev-virology-110615-042301].
+Coronaviruses bind to a range of host receptors [@doi:10.3390/v4061011; @doi:10.1016/j.jmb.2020.04.009], with binding conserved only at the genus level [@doi:10.1146/annurev-virology-110615-042301].
+The S1 domain of the spike protein, which contains the RBM, evolves more rapidly than _S_'s S2 domain [@doi:10.3390/v4061011; @doi:10.1016/j.jmb.2020.04.009].
+However, even within the S1 domain, some regions are more conserved than others, with the receptors in S1's N-terminal domain (S1-NTD) evolving more rapidly than those in its C-terminal domain (S1-CTD) [@doi:10.1016/j.jmb.2020.04.009].
+Both S1-NTD and S1-CTD are involved in receptor binding and can function as receptor binding domains (RBDs) to bind proteins and sugars [@doi:10.3390/v4061011], but RBDs in the S1-NTD typically bind to sugars, while those in the S1-CTD recognize protein receptors [@doi:10.1146/annurev-virology-110615-042301].
+Viral receptors show higher affinity with protein receptors than sugar receptors [@doi:10.1146/annurev-virology-110615-042301], which suggests that positive selection on or relaxed conservation of the S1-NTD preferentially might reduce the risk of a deleterious mutation that would prevent binding.
+<!--also positive selection on MHC/HLA? Seems worth mentioning somewhere, possibly here?...-->
+Cell entry by the virus is a critical component to pathogenesis and therefore an important process to understand when examining possible therapeutics.
+Pathogenesis is made up of three major components: entry, replication, and spread [@isbn:0-9631172-1-1 {chap. 45}].
+<!-- We should probably mention more about spread in this section & add spread to the title... or make a spread section-->
+
 ### COVID-19: Infection and Presentation
 
 #### Pathogenic Mechanisms of Coronaviruses
@@ -92,104 +173,7 @@
 Understanding the immune response to viral exposure and the mechanisms that allow viruses to evade these mechanisms will be critical for understanding the therapeutic interventions that are being considered for COVID-19.
 The humoral response to SARS-CoV-2 is important because this component of the immune response works to reduce the severity of infection in the short term and is an important mechanism for protection in the event of reexposure.
 
-##### The Adaptive Immune Response
-
 ##### The Inflammatory Response and the Cytokine Storm
-=======
-#### Coronavirus Genome and Structure
-
-Coronaviruses (CoVs; order *Nidovirales*, family *Coronaviridae*, subfamily *Orthocoronavirinae*) are enveloped viruses with some of the largest viral RNA genomes.
-Coronavirus genomes range from 27 to 32 kilobases (Kb) in length.
-The SARS-CoV-2 genome lies in the middle of this range at 29,903 bp [@doi:10/ggjr43].
-There are several fundamental genomic characteristics shared by all viruses in the *Nidovirales* order, including being enveloped and non-segmented and having positive-sense (ssRNA+) genomes that contain a large number of non-structural genes originating through ribosomal frameshifting [@doi:10.1007/978-1-4939-2438-7_1].
-Genome organization is highly conserved within the order [@doi:10.1007%2F978-1-4939-2438-7_1].
-Coronavirus genomes are comprised of a replicase gene that is two-thirds of the genome.
-This polypeptide is translated into 16 non-structural proteins (nsp1-16, except in Gammacoronaviruses, where nsp1 is absent), which form replication machinery used to synthesize viral RNA [@doi:10.1002/jmv.25681].
-The remaining third of the genome encodes structural proteins, including the spike (S), membrane (M), envelope (E), and nucleocapsid (N) proteins.
-Additional accessory genes are sometimes present between these two regions, depending on the species or strain.
-<!-- To do: Add a figure showing the structure of the genome.-->
-<!-- Also, everything focuses on S! Should we also talk about others?-->
-
-Coronaviruses are classified into four genera: alpha, beta, delta and gamma coronaviruses.
-Among them, alpha and beta coronaviruses infect mammalian species, gamma coronaviruses infect avian species and delta coronaviruses infect both mammalian and avian species [@doi:10.1146/annurev-virology-110615-042301].
-The viruses were initially subdivided into these genera based on antigenic relationships of the spike (S), membrane (M), envelope (E), and nucleocapsid (N) proteins but are now divided by phylogenetic clustering.
-[this section may be better as a figure panel + legend]
-Phylogenetic analysis of a PCR amplicon fragment from five patients along with the total virus genome of 29.8 kilobases indicates that the virus is a novel betacoronavirus belonging to the B lineage, also known as sarbecovirus.
-The sarbecovirus lineage also includes the human SARS coronavirus [@doi:10/ggjs7j].
-
-Most coronaviruses are considered zoonotic viruses with little to no transmission observed in humans.
-A major group of coronaviruses include human coronaviruses (HCoVs) strains associated with multiple respiratory diseases of varying severity, ranging from common cold to severe pneumonia, with severe symptoms mostly observed in immunocompromised individuals [@doi:10.1086/377612].
-Approximately one-third of common cold infections in humans is attributable to four out of six previously known human coronaviruses (HCoV-229E, HCoV-NL63, HCoV-OC43 and HCoV-HKU1) that are globally circulating in the human population [@doi:10.1038/s41579-018-0118-9;@doi:10.3390/diseases4030026].
-In the past two decades, however, highly pathogenic human coronaviruses have been identified, including the severe acute respiratory syndrome coronavirus 1 (SARS-CoV-1) and the Middle East respiratory syndrome coronavirus (MERS-CoV) although both infections were confined to specific geographic regions [@doi:10.1038/nrmicro.2016.81;@doi:10.1038/s41579-018-0118-9].
-The current pandemic of COVID-19, caused by the severe acute respiratory syndrome coronavirus 2 (SARS-CoV-2), represents an acute and rapidly spreading global health crisis with symptoms for reported cases ranging from mild to severe or fatal [@url:https://www.cdc.gov/coronavirus/2019-ncov/symptoms-testing/symptoms.html] and including outcomes such as acute respiratory distress, acute lung injury and other pulmonary complications.
-The possibility of asymptomatic cases is also being investigated.
-The transmission and mortality rate estimations of COVID-19 remain to be determined.
-
-#### Transmission and Evolution
-
-SARS-CoV-2 is a novel human coronavirus, following SARS-CoV and MERS-CoV to become the third coronavirus causing severe pneumonia in humans to emerge in the 21st century [@doi:10.1016/bs.aivir.2018.01.001]. 
-Though the intermediate host serving as the source for the zoonotic introduction of SARS-CoV-2 to human populations has not yet been identified, the SARS-CoV-2 virus has been placed within the coronavirus phylogeny through comparative genomic analyses.
-Genomic analyses and comparisons to other known coronaviruses suggest that SARS-CoV-2 is unlikely to have originated in a laboratory -- either purposely engineered and released, or escaped -- and instead evolved naturally in an animal host [@doi:10.1038/s41591-020-0820-9].
-Among known coronaviruses, SARS-CoV-2 has the closest overall sequence similarity to RaTG13 (~96%) found in a *Rhinolophus affinis* bat [@doi:10.1038/s41586-020-2012-7], while the receptor binding domain (RBD) is highly similar to that of viruses found in pangolins [@doi:10.1101/2020.02.19.950253].
-This suggests that SARS-CoV-2 may have originated in viral reservoirs of similar hosts; however, current evidence cannot discriminate an origin of the virus before or after zoonotic transfer to humans [@doi:10.1038/s41591-020-0820-9].
-
-Most coronaviruses are considered zoonotic viruses with little to no transmission observed in humans.
-A major group of coronaviruses include human coronaviruses (HCoVs) strains associated with multiple respiratory diseases of varying severity, ranging from common cold to severe pneumonia, with severe symptoms mostly observed in immunocompromised individuals [@doi:10.1086/377612].
-Approximately one-third of common cold infections in humans is attributable to four out of six previously known human coronaviruses (HCoV-229E, HCoV-NL63, HCoV-OC43 and HCoV-HKU1) that are globally circulating in the human population [@doi:10.1038/s41579-018-0118-9;@doi:10.3390/diseases4030026].
-In the past two decades, however, highly pathogenic human coronaviruses have been identified, including the severe acute respiratory syndrome coronavirus 1 (SARS-CoV-1) and the Middle East respiratory syndrome coronavirus (MERS-CoV) although both infections were confined to specific geographic regions [@doi:10.1038/nrmicro.2016.81;@doi:10.1038/s41579-018-0118-9].
-
-The current pandemic of COVID-19, caused by the severe acute respiratory syndrome coronavirus 2 (SARS-CoV-2), represents an acute and rapidly spreading global health crisis with symptoms for reported cases ranging from mild to severe or fatal [@url:https://www.cdc.gov/coronavirus/2019-ncov/symptoms-testing/symptoms.html] and including outcomes such as acute respiratory distress, acute lung injury and other pulmonary complications.
-The possibility of asymptomatic cases is also being investigated.
-In general, respiratory viruses like coronavirus can have multiple routes of person-to-person transmission including droplet transmission (i.e. inhalation for cough, sneeze), aerosol transmission (i.e. virus suspended in air), and contact transmission (i.e. contact with oral, nasal, and eye mucous membranes).
-Other modes of transmission, such as through touching surfaces or objects and then touching mucous membranes, can also be investigated.
-While droplet-based and contact were initially considered to be the primary modes of SARS-CoV-2 transmission [@doi:10.1038/s41368-020-0075-9], as additional information has emerged, aerosol transmission has become a growing concern [@10.1126/science.abc6197].
-Other aspects of transmission to investigate are the relationship between infectiousness and virus shedding with disease period or symptoms and also the proportions of cases that are attributable to various types of transmission events, such as transmission between relatives, nosocomial transmissions, and other possible types of interactions.
-Some information about these characteristics of transmission are available for the highly pathogenic coronaviruses SARS-CoV and MERS-CoV [@doi:10.1016/B978-0-12-385885-6.00009-2; @doi:10.1038/nrmicro.2016.81].
-For SARS-CoV-2 it is still being investigated whether, in addition to being spread by people who show symptoms,  the virus can be transmitted by people who do not show symptoms [@url:https://www.cdc.gov/coronavirus/2019-ncov/prevent-getting-sick/how-covid-spreads.html], such as during the pre-symptomatic stage of infection or in people with asymptomatic infections (a presentation which sometimes occurs in other infectious diseases but is still being investigated for SARS-CoV-2).
-
-#### Cell Entry and Replication
-
-Coronavirus virions are spherical with diameters ranging from 100 to 160 nanometers (nm).
-The virion is made up of a lipid envelope in which peplomers of 2-3 spike (S) glycoproteins are anchored, creating a distinctive "crown" shape for which the family of viruses was named [@isbn:0781760607; @doi:10.1128/JVI.80.3.1302–1310.2006].
-The replication process is initiated by the viral spike protein: first, the virus binds to a host cell, and then the viral membrane fuses with the endosomal membrane to release the viral genome into the host cytoplasm.
-The spike of SARS-CoV is structured in three segments: the ectodomain, a transmembrane anchor, and an intracellular tail [@doi:10.1128/JVI.02615-14].
-The ectodomain contain two subdomains known as the S1 and S2 subunits, with the S1 (N-terminal) subunit guiding the binding of the virus to a host cell receptor and the S2 (C-terminal) subunit guiding the fusion process [@doi:10.1128/JVI.02615-14].
-<!-- Is it worth going into more detail about siganl peptides and secretory pathways? Not sure whether this is relevant information.-->
-The ectodomain forms the crown-like structures on the viral membrane, with the S1 domain forming the head of the crown and containing the Receptor Binding Motif (RBM) that covalently bonds with a host receptor, while the S2 domain forms the stalk that supports the head [@doi:10.1038/nrmicro2090].
-Among betacoronaviruses, some are known to bind to CEACAM1, Neu 5,9 Ac2, and ACE2 [@doi:10.3390/v4061011].
-Both SARS-CoV and SARS-CoV-2 bind to ACE2.
-
-After the virus binds to a host cell receptor, the viral and plasma membranes must then fuse.
-Many coronaviruses are cleaved at the S1-S2 boundary and remain covalently bound until fusion to the host cell is achieved, with the S1 subunit stabilizing the S2 subunit during the membrane fusion process [@doi:10.1016/j.cell.2020.02.058].
-This priming of the S protein is induced by the binding of cellular proteases [@doi:10/cf8chz; @doi:10.1016/j.antiviral.2020.104792].
-Angiotensin-Converting Enzyme 2 (ACE2) and Transmembrane Serine Protease 2 (TMPRSS2) have been identified as a prime receptor and a critical protease, respectively, facilitating SARS-CoV/CoV-2 entry into a target cell [@doi:10.1038/nature02145; @doi:10.1126/science.abb2507; @doi:10.1128/JVI.01542-10; @doi:10.1016/j.cell.2020.02.052; @doi:10.1128/JVI.02232-10].
-This finding has led to a hypothesized role for ACE2 and TMPRSS2 expression in determining which cells, tissues and organs are most likely to be infected by SARS-CoV-2.
-A second cleavage site within S2 is thought to activate _S_ for fusion by inducing conformational change [@doi:10.1016/j.cell.2020.02.058].
-Electron microscopy suggests that in some coronaviruses, including SARS-CoV and MERS-CoV, a six-helix bundle separates the two subunits in the postfusion conformation, and the unusual length of this bundle facilitates membrane fusion through the release of additional energy [@doi:10.1146/annurev-virology-110].
-However, research in SARS-CoV suggests that, in addition to fusion with the plasma membrane, viruses may also be taken up by cells through endocytosis [@doi:10.1038/cr.2008.15].
-<!-- This is very interesting and seems like it could be relevant to virulence (?), but I don't know enough cell biology to expand on it. Another reference that seems useful is doi.org/10.1146/annurev-biochem-060208-104626-->
-Once the virus enters a host cell, the replicase gene is translated and assembled into the viral replicase complex, which can synthesize dsRNA genome from the genomic ssRNA(+).
-Finally, the dsRNA genome is transcribed and replicated to create viral mRNAs and new ssRNA(+) genomes [@doi:10.1007/978-1-4939-2438-7_1; @url:https://viralzone.expasy.org/30?outline=all_by_species].
-
-Thus, most of the viral entry process is determined by the viral genome, but the initial step, when the virus binds to a host receptor, also depends on the virus being able to recognize the host receptor.
-Coronaviruses such as SARS-CoV, SARS-CoV-2, and MERS-CoV may therefore be engaged in an evolutionary arms race with the human immune system [@doi:110.1101/2020.05.13.093658; @doi:10.1101/2020.05.14.09613; @doi:10.1186/1743-422X-10-304].
-Two "hot spots" within human ACE2 have been identified as driving the strong binding affinity between this receptor and two sites in SARS-CoV [@doi:10.1146/annurev-virology-110615-042301].
-Coronaviruses bind to a range of host receptors [@doi:10.3390/v4061011; @doi:10.1016/j.jmb.2020.04.009], with binding conserved only at the genus level [@doi:10.1146/annurev-virology-110615-042301].
-The S1 domain of the spike protein, which contains the RBM, evolves more rapidly than _S_'s S2 domain [@doi:10.3390/v4061011; @doi:10.1016/j.jmb.2020.04.009].
-However, even within the S1 domain, some regions are more conserved than others, with the receptors in S1's N-terminal domain (S1-NTD) evolving more rapidly than those in its C-terminal domain (S1-CTD) [@doi:10.1016/j.jmb.2020.04.009].
-Both S1-NTD and S1-CTD are involved in receptor binding and can function as receptor binding domains (RBDs) to bind proteins and sugars [@doi:10.3390/v4061011], but RBDs in the S1-NTD typically bind to sugars, while those in the S1-CTD recognize protein receptors [@doi:10.1146/annurev-virology-110615-042301].
-Viral receptors show higher affinity with protein receptors than sugar receptors [@doi:10.1146/annurev-virology-110615-042301], which suggests that positive selection on or relaxed conservation of the S1-NTD preferentially might reduce the risk of a deleterious mutation that would prevent binding.
-<!--also positive selection on MHC/HLA? Seems worth mentioning somewhere, possibly here?...-->
-Cell entry by the virus is a critical component to pathogenesis and therefore an important process to understand when examining possible therapeutics.
-Pathogenesis is made up of three major components: entry, replication, and spread [@isbn:0-9631172-1-1 {chap. 45}].
-<!-- We should probably mention more about spread in this section & add spread to the title... or make a spread section-->
-
-### COVID-19: Infection and Presentation
-
-#### Immunological Mechanisms of Coronavirus-driven Disease in Humans
-
-Coronaviruses are known to cause respiratory illnesses in humans through the following possible mechanisms...[Summarize relevant mechanisms for cell entry & address evidence for/against ACE2 being important, etc.]
->>>>>>> 394e1dd2
 
 #### Clinical Presentation of COVID-19
 
@@ -249,12 +233,6 @@
 As it becomes clearer that SARS-CoV-2 infection can damage multiple organs, the scientific community is pursuing multiple avenues of investigation in order to build a consensus about how the virus affects the human body.
 To quickly associate the clinical outcomes with SARS-CoV-2 infection, researchers are taking advantage of “omics” technologies to profile the expression of coronavirus entry factors across the tissues.
 
-<<<<<<< HEAD
-
-=======
->>>>>>> 394e1dd2
-[Start with RNA-seq description and summarize studies so far including healthy and infected tissues/cells in vivo/in vitro]
-
 ### Approaches to Understanding COVID-19
 
 Scientific characterization of the SARS-CoV-2 virus and of the COVID-19 disease it causes is critical to controlling the current pandemic.
