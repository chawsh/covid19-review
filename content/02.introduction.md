--- conflicted
+++ resolved
@@ -165,7 +165,6 @@
 Individual outcomes have varied significantly, and reported hospitalization rates have been wide-ranging based on age and location, with various underlying health conditions being disproportionately reported [@doi:10.15585/mmwr.mm6915e3].
 Outcomes in patients that are hospitalized have generally been poor, with rates of admission to the intensive care unit (ICU) upwards of 15% in both Wuhan, China and Italy [@doi:10.1056/nejmoa2002032; @doi:10.1001/jama.2020.2648; @doi:10.1001/jama.2020.4031].
 
-<<<<<<< HEAD
 The presentation of COVID-19 infection can vary greatly among pediatric patients, and in some cases they might manifest in distinct ways from COVID-19 in adults. 
 [@doi:10.1001/jamapediatrics.2020.1467] reviewed studies on children infected with COVID-19 during the early months of COVID-19 in China.
 Most of the children reviewed had mild symptoms such as fever, dry cough, fatigue, nasal congestion and/or runny nose or were asymptomatic.
@@ -177,7 +176,7 @@
 Of particular interest, children have occasionally experienced a serious inflammatory syndrome, multisystem inflammatory syndrome in children (MIS-C), after COVID-19 infection; this syndrome is similar in some respects to Kawasaki disease or to Kawasaki disease shock syndrome [@doi:10.1093/jpids/piaa069;@doi:10.1001/jama.2020.10369; @doi:10.1016/j.ajem.2020.05.117].
 MIS-C has been associated with heart failure in some cases [@doi:10.1161/CIRCULATIONAHA.120.048360].
 [@doi:10/gg4sd6] reported a single case of an adult who appeared to show symptoms similar to MIS-C after exposure to COVID-19, but cautioned against broad conclusions; [@doi:10.1016/j.ajem.2020.06.053] reported another such possible adult case.
-=======
+
 #### Subpopulations of Special Concern  
 
 In the context of the United States, persons diagnosed with COVID-19 are more likely to require hospitalization if they are of male sex, of older age, and/or of Black/African American background [@doi:10.1377/hlthaff.2020.00598; @doi:10.15585/mmwr.mm6925e1].
@@ -222,7 +221,6 @@
 These might include individuals with substance use disorder [@doi:10.7326/M20-1141], victims of natural disasters [@doi:10.1038/s41558-020-0804-2], and victims of human trafficking [@doi:10.1016/j.eclinm.2020.100409].
 The pandemic could also delay the fight against other major infectious diseases, such as HIV, malaria and tuberculosis, potentially leading to a further increase of mortality [@doi:10.25561/78670].
 Although they are beyond the scope of this paper, further research is needed in order to prevent these harms.
->>>>>>> dea59ffe
 
 #### Molecular Mechanisms of COVID-19
 
