## Introduction {.page_break_before}

### General Background

On January 21, 2020, the World Health Organization (WHO) released its first report concerning what is now known as the Coronavirus Disease 2019 (COVID-19) [@url:https://www.who.int/docs/default-source/coronaviruse/situation-reports/20200121-sitrep-1-2019-ncov.pdf].
This infectious disease came to international attention on December 31, 2019 following an announcement by national officials in China describing 44 cases of a respiratory infection of unknown cause.
The first known cases were located in Wuhan City within the Hubei province of China, but the disease spread rapidly beyond Wuhan to throughout China and subsequently around the world.
At the time of the WHO's first situation report [@url:https://www.who.int/docs/default-source/coronaviruse/situation-reports/20200121-sitrep-1-2019-ncov.pdf], 282 confirmed cases had been identified.
Most of these cases were in China, but 1-2 exported cases had also been identified in each of several neighboring countries (Thailand, Japan, and the Republic of Korea).
One week later, 4,593 confirmed cases had been identified, spanning not only Asia, but also Australia, North America, and Europe [@url:https://www.who.int/docs/default-source/coronaviruse/situation-reports/20200128-sitrep-8-ncov-cleared.pdf].
On March 11, 2020, WHO formally classified the situation as a pandemic [@url:https://www.who.int/docs/default-source/coronaviruse/situation-reports/20200311-sitrep-51-covid-19.pdf].
On April 4, 2020, the WHO reported that the global number of confirmed cases had surpassed one million [@url:https://www.who.int/docs/default-source/coronaviruse/situation-reports/20200404-sitrep-75-covid-19.pdf].
{{csse_deaths}} COVID-19 deaths had been reported worldwide as of {{csse_date_pretty}} (Figure @fig:csse-deaths).

![
**Cumulative global COVID-19 deaths since January 22, 2020.**
Data are from the COVID-19 Data Repository by the Center for Systems Science and Engineering at Johns Hopkins University [@https://github.com/CSSEGISandData/COVID-19/tree/master/csse_covid_19_data/csse_covid_19_time_series].
]({{csse_deaths_figure}} "Global COVID-19 deaths"){#fig:csse-deaths secno=1}

Several review articles on aspects of COVID-19 have already been published.
These have included reviews on the disease epidemiology [@doi:10.1016/j.molmed.2020.02.008], immunological response [@doi:10.1016/j.immuni.2020.05.002], diagnostics [@doi:10.1126/scitranslmed.abc1931], and pharmacological treatments [@doi:10.1016/j.immuni.2020.05.002; @doi:10.1001/jama.2020.6019].
[@doi:10.1038/d41591-020-00026-w] and [@doi:10.1001/jama.2020.12839] provide relatively brief narrative reviews of progress on some important ongoing COVID-19 research questions.
However, research on these topics is proceeding so quickly that any static review is likely to quickly become dated.

In this review, we seek to consolidate information about the virus in the context of related viruses and to synthesize what is known about the diagnosis and treatment of COVID-19 and related diseases.
Further, we aim to amplify the true signal out of the vast noise produced by thousands of publications on the topic [@doi:10.1038/s42254-020-0175-7].
We will critique, sort and distill informative content out of the overwhelming flood of information and help the larger scientific community to be better educated on this critical subject.
Thus, our approach has been to develop a real-time, collaborative effort that welcomes submissions from scientists worldwide.

### About Coronaviruses

#### Coronavirus Genome and Structure

Coronaviruses (CoVs; order *Nidovirales*, family *Coronaviridae*, subfamily *Orthocoronavirinae*) are enveloped viruses with some of the largest viral RNA genomes, ranging from 27 kilobases (Kb) to 32 Kb in length.
The SARS-CoV-2 genome lies in the middle of this range at 29,903 bp [@doi:10/ggjr43].
There are several fundamental genomic characteristics shared by all viruses in the *Nidovirales* order, including being enveloped and non-segmented and having positive-sense (ssRNA+) genomes that contain a large number of non-structural genes originating through ribosomal frameshifting [@doi:10.1007/978-1-4939-2438-7_1].
Genome organization is highly conserved within the order [@doi:10.1007/978-1-4939-2438-7_1].
A replicase gene comprises about two-thirds of the genome of coronaviruses.
This polypeptide is translated into 16 non-structural proteins (nsp1-16, except in Gammacoronaviruses, where nsp1 is absent), which form replication machinery used to synthesize viral RNA [@doi:10.1002/jmv.25681].
The remaining third of the genome encodes structural proteins, including the spike (S), membrane (M), envelope (E), and nucleocapsid (N) proteins.
Additional accessory genes are sometimes present between these two regions, depending on the species or strain.
<!-- To do: Add a figure showing the structure of the genome.-->
<!-- Also, everything focuses on S! Should we also talk about others?-->

Coronaviruses are classified into four genera: alpha, beta, delta and gamma coronaviruses.
Among them, alpha and beta coronaviruses infect mammalian species, gamma coronaviruses infect avian species and delta coronaviruses infect both mammalian and avian species [@doi:10.1146/annurev-virology-110615-042301].
The viruses were initially subdivided into these genera based on antigenic relationships of the spike (S), membrane (M), envelope (E), and nucleocapsid (N) proteins but are now divided by phylogenetic clustering.
<!-- this section may be better as a figure panel + legend-->
Phylogenetic analysis of a PCR amplicon fragment from five patients along with the total virus genome of 29.8 Kb indicates that SARS-CoV-2 is a novel betacoronavirus belonging to the B lineage, also known as sarbecovirus, which also includes the human SARS coronavirus [@doi:10/ggjs7j].

Most coronaviruses are considered zoonotic viruses with little to no transmission observed in humans.
A major group of coronaviruses include human coronavirus (HCoV) strains associated with multiple respiratory diseases of varying severity, ranging from common cold to severe pneumonia, with severe symptoms mostly observed in immunocompromised individuals [@doi:10.1086/377612].
Approximately one-third of common cold infections in humans is attributable to four out of six previously known human coronaviruses (HCoV-229E, HCoV-NL63, HCoV-OC43 and HCoV-HKU1) that are globally circulating in the human population [@doi:10.1038/s41579-018-0118-9;@doi:10.3390/diseases4030026].
In the past two decades, however, highly pathogenic human coronaviruses have been identified, including the severe acute respiratory syndrome coronavirus 1 (SARS-CoV-1) and the Middle East respiratory syndrome coronavirus (MERS-CoV) although both infections were confined to specific geographic regions [@doi:10.1038/nrmicro.2016.81;@doi:10.1038/s41579-018-0118-9; @doi:10.1016/bs.aivir.2018.01.001].
The current pandemic of COVID-19, caused by the severe acute respiratory syndrome coronavirus 2 (SARS-CoV-2), represents an acute and rapidly spreading global health crisis with symptoms for reported cases ranging from mild to severe or fatal [@url:https://www.cdc.gov/coronavirus/2019-ncov/symptoms-testing/symptoms.html] and including outcomes such as acute respiratory distress, acute lung injury and other pulmonary complications.
The possibility of asymptomatic cases is also being investigated.
The transmission and mortality rate estimations of COVID-19 remain to be determined.
<!-- I think there are better estimates now (about 50% asymptomatic I think, once you take out the presymptomatic).-->
<!-- Most credible IFR estimates I've seen are between 0.5-1.5%, depending on the population. CFRs will be greater and vary a lot.-->

#### Origin and Evolution
The hypothesis best supported by the collected genomic data is that SARS-CoV-2 has a zoonotic origin.
Though the intermediate host serving as the source for the zoonotic introduction of SARS-CoV-2 to human populations has not yet been identified, the SARS-CoV-2 virus has been placed within the coronavirus phylogeny through comparative genomic analyses.
Genomic analyses and comparisons to other known coronaviruses suggest that SARS-CoV-2 is unlikely to have originated in a laboratory -- either purposely engineered and released, or escaped -- and instead evolved naturally in an animal host [@doi:10.1038/s41591-020-0820-9].
Human SARS-CoV-2 is genetically closer to bat RATG13 than to any other known virus, including human SARS-CoV. 
The similarity between SARS-CoV-2 and RATG13 is as high as 96.2%, while the similarity between SARS-CoV-2 and SARS-CoV is only 79% [@doi:10.1038/s41586-020-2012-7; @doi:10.1093/nsr/nwaa036].
Nevertheless, some fragments between SARS-CoV-2 and RATG13 have a difference of up to 17%, suggesting a complex natural selection process during zoonotic transfer. 
While the S fragment is highly similar to that of viruses found in pangolins [@doi:10.1101/2020.02.19.950253], there is no consensus about the origin of S in SARS-CoV-2.
It could potentially be the result either of recombination or coevolution [@doi:10.1093/nsr/nwaa036; @doi:10.1126/sciadv.abb9153].
Regardless, while there is substantial support for the zoonotic origin of SARS-CoV-2, a lot remains unknown, causing issues regarding the SARS-CoV-2 evolutionary pattern [@doi:10.1038/s41591-020-0820-9, @doi:10.1038/s41586-020-2012-7].

After zoonotic transfer, SARS-CoV-2 continued evolving in the human population [@doi:10.1186/s12967-020-02344-6].
The SARS-CoV-2 mutation rate is moderate compared to other RNA viruses [@doi:10.1016/j.meegid.2020.104351], and that restricts SARS-CoV-2 evolution pace. 
Nevertheless, genomic data show some significant statistical evidence of ongoing evolution.
There are two known variants of the spike protein that differ by a single amino acid at position 614 (G614 and D614), and there is evidence that G614 has already become dominant over D614 by June 2020 [@doi:10.1016/j.cell.2020.06.043].
While there is a hypothesis that this genomic change increased the SARS-CoV-2 infectivity and virulence, there is no data yet to support or discard this hypothesis reliably [@doi:10.1016/j.cell.2020.06.040].
The study [@doi:10.1016/j.meegid.2020.104351] has reported more than 198 recurrent mutations using a dataset of 7666 curated sequences showing the dynamic of SARS-CoV-2 evolution.
Overall, while it is evident that SARS-CoV-2 exhibits moderate potential for further evolution, much uncertainty remains about SARS-CoV-2's evolutionary trends and their consequences due to a limited number of studies addressing the ongoing evolution of SARS-CoV-2.

The numerous mutations [@doi:10.1186/s12967-020-02344-6; @doi:10.1093/nsr/nwaa036; @doi:10.1016/j.meegid.2020.104351] observed in individual SARS-CoV-2 genome sequences signal transmission patterns and can be used during outbreak investigations.
Similar mutations observed in several patients may indicate that the patients belong to the same transmission group.
The tracking of SARS-CoV-2 mutations is recognized as an essential tool for controlling outbreaks that may provide valuable insights into the paths of SARS-CoV-2's spread [@doi:10/d5mg].
Several studies used phylogenetic analysis to determine the source of local COVID-19 outbreaks in Connecticut (USA), [@doi:10.1016/j.cell.2020.04.021], the New York City area (USA) [@doi:10.1126/science.abc1917], and Iceland [@doi:10.1056/NEJMoa2006100].
There is an ongoing effort to collect SARS-CoV-2 genomes throughout the COVID-19 outbreak, and as of August 7, 2020, more than 78,000 genome sequences have been collected from patients.
The sequencing data can be found at GISAID [@https://www.gisaid.org/], NCBI [@https://www.ncbi.nlm.nih.gov/sars-cov-2/], and COVID-19 data portal [@https://www.covid19dataportal.org/].

#### Transmission

In general, respiratory viruses like coronavirus can have multiple routes of person-to-person transmission including droplet transmission (i.e. inhalation for cough, sneeze), aerosol transmission (i.e. virus suspended in air), and contact transmission (i.e. contact with oral, nasal, and eye mucous membranes).
Other modes of transmission, such as through touching surfaces or objects and then touching mucous membranes, can also be investigated.
While droplet-based and contact were initially considered to be the primary modes of SARS-CoV-2 transmission [@doi:10.1038/s41368-020-0075-9], as additional information has emerged, the possibility of aerosol transmission has also been raised [@doi:10.1126/science.abc6197; @doi:10.1056/NEJMc2004973; @doi:10.1093/cid/ciaa939].
Other aspects of transmission to investigate are the relationship between infectiousness and virus shedding with disease period or symptoms and also the proportions of cases that are attributable to various types of transmission events, such as transmission between relatives, nosocomial transmissions, and other possible types of interactions.
Some information about these characteristics of transmission are available for the highly pathogenic coronaviruses SARS-CoV and MERS-CoV [@doi:10.1016/B978-0-12-385885-6.00009-2; @doi:10.1038/nrmicro.2016.81].
For SARS-CoV-2 it is still being investigated whether, in addition to being spread by people who show symptoms,  the virus can be transmitted by people who do not show symptoms [@url:https://www.cdc.gov/coronavirus/2019-ncov/prevent-getting-sick/how-covid-spreads.html], such as during the pre-symptomatic stage of infection or in people with asymptomatic infections.
<!-- I think there are some more recent papers that look at the possibility of infection from asymptomatic individuals.-->

#### Cell Entry and Replication

Coronavirus virions are spherical with diameters ranging from 100 to 160 nanometers (nm).
The virion is made up of a lipid envelope in which peplomers of 2-3 spike (S) glycoproteins are anchored, creating a distinctive "crown" shape for which the family of viruses was named [@isbn:978-0781760607; @doi:10/dvvg2h].
The replication process is initiated by the viral spike protein: first, the virus binds to a host cell, and then the viral membrane fuses with the endosomal membrane to release the viral genome into the host cytoplasm.
<!-- It seems like this info is on SARS-CoV, not on SARS-CoV-2. I think we should only include the parts that are relevant or maybe note that some things may not be known about SARS-CoV-2, in which case, we make assumptions based on SARS-CoV.-->
The coronavirus spike protein is structured in three segments: the ectodomain, a transmembrane anchor, and an intracellular tail [@doi:10.1128/JVI.02615-14].
The ectodomain contains two subdomains known as the S1 and S2 subunits, with the S1 (N-terminal) subunit guiding the binding of the virus to a host cell receptor and the S2 (C-terminal) subunit guiding the fusion process [@doi:10.1128/JVI.02615-14].
<!-- Is it worth going into more detail about siganl peptides and secretory pathways? Not sure whether this is relevant information.-->
The ectodomain forms the crown-like structures on the viral membrane, with the S1 domain forming the head of the crown and containing the Receptor Binding Motif (RBM) that binds a host receptor, while the S2 domain forms the stalk that supports the head [@doi:10.1038/nrmicro2090].
Among betacoronaviruses, some are known to bind to CEACAM1, Neu 5,9 Ac2, and ACE2 [@doi:10.3390/v4061011].
Both SARS-CoV and SARS-CoV-2 bind to ACE2.

After the virus binds to a host cell receptor, the viral and plasma membranes must then fuse.
Many coronaviruses are cleaved at the S1-S2 boundary and remain non-covalently bound until fusion to the host cell is achieved, with the S1 subunit stabilizing the S2 subunit during the membrane fusion process [@doi:10.1016/j.cell.2020.02.058].
This priming of the S protein is induced by the binding of cellular proteases [@doi:10/cf8chz; @doi:10.1016/j.antiviral.2020.104792].
Angiotensin-Converting Enzyme 2 (ACE2) and Transmembrane Serine Protease 2 (TMPRSS2) have been identified as a prime receptor and a critical protease, respectively, facilitating SARS-CoV/CoV-2 entry into a target cell [@doi:10.1038/nature02145; @doi:10.1126/science.abb2507; @doi:10.1128/JVI.01542-10; @doi:10.1016/j.cell.2020.02.052; @doi:10.1128/JVI.02232-10].
This finding has led to a hypothesized role for ACE2 and TMPRSS2 expression in determining which cells, tissues and organs are most likely to be infected by SARS-CoV-2.
A second cleavage site within S2 is thought to activate _S_ for fusion by inducing conformational change [@doi:10.1016/j.cell.2020.02.058].
Electron microscopy suggests that in some coronaviruses, including SARS-CoV and MERS-CoV, a six-helix bundle separates the two subunits in the postfusion conformation, and the unusual length of this bundle facilitates membrane fusion through the release of additional energy [@doi:10.1146/annurev-virology-110615-042301].
However, research in SARS-CoV suggests that, in addition to fusion with the plasma membrane, viruses may also be taken up by cells through endocytosis [@doi:10.1038/cr.2008.15].
<!-- This is very interesting and seems like it could be relevant to virulence (?), but I don't know enough cell biology to expand on it. Another reference that seems useful is doi.org/10.1146/annurev-biochem-060208-104626-->
Once the virus enters a host cell, the replicase gene is translated and assembled into the viral replicase complex, which can synthesize dsRNA genome from the genomic ssRNA(+).
Finally, the dsRNA genome is transcribed and replicated to create viral mRNAs and new ssRNA(+) genomes [@doi:10.1007/978-1-4939-2438-7_1; @url:https://viralzone.expasy.org/30?outline=all_by_species].

Thus, most of the viral entry process is determined by the viral genome, but the initial step, when the virus binds to a host receptor, also depends on the virus being able to recognize the host receptor.
Coronaviruses such as SARS-CoV, SARS-CoV-2, and MERS-CoV may therefore be engaged in an evolutionary arms race with the human immune system [@doi:10.1101/2020.05.13.093658; @doi:10.1101/2020.05.14.096131; @doi:10.1186/1743-422X-10-304].
Two "hot spots" within human ACE2 have been identified as driving the strong binding affinity between this receptor and two sites in SARS-CoV [@doi:10.1146/annurev-virology-110615-042301].
Coronaviruses bind to a range of host receptors [@doi:10.3390/v4061011; @doi:10.1016/j.jmb.2020.04.009], with binding conserved only at the genus level [@doi:10.1146/annurev-virology-110615-042301].
The S1 domain of the spike protein, which contains the RBM, evolves more rapidly than _S_'s S2 domain [@doi:10.3390/v4061011; @doi:10.1016/j.jmb.2020.04.009].
However, even within the S1 domain, some regions are more conserved than others, with the receptors in S1's N-terminal domain (S1-NTD) evolving more rapidly than those in its C-terminal domain (S1-CTD) [@doi:10.1016/j.jmb.2020.04.009].
Both S1-NTD and S1-CTD are involved in receptor binding and can function as receptor binding domains (RBDs) to bind proteins and sugars [@doi:10.3390/v4061011], but RBDs in the S1-NTD typically bind to sugars, while those in the S1-CTD recognize protein receptors [@doi:10.1146/annurev-virology-110615-042301].
Viral receptors show higher affinity with protein receptors than sugar receptors [@doi:10.1146/annurev-virology-110615-042301], which suggests that positive selection on or relaxed conservation of the S1-NTD preferentially might reduce the risk of a deleterious mutation that would prevent binding.
<!--also positive selection on MHC/HLA? Seems worth mentioning somewhere, possibly here?...-->
Cell entry by the virus is a critical component to pathogenesis and therefore an important process to understand when examining possible therapeutics.
Pathogenesis is made up of three major components: entry, replication, and spread [@isbn:0-9631172-1-1 {chap. 45}].
<!-- We should probably mention more about spread in this section & add spread to the title... or make a spread section-->

### COVID-19: Infection and Presentation

#### Immunological Mechanisms of Coronavirus-driven Disease in Humans

One way that humans respond to viral threats is through the immune response.
The human immune system utilizes a variety of innate and adaptive responses to protect against the pathogens it encounters.
The innate immune system consists of barriers, such as the skin, mucous secretions, neutrophils, macrophages, and dendritic cells.
It also includes cell-surface receptors that can recognize the molecular patterns of pathogens.
The adaptive immune system utilizes antigen-specific receptors that are expressed on B and T lymphocytes.
These components of the immune system typically act together; the innate response acts first, and the adaptive response begins to act several days after initial infection following the clonal expansion of T and B cells [@doi:10.1016/j.jaci.2005.09.034].

After a virus enters into a host cell, its antigen is presented by major histocompatibility complex 1 (MHC 1) molecules and is then recognized by cytotoxic T lymphocytes.
One of the main immune responses that contribute to the onset of Acute Respiratory Distress Syndrome (ARDS) in COVID-19 patients is the cytokine storm, which causes an extreme inflammatory response due to a release of pro-inflammatory cytokines and chemokines by immune effector cells.
In addition to respiratory distress, this mechanism leads to organ failure and death in severe COVID-19 cases [@doi:10.1016/j.jpha.2020.03.001].

<<<<<<< HEAD
There are several ways in which the SARS-CoV virus can evade the human immune response.
One way is through CD163+ and CD68+ macrophage cells, which are crucial for the establishment of SARS in the body [@doi:10.1038/mi.2015.127].
These cells most likely serve as viral reservoirs that help shield SARS-CoV from the innate immune response.
According to a study on the viral dissemination of SARS-CoV in Chinese macaques, the expression of CD163 cells was reduced in viral RNA+ cells when monocytes differentiate toward dendritic cells [@doi:10.1038/mi.2015.127].
This lack of active viral replication allows SARS-CoV to escape innate immunity because reduced levels of viral RNA allow the virus to avoid both natural killer (NK) cells and Toll-like receptors [@doi:10.1038/mi.2015.127].
Another strategy that SARS-CoV utilizes is virulence factors.
SARS-CoV uses nonstructural protein 1 (Nsp1) to suppress host gene expression.
Nsp1 accomplishes this by stalling mRNA translation and inducing endonucleolytic cleavage and mRNA degradation [@doi:10.1126/science.abc8665].
These evasion mechanisms, in turn, can lead to systemic infection.

SARS-CoV also evades the immune response by interfering with type I IFN induction signaling, which is a mechanism that leads to cellular resistance to viral infections.
SARS-CoV employs methods such as ubiquitination and degradation of RNA sensor adaptor molecules MAVS and TRAF3/6 [@doi:10.12932/AP-200220-0772].
MERS-CoV also utilizes these mechanisms, as well as histone modification.
Also, MERS-CoV downregulates antigen presentation via MHC class I and MHC class II, which leads to a reduction in T cell activation [@doi:10.12932/AP-200220-0772].

Based on the aforementioned mechanisms for both SARS-CoV and MERS-CoV, SARS-CoV-2 most likely utilizes similar mechanisms for immune evasion.
In addition, SARS-CoV-2 also uses a protein encoded from open reading frame 8 (ORF8) that interferes with the expression of MHC-I molecules, which reduces the elimination of infected cells by cytotoxic T lymphocytes [@doi:10.1101/2020.05.24.111823].
=======
##### Cytokine Storm

<!-- As I am cleaning up the text, I'll move the cytokine storm text here, as right now it's very decentralized and one of our goals is to merge everything together in the intro!-->
IL-6 promotes the differentiation of activated B cells into immunoglobulin-producing plasma cells [@pmid:9052836] and acts as a growth factor for hybridoma and myeloma cells [@pmid:8431556; @pmid:2104241].
In addition, IL-6 also induces the differentiation of naïve CD4+ T cells into effector T-cell subsets [@doi:10.1158/2326-6066.CIR-14-0022].
In this way interleukins regulate both the pro- and anti-inflammatory responses.
<!-- Note: make sure these terms are defined!-->
In a healthy situation the lung respiratory epithelium together with alveolar macrophages limits the activation of the immune system, ensuring homeostasis.
The introduction of the S-protein from SARS-CoV to mouse macrophages was found to increase production of IL-6 and TNF-α [@doi:10.1016/j.virusres.2007.02.007], and deceased SARS-CoV patients were found to have intermediate levels of IL-6, IL-1𝛽, and TNF-α expressed in a number of ACE2-expressing cell types sampled from the lung and bronchial tissues during autopsy [@doi:10.1002/path.2067].
However, other reports found the severe respiratory condition ARDS to be associated with elevated concentrations of IL-6 in BALF, but that concentrations of Tumor Necrosis Factor α (TNF-α) and IL-1𝛽 decreased with the onset of ARDS [@doi:10.1164/ajrccm.164.10.2104013].
<!--

Just to clarify, is the point here that SARS patients have intermediate levels of IL-6 but other respiratory conditions, like ARDS have higher levels of IL-6?

As a non-immunologist, my high level understanding of what is written is: IL-6 plays a role in regulating the immune response to infection. And different IL-6 levels are found depending on the disease. This IL-6 cytokine causes a large immune response that damages cells and is fatal. - @ajlee21 
-->
These cytokines enhance the pro-inflammatory reaction by increase acute-phase signaling, trafficking of immune cells to the site of primary infection, epithelial cell activation, and secondary cytokine production.
The acute phase response to infection results in the heavy damage of the endothelium of blood vessels, which disrupts the balance between the pro- and anti-inflammatory response [@doi:10.1164/ajrccm.164.10.2104013].
Thus, the holes generated allow not just for the passage of neutrophils, macrophages and lymphocytes to the site of the infection but also the accumulation of liquids into the lungs, which is the ultimate cause of the death in ARDS and Severe Acute Respiratory Syndrome (SARS) [@doi:10.1007/s00281-017-0629-x], also caused by the new coronavirus.
<!-- Suggestion: define distinction between Cytokine Release Syndrome and Cytokine Storm Syndrome-->
>>>>>>> 398953d5

#### Clinical Presentation of COVID-19

A great diversity of symptom profiles has been observed for COVID-19, although a large study from Wuhan, China suggests fever and cough as the two most common symptoms on admission [@doi:10.1056/NEJMoa2002032].
One early retrospective study in China described the clinical presentations of patients infected with SARS-CoV-2 as including lower respiratory tract infection with fever, dry cough, and dyspnea [@doi:10/ggnxb3].
This study [@doi:10/ggnxb3] noted that upper respiratory tract symptoms were less common, which suggests that the virus targets cells located in the lower respiratory tract.
However, data from the New York City region [@doi:10.1001/jama.2020.6775; @doi:10.1056/NEJMc2010419] showed variable rates of fever as a presenting symptom, suggesting that symptoms may not be consistent across samples.
These differences are present when comparing both between institutions in similar locations and between different regions experiencing COVID-19 outbreaks, leading to conflicting reports of the frequency of fever as a presenting symptom for patients upon hospital admission.
For example, even within New York City, one study [@doi:10.1001/jama.2020.6775] identified low oxygen saturation (<90% without the use of supplemental oxygen or ventilation support) in a significant percentage of patients on presentation, while another study [@doi:10.1056/NEJMc2010419] reported cough, fever, and dyspnea as the most common presenting symptoms.
The variability of both which symptoms present and their severity makes it difficult for public health agencies to provide clear recommendations for citizens regarding what symptoms indicate SARS-CoV-2 infection and should prompt isolation.

The significant range of individual outcomes observed has led to interest in which factors influence disease severity.
The reported hospitalization rates have been wide-ranging and appear to be influenced by age and location, with several underlying health conditions being disproportionately reported among hospitalized patients [@doi:10.15585/mmwr.mm6915e3].
<!--Should emphasize that the risk goes up a lot with age, with maleness and diabetes/obesity also being risk factors.-->
Among patients who are admitted to the hospital, outcomes have generally been poor, with rates of admission to the intensive care unit (ICU) upwards of 15% in both Wuhan, China and Italy [@doi:10.1056/nejmoa2002032; @doi:10.1001/jama.2020.2648; @doi:10.1001/jama.2020.4031].
Several studies have also investigated which factors are likely to influence COVID-19 outcomes.
For example, a Chinese retrospective study [@doi:10/ggnxb3] found that a higher probability of mortality was associated with older age and higher Sequential Organ Failure Assessment scores, as well as high levels of d-dimer.
Mortality might be associated with other biomarkers measured in blood samples including lactate dehydrogenase and cardiac troponin I, although these analyses may not have been appropriately corrected for multiple testing.
[@doi:10/ggnxb3] reported that survivors continued to shed the virus for a median of 20 days and a maximum of at least 37 days.
A later study reported radiographic findings such as ground-glass opacity and bilateral patchy shadowing in the lungs of many hospitalized patients, and most COVID-19 patients had lymphocytopenia, meaning they had low levels of lymphocytes (a type of white blood cell) [@doi:10.1056/NEJMoa2002032].

COVID-19 can affect diverse body systems in addition to causing respiratory problems [@doi:10.1038/s41591-020-0968-3].
For example, COVID-19 can lead to acute kidney injury, especially in patients with severe respiratory symptoms or certain preexisting conditions [@doi:10.1016/j.kint.2020.05.006].
It can also cause neurological complications [@doi:10.1016/j.bbi.2020.03.031; @doi:10/d259], potentially including stroke, seizures or meningitis [@doi:10.1002/jmv.26000; @doi:10.1002/ana.25807].

COVID-19 has also been associated with an increased incidence of large vessel stroke, particularly in patients under the age of 40 [@doi:10.1056/NEJMc2009787], and other thrombotic events including pulmonary embolism and deep vein thrombosis [@doi:10.1016/j.thromres.2020.04.013].
The mechanism behind these complications has been suggested to be related to coagulopathy with reports of antiphospholipid antibodies present [@doi:10.1056/NEJMc2007575] and elevated levels of d-dimer and fibrinogen degradation products (FDP) elevated in deceased patients [@doi:10.1111/jth.14768].
Other viral infections have been associated with coagulation defects; notably SARS was also found to lead to disseminated intravascular coagulation (DIC) and was associated with both pulmonary embolism and deep vein thrombosis [@doi:10.1002/jmv.23354].
A wide range of viral infections can affect the coagulation cascade.
The mechanism behind these insults has been suggested to be related to inflammation-induced increases in the von Willebrand factor (VWF) clotting protein, leading to a pro-coagulative state [@doi:10.1002/jmv.23354].
Abnormal clotting (thromboinflammation or coagulopathy) has been increasingly discussed recently as a possible key mechanism in many cases of severe COVID-19, and may be associated with the high d-dimer levels often observed in severe cases [@doi:10/ggvd74; @doi:10.1186/s13054-020-03060-9; @doi:10.1007/s11239-020-02134-3].
This excessive clotting in lung capillaries has been suggested to be related to a dysregulated activation of the complement system, part of the innate immune system [@doi:10.1172/jci.insight.140711;@doi:10.1172/JCI140183].

The presentation of COVID-19 infection can vary greatly among pediatric patients and in some cases manifests in distinct ways from COVID-19 in adults. 
[@doi:10.1001/jamapediatrics.2020.1467] reviewed 17 studies on children infected with COVID-19 during the early months of the COVID-19 epidemic in China and one study from Singapore.
Of the more than a thousand cases described, the most commonly reports were for mild symptoms such as fever, dry cough, fatigue, nasal congestion and/or runny nose, while three children were reported to be asymptomatic.
Severe lower respiratory infection was described in only one of the pediatric cases reviewed.
Gastrointestinal symptoms such as vomiting or diarrhea were occasionally reported.
Radiologic findings were not always reported in the case studies reviewed by [@doi:10.1001/jamapediatrics.2020.1467], but when they were mentioned they included bronchial thickening, ground-glass opacities, and/or inflammatory lesions.
Neurological symptoms have also been reported [@doi:10.1001/jamaneurol.2020.2687].

These analyses indicate that generally, most pediatric cases of COVID-19 are not severe.  
However, serious complications and, in rare cases, death have occurred [@doi:10.1016/j.eclinm.2020.100433]. 
Of particular interest, children have occasionally experienced a serious inflammatory syndrome, multisystem inflammatory syndrome in children (MIS-C), after COVID-19 infection; this syndrome is similar in some respects to Kawasaki disease or to Kawasaki disease shock syndrome [@doi:10.1093/jpids/piaa069;@doi:10.1001/jama.2020.10369; @doi:10.1016/j.ajem.2020.05.117].
MIS-C has been associated with heart failure in some cases [@doi:10.1161/CIRCULATIONAHA.120.048360].
[@doi:10/gg4sd6] reported a single case of an adult who appeared to show symptoms similar to MIS-C after exposure to COVID-19, but cautioned against broad conclusions; [@doi:10.1016/j.ajem.2020.06.053] reported another such possible adult case.

#### Subpopulations of Special Concern  

In the context of the United States, persons diagnosed with COVID-19 are more likely to require hospitalization if they are of male sex, of older age, and/or of Black/African American background [@doi:10.1377/hlthaff.2020.00598; @doi:10.15585/mmwr.mm6925e1].
African Americans have also been reported to have disproportionate risk of kidney complications from COVID-19 [@doi:10.1016/j.kint.2020.05.006].
In addition to African Americans, disproportionate harm and mortality from COVID-19 has also been noted in Latino/Hispanic communities and in Native American / Alaskan Native communities such as the Navajo nation [@doi:10.1001/jama.2020.8598; @doi:10.1136/bmj.m1483; @doi:10.1111/jrh.12451; https://www.nytimes.com/2020/04/09/us/coronavirus-navajo-nation.html?searchResultPosition=10; @url:https://www.nytimes.com/interactive/2020/07/05/us/coronavirus-latinos-african-americans-cdc-data.html; @doi:10.1093/tbm/ibaa055].
In Brazil, where the pandemic has also been severe, indigenous communities are likewise at special risk [@doi:10.1126/science.abc0073].
The sizable racial disparities observed may be due to a number of factors, including different levels of pre-existing co-morbidities, such as hypertension, diabetes or lung diseases.
They may also be influenced by the disproportionate socioeconomic burdens placed on many people of color, which can correspond to greater economic difficulties, more hazardous or crowded work or living conditions, or reduced access to health care [@doi:10.1377/hlthaff.2020.00598; @doi:10.1016/j.kint.2020.05.006; @doi:10.1001/jamanetworkopen.2020.12403].
This might cause infections to be less likely to be diagnosed unless or until they were very severe; in the sample studied by [@doi:10.1377/hlthaff.2020.00598], African Americans were more likely to be diagnosed in hospital, while other groups were more likely to have been diagnosed in ambulatory settings in the community.
More research is needed for analyzing and remediating these disparities [@doi:10.1093/tbm/ibaa055]. 

People living in certain locations may be especially vulnerable to harm.
In a preprint, [@doi:10.1101/2020.04.05.20054502] provided observational evidence that geographical areas in the United States that suffer from worse air pollution by fine particulate matter have also suffered more COVID-19 deaths per capita, after adjusting for demographic covariates.
Although lack of individual-level exposure data and the impossibility of randomization make it difficult to elucidate the exact causal mechanism, this finding would be consistent with similar findings for all-cause mortality (e.g., [@doi:10.1073/pnas.1803222115]).
Individuals in nursing homes / skilled nursing facilities [@doi:10.1001/jama.2020.11642] and in some prisons and detention centers [@doi:10.1001/jamainternmed.2020.1856; @doi:10.1001/jama.2020.12528] have also been exposed to higher risk of infection.
Certain occupations, such as health care work, can put individuals at increased risk [@doi:10.1002/ajim.23145; @doi:10.1371/journal.pone.0232452; @url:https://www.ons.gov.uk/peoplepopulationandcommunity/healthandsocialcare/causesofdeath/bulletins/coronaviruscovid19relateddeathsbyoccupationenglandandwales/deathsregistereduptoandincluding20april2020; @url:https://www.ons.gov.uk/employmentandlabourmarket/peopleinwork/employmentandemployeetypes/articles/whichoccupationshavethehighestpotentialexposuretothecoronaviruscovid19/2020-05-11;
@url:https://assets.publishing.service.gov.uk/government/uploads/system/uploads/attachment_data/file/892085/disparities_review.pdf].

Many other factors influence risk of serious COVID-19 outcomes. 
Genetic factors may play a role in risk of respiratory failure for COVID-19 [@doi:10.1056/NEJMoa2020283; @doi:10.1093/gerona/glaa131; @doi:10.1101/2020.06.16.155101].
Diabetes may increase the risk of lengthy hospitalization [@doi:10.1016/j.cmet.2020.04.021] or of death [@doi:10.1016/j.cmet.2020.04.021;@doi:10.1007/s00592-020-01546-0].
[@doi:10.1111/dom.14057] and [@doi:10.1152/ajpendo.00124.2020] discuss possible ways in which COVID-19 and diabetes may interact.
Obesity also appears to be associated with higher risk of severe outcomes from SARS-CoV-2 [@doi:10.1016/j.metabol.2020.154262; @doi:10.1101/2020.04.23.20076042].
Obesity is considered an underlying risk factor for other health problems, and the mechanism for its contributions to COVID-19 hospitalization or mortality is not yet clear [@doi:10.1016/j.medj.2020.06.005].

Study of disparities and differences among groups in rates of hospitalization or death from COVID-19 are complicated by the fact that risk may be elevated in multiple ways.
An individual may be more likely to be exposed to the virus, more likely to get infected once exposed, more likely to have serious complications once infected, be less likely to get adequate help once they are seriously ill.
Although these are difficult to disaggregate, they suggest different possible interventions and each deserves consideration.
The epidemiological characteristics and clinical presentation of COVID-19 may differ somewhat in different areas of the world, presumably due to differential reporting, different age structures, and/or different risk factors [@doi:10.1007/s00592-020-01546-0].
Furthermore, because different subpopulations may have somewhat different vulnerabilities, needs, and resources, we recommend that researchers publishing studies on diagnostics and therapeutics take extra care to be clear about the demographic and medical characteristics of their sample, in order to facilitate discussions of the degree to which results may generalize or differ in other settings.

Several studies on disparities in COVID-19 have compared groups in terms of their probability of a severe outcome (like hospitalization or death) given that a person is diagnosed.
Early in the pandemic, it is more difficult to study or identify the larger population of all exposed or all infected people because of the existence of undetected infections; over the course of the pandemic, indirect estimates of infection rates through modeling improve and more direct estimates through a combination of serological tests, sampling methods and statistical methods have been made possible through biotechnology developments.
In contrast, [@doi:10.1038/s41586-020-2521-4] were able to compare overall rates of death from COVID-19, not simply in the subsample of diagnosed individuals, thus combining the probability of infection with the probability of death given infection.
This was done using a dataset of 17 million adults in the United Kingdom.
In this administrative dataset, [@doi:10.1038/s41586-020-2521-4] found that male sex, older age, economic deprivation, nonwhite ethnicity (principally Black or South Asian), obesity, diabetes,  asthma, and several other comorbid conditions were associated with a higher risk of death from COVID-19.
They cautioned that despite the large sample size, their observational data did not directly provide information on the causal mechanisms which led to these statistical associations.
However, the ethnic and economic disparities did not vanish when adjusting for observed preexisting conditions.
[@doi:10.1038/s41586-020-2521-4] also found that the predictive value of socioeconomic status seemed to increase over time, perhaps because many higher-paid workers were able to transition to working online.
 
Besides the direct harms caused by infection, many populations are in indirect risk of serious harm due to the social and economic effects of the pandemic and of the efforts needed to fight it.  
These might include individuals with substance use disorder [@doi:10.7326/M20-1141], victims of natural disasters [@doi:10.1038/s41558-020-0804-2], and victims of human trafficking [@doi:10.1016/j.eclinm.2020.100409].
The pandemic could also delay the fight against other major infectious diseases, such as HIV, malaria and tuberculosis, potentially leading to a further increase of mortality [@doi:10.25561/78670].
Although they are beyond the scope of this paper, further research is needed in order to prevent these harms.

#### Molecular Mechanisms of COVID-19

<!-- How can we evaluate the human response to SARS-CoV-2 on a molecular level?-->
<!-- What can omics technologies tell us about changes in the body following SARS-CoV-2 infection?-->
 
Most of our current knowledge of the molecular mechanisms through which SARS-CoV-2 infects cells is obtained from studies on previously identified coronaviruses. 
The entry of a coronavirus into a target cell is mediated by the binding of the viral spike (S) protein to a specific cellular receptor and the subsequent priming/cleavage of the S protein by cellular proteases [@doi:10/cf8chz; @doi:10.1016/j.antiviral.2020.104792]. 
Angiotensin-Converting Enzyme 2 (ACE2) and Transmembrane Serine Protease 2 (TMPRSS2) have been identified as a prime receptor and a critical protease, respectively, facilitating SARS-CoV/CoV-2 entry into a target cell [@doi:10.1038/nature02145; @doi:10.1126/science.abb2507; @doi:10.1128/JVI.01542-10; @doi:10.1016/j.cell.2020.02.052; @doi:10.1128/JVI.02232-10]. 
This finding has led to a hypothesized role for ACE2 and TMPRSS2 expression in determining which cells, tissues and organs are most likely to be infected by SARS-CoV-2.

Recent clinical investigations of COVID-19 patients have detected SARS-CoV-2 transcripts in bronchoalveolar lavage fluid (93% of specimens), sputum (72%), nasal swabs (63%), fibrobronchoscopy brush biopsies (46%), pharyngeal swabs (32%), feces (29%) and blood (1%) [@doi:10.1001/jama.2020.3786]. 
Two studies reported that SARS-CoV-2 could not be detected in the urine specimens [@doi:10.1001/jama.2020.3786; @doi:10.1001/jama.2020.3204]; however, a third study identified four urine samples (out of 58) that were positive for SARS-CoV-2 nucleic acids [@doi:10.1097/CM9.0000000000000774]. 
Respiratory failure remains the leading cause of death for COVID-19 patients [@doi:10.1111/his.14134]. 
Besides major pulmonary damage, SARS-CoV-2 infection can damage many other organ systems including the heart [@doi:10.1001/jamacardio.2020.0950], kidney [@doi:10.1038/s41585-020-0319-7; @doi:10.1186/s13054-020-02872-z], liver [@doi:10/ggpx6s], and gastrointestinal tract [@doi:10.1053/j.gastro.2020.02.055; @doi:10.1111/1751-2980.12851]. 
As it becomes clearer that SARS-CoV-2 infection can damage multiple organs, the scientific community is pursuing multiple avenues of investigation in order to build a consensus about how the virus affects the human body.
To quickly associate the clinical outcomes with SARS-CoV-2 infection, researchers are taking advantage of “omics” technologies to profile the expression of coronavirus entry factors across the tissues.

### Approaches to Understanding COVID-19

Scientific characterization of the SARS-CoV-2 virus and of the COVID-19 disease it causes is critical to controlling the current pandemic.
Several broad areas of research interact with each other, offering different pieces of information critical to understanding the virus and disease.
A comprehensive understanding of the epidemic must unify basic scientific and medical research with public health and biotechnology.

#### Science & Medicine

Understanding how the virus functions and interacts with the host is foundational to understanding pathogenesis and disease progression and to identifying available and novel approaches to treatment.
Therefore, the fields of virology, immunology, and molecular biology are fundamental to characterizing SARS-CoV-2 and COVID-19.
These topics can be approached using a range of techniques, including characterization of the host response from the cellular to systems level.
Contextualizing SARS-CoV-2 in relation to other viruses that infect humans and other animals can further serve to elucidate the reaction of the human host to viral exposure.
This information, when combined with an understanding of the biology of pharmaceutical and medical interventions, can guide new approaches to treatment.

#### Public Health

One necessary component of determining how to manage the outbreak is to understand epidemiological factors related to the transmission of the SARS-CoV-2 virus.
These can include characteristics such as when infected individuals are contagious, how the virus is transmitted between individuals, the range of symptoms associated with infection and/or contagiousness in different individuals, and how rapidly the virus propagates between individuals, etc.
The development of diagnostic tools is critical to this goal.
Accurate diagnoses on a large scale is necessary to collect the data needed to develop epidemiological models.
Other areas of public health that address resource availability, inequity, human behavior, and other components that influence people's exposure to pathogens and ability to manage illness will also be critical to mounting a global response to the pandemic.
Public health strategies to manage epidemics include anticipation and early detection of emerging diseases (aided by rapid development of diagnostics), containment (using strategies to test, trace and isolate such as widespread testing, contact tracing, quarantining and isolation), control and mitigation of spread (including social distancing), and elimination and eradication. 
An effective public health response requires response coordination, disease surveillance and intervention monitoring, risk communication and health education (including education about personal protective equipment and hand hygiene and containment of “infodemics” of false information), non-pharmaceutical measures to prevent and reduce transmission, and health interventions such as vaccines and other pharmaceuticals that can reduce transmission, curb morbidity and mortality, and mitigate the effects on health systems and other sectors of society [@isbn:978-92-4-156553-0].
<!--I think non-pharmaceutical interventions are already in categories above (tracing, social distancing, lockdowns etc)-->
Currently, this manuscript focuses primarily on contextualizing epidemiological characteristics such as reproduction number and dynamics of transmission that intersect with the fundamental biology of the virus or the development of therapeutic and diagnostic technologies.

#### Biotechnology

##### Diagnostics

Two major concerns within diagnosis include the detection of current infections in individuals with and without symptoms, and the detection of past exposure without an active infection.
In the latter category, identifying whether individuals can develop or have developed sustained immunity is also a major consideration.
The development of high-throughput, affordable methods for detecting active infections and sustained immunity will be critical to understanding and controlling the disease.

<!-- What are approaches that allow us to detect current infection or past exposure for other viruses?-->
<!-- What is sustained immunity and what are the indicators?-->

##### Therapeutics

The identification of interventions that can mitigate the effect of the virus on exposed and infected individuals is a significant research priority.
Some possible approaches include the identification of existing pharmaceuticals that reduce the severity of infection, either by reducing the virus' virulence (e.g., antivirals) or managing the most severe symptoms of infection.
Due to the long timeline for the development of novel pharmaceuticals, in most cases, research surrounding possible pharmaceutical interventions focuses on the identification and investigation of existing compounds whose mechanisms may be relevant to COVID-19.
Other foci of current research include the identification of antibodies produced by survivors of COVID-19 and the development of vaccines.
Understanding the mechanisms describing host-virus interactions between humans and SARS-CoV-2 is thus critical to identifying candidate therapeutics.

### Summary
In this review, we seek to consolidate information about efforts to develop strategies for diagnosis and therapeutics as new information is released by the scientific community.
We include information from both traditional peer-reviewed scientific literature and from preprints, which typically have not undergone peer review but have been critically evaluated by the scientists involved in this effort.
The goal of this manuscript is to present preliminary findings within the broader context of COVID-19 research and to identify the broad interpretations of new research, as well as limitations to interpretability.<|MERGE_RESOLUTION|>--- conflicted
+++ resolved
@@ -147,7 +147,6 @@
 One of the main immune responses that contribute to the onset of Acute Respiratory Distress Syndrome (ARDS) in COVID-19 patients is the cytokine storm, which causes an extreme inflammatory response due to a release of pro-inflammatory cytokines and chemokines by immune effector cells.
 In addition to respiratory distress, this mechanism leads to organ failure and death in severe COVID-19 cases [@doi:10.1016/j.jpha.2020.03.001].
 
-<<<<<<< HEAD
 There are several ways in which the SARS-CoV virus can evade the human immune response.
 One way is through CD163+ and CD68+ macrophage cells, which are crucial for the establishment of SARS in the body [@doi:10.1038/mi.2015.127].
 These cells most likely serve as viral reservoirs that help shield SARS-CoV from the innate immune response.
@@ -165,7 +164,7 @@
 
 Based on the aforementioned mechanisms for both SARS-CoV and MERS-CoV, SARS-CoV-2 most likely utilizes similar mechanisms for immune evasion.
 In addition, SARS-CoV-2 also uses a protein encoded from open reading frame 8 (ORF8) that interferes with the expression of MHC-I molecules, which reduces the elimination of infected cells by cytotoxic T lymphocytes [@doi:10.1101/2020.05.24.111823].
-=======
+
 ##### Cytokine Storm
 
 <!-- As I am cleaning up the text, I'll move the cytokine storm text here, as right now it's very decentralized and one of our goals is to merge everything together in the intro!-->
@@ -177,16 +176,13 @@
 The introduction of the S-protein from SARS-CoV to mouse macrophages was found to increase production of IL-6 and TNF-α [@doi:10.1016/j.virusres.2007.02.007], and deceased SARS-CoV patients were found to have intermediate levels of IL-6, IL-1𝛽, and TNF-α expressed in a number of ACE2-expressing cell types sampled from the lung and bronchial tissues during autopsy [@doi:10.1002/path.2067].
 However, other reports found the severe respiratory condition ARDS to be associated with elevated concentrations of IL-6 in BALF, but that concentrations of Tumor Necrosis Factor α (TNF-α) and IL-1𝛽 decreased with the onset of ARDS [@doi:10.1164/ajrccm.164.10.2104013].
 <!--
-
 Just to clarify, is the point here that SARS patients have intermediate levels of IL-6 but other respiratory conditions, like ARDS have higher levels of IL-6?
-
 As a non-immunologist, my high level understanding of what is written is: IL-6 plays a role in regulating the immune response to infection. And different IL-6 levels are found depending on the disease. This IL-6 cytokine causes a large immune response that damages cells and is fatal. - @ajlee21 
 -->
 These cytokines enhance the pro-inflammatory reaction by increase acute-phase signaling, trafficking of immune cells to the site of primary infection, epithelial cell activation, and secondary cytokine production.
 The acute phase response to infection results in the heavy damage of the endothelium of blood vessels, which disrupts the balance between the pro- and anti-inflammatory response [@doi:10.1164/ajrccm.164.10.2104013].
 Thus, the holes generated allow not just for the passage of neutrophils, macrophages and lymphocytes to the site of the infection but also the accumulation of liquids into the lungs, which is the ultimate cause of the death in ARDS and Severe Acute Respiratory Syndrome (SARS) [@doi:10.1007/s00281-017-0629-x], also caused by the new coronavirus.
 <!-- Suggestion: define distinction between Cytokine Release Syndrome and Cytokine Storm Syndrome-->
->>>>>>> 398953d5
 
 #### Clinical Presentation of COVID-19
 
