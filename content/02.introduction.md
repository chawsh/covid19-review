## Introduction {.page_break_before}

On January 21, 2020, the World Health Organization (WHO) released its first report concerning what is now known as the Coronavirus Disease 2019 (COVID-19) [@url:https://www.who.int/docs/default-source/coronaviruse/situation-reports/20200121-sitrep-1-2019-ncov.pdf].
This infectious disease came to international attention on December 31, 2019 following an announcement by national officials in China describing 44 cases of a respiratory infection of unknown cause.
The first known cases were located in Wuhan City within the Hubei province of China, but the disease spread rapidly throughout China and subsequently around the world.
At the time of the WHO's first situation report [@url:https://www.who.int/docs/default-source/coronaviruse/situation-reports/20200121-sitrep-1-2019-ncov.pdf], 282 confirmed cases had been identified.
Most of these cases were in China, but 1-2 exported cases had also been identified in each of several neighboring countries (Thailand, Japan, and the Republic of Korea).
One week later, 4,593 confirmed cases had been identified, spanning not only Asia, but also Australia, North America, and Europe [@url:https://www.who.int/docs/default-source/coronaviruse/situation-reports/20200128-sitrep-8-ncov-cleared.pdf].
On March 11, 2020, WHO formally classified the situation as a pandemic [@url:https://www.who.int/docs/default-source/coronaviruse/situation-reports/20200311-sitrep-51-covid-19.pdf].
<<<<<<< HEAD
On April 4, 2020, the WHO reported that the global number of confirmed cases had surpassed one million [@url:https://www.who.int/docs/default-source/coronaviruse/situation-reports/20200404-sitrep-75-covid-19.pdf].
=======
On April 4, 2020, the WHO reported that the number of confirmed cases had surpassed one million globally [@url:https://www.who.int/docs/default-source/coronaviruse/situation-reports/20200404-sitrep-75-covid-19.pdf].
The number of cases continues to rise daily, with up-to-date numbers tracked by sources such as Google [@url:https://www.google.com/search?q=google+covid+counts].
>>>>>>> 3613781d

**Global COVID-19 deaths since January 22, 2020.**
{{csse_deaths}} COVID-19 deaths had been reported worldwide as of {{csse_date_pretty}} (Figure @fig:csse-deaths).

![
**Cumulative global COVID-19 deaths since January 22, 2020.**
Data are from the COVID-19 Data Repository by the Center for Systems Science and Engineering at Johns Hopkins University [@https://github.com/CSSEGISandData/COVID-19/tree/master/csse_covid_19_data/csse_covid_19_time_series].
]({{csse_deaths_figure}} "Global COVID-19 deaths"){#fig:csse-deaths secno=1}

As international attention remains focused on the ongoing public health crisis, the scientific community has responded by mobilizing resources and turning much of its attention to the virus and disease.
This rapid influx of information is disseminated in both traditional publishing mechanisms and through preprint servers, which provide a venue for scientists to release findings without undergoing the formal publication process.
While having information available is valuable to efforts to understand and combat COVID-19, many contributions come from researchers across a wide range of fields who have varying degrees of experience working on coronaviruses and other highly relevant topics.
The volume of information available, much of which has not gone through rigorous peer review, presents a significant challenge to individual efforts to keep abreast of the state of COVID-19 research [@doi:10.1038/s42254-020-0175-7].
However, research on these topics is proceeding so rapidly that any static review is likely to quickly become dated.
Our goal as a community was to consolidate information about the virus in the context of related viruses and to synthesize rapidly emerging literature centered on the diagnosis and treatment of COVID-19.
We used an open publishing framework,  Manubot [@doi:10.1371/journal.pcbi.1007128], to manage hundreds of contributions from the community to create a living, scholarly document.
We designed software to generate figures like Figure @fig:csse-deaths that automatically update using external data sources.
Our primary goal is to sort and distill informative content out of the overwhelming flood of information [@doi:10.1038/s42254-020-0175-7] and help the broader scientific community become more conversant on this critical subject.
Thus, our approach has been to develop a real-time, collaborative effort that welcomes submissions from scientists worldwide into this ongoing effort.
This document represents the first snapshot, which aims to reflect the state of the field as of August, 2020.
We plan to refine and expand this document until technologies to mitigate the pandemic are widely available.

### Interdisciplinary Context

Collaboration across several broad areas of research is critical, as different areas provide different information and context necessary to understanding the virus and disease.
This review provides a biological perspective on the SARS-CoV-2 virus and efforts to develop diagnostic, prophylactic, and therapeutic responses to COVID-19.
We provide only brief summaries of two other important perspectives on this pandemic: epidemiology and public health.
Research in these areas often seeks to anticipate, model, and prevent outbreaks of infectious disease or to understand and manage human behavior relevant to health and disease.
Their insights are critical to mounting a global response to the pandemic.
Epidemiological analyses have investigated patterns of transmission within and between communities, the symptoms associated with and the duration of infection and/or contagiousness, and how the virus propagates, among other characteristics 
[@url:https://www.cdc.gov/coronavirus/2019-ncov/cases-updates/about-epidemiology/index.html].
Epidemiology also has a close relationship to public policy by providing model-based insights into how preventative measures and public response can shift outcomes [@url:https://covid19.healthdata.org/united-states-of-america].
Public health addresses social and human factors influencing individuals' exposure and susceptibility to pathogens, such as resource availability, inequality, human behavior, and accurate information.
Strategies to manage the current epidemic have included the promotion of hand hygiene, social distancing, and personal protective equipment such as masks to mitigate spread and containment approaches such as test, trace, and isolate, which depends on widespread testing, contact tracing, and quarantining.
An effective public health response involves response coordination, disease surveillance, intervention monitoring, risk communication, and health education (including the containment of “infodemics” of false information) [@isbn:978-92-4-156553-0].
Epidemiology and public health intersect with the topics addressed in this manuscript because they both inform and benefit from relevant biotechnological developments.
For example, the development of accurate and fast diagnostic testing is relevant to test, trace, and isolate strategies for containment, and public education will be critical to deploying a vaccine once one is developed.
The present analysis focuses less on human and social factors and more on the basic biology of infection, diagnosis, and recovery, but these areas are inextricable in understanding and responding to the COVID-19 pandemic.

### Initial Characterization

The first genome sequence of the virus was released on January 3, 2020 and then used to determine that the cluster of pneumonia cases seen in Wuhan were caused by a novel coronavirus [@doi:10.46234/ccdcw2020.017].
Multiple research groups have drafted the genome sequence of SARS-CoV-2 based on sequencing of clinical samples collected from the lower respiratory tract, namely bronchoalveolar lavage fluid (BALF) and the upper respiratory tract, in the form of throat swabs [@doi:10.1038/s41586-020-2008-3; @doi:10.1038/s41586-020-2012-7; @doi:10/ggjr43].
Analysis of the SARS-CoV-2 genome revealed significant sequence homology with two coronaviruses known to infect humans, with about 79% identity to SARS-CoV and 50% to MERS-CoV [@doi:10/ggjr43].
However, the highest degree of similarity was observed between SARS-CoV-2 and bat-derived SARS-like coronaviruses (bat-SL-CoVZC45 and bat-SL-CoVZXC21) [@doi:10/ggjr43; @doi:10.1038/s41586-020-2012-7], with identity between SARS-CoV-2 and RATG13 as high as 96.2% [@doi:10.1038/s41586-020-2012-7; @doi:10.1093/nsr/nwaa036].
This evidence therefore suggests the SARS-CoV-2 virus may be the result of zoonotic transfer of a virus from bats to humans.
Nevertheless, some fragments between SARS-CoV-2 and RATG13 have a difference of up to 17%, suggesting a complex natural selection process during zoonotic transfer.
While the _S_ region is highly similar to that of viruses found in pangolins [@doi:10.1101/2020.02.19.950253], there is no consensus about the origin of _S_ in SARS-CoV-2, as it could potentially be the result either of recombination or coevolution [@doi:10.1093/nsr/nwaa036; @doi:10.1126/sciadv.abb9153].
Though the intermediate host serving as the source for the zoonotic introduction of SARS-CoV-2 to human populations has not yet been identified, the SARS-CoV-2 virus has been placed within the coronavirus phylogeny through comparative genomic analyses.
enomic analyses and comparisons to other known coronaviruses suggest that SARS-CoV-2 is unlikely to have originated in a laboratory -- either purposely engineered and released, or escaped -- and instead evolved naturally in an animal host [@doi:10.1038/s41591-020-0820-9].
While the position of the SARS-CoV-2 virus within the coronavirus phylogeny has been largely resolved, the functional consequences of molecular variation between this virus and other viruses, such as its bat and pangolin sister taxa or SARS-CoV, remain unknown [@doi:10.1038/s41591-020-0820-9, @doi:10.1038/s41586-020-2012-7].
Fortunately, the basic genome structure of coronaviruses is highly conserved, and insight into the mechanisms the virus uses to enter cells, replicate, and spread is likely to be available from prior research in coronaviruses.

### Coronaviruses and Humans Hosts

Coronaviruses have long been known to infect animals and have been the subject of veterinary medical investigations and vaccine development efforts due to their effect on the health of companion and agricultural animals [@doi:10/ckfn8b]..
The first coronaviruses that infect humans (hCoV) were identified in the 1960s [@doi:10.1136/bmj.1.5448.1467; @doi:10.3181/00379727-121-30734].
Both of these viruses cause cold-like symptoms [@doi:10.1186/1743-422X-1-7; @pmid:20700397].
No other coronaviruses infecting humans were identified until almost forty years later, when a new respiratory infection, which came to be known as severe acute respiratory syndrome (SARS), emerged [@doi:10.1038/nrmicro.2016.81].
The first case was reported in November 2002 in the Guangdong Province of China, and over the following month, the disease spread more widely within China and then into several countries across multiple continents [@doi:10.1093/ajcp/aqaa029; @doi:10.1038/nrmicro.2016.81].
SARS was both severe, with an estimated death rate of 9.5%, and highly contagious via droplet transmission, with a basic reproduction number (R~0~) of 4 (i.e., each person infected was estimated to infect four other people) [@doi:10.1093/ajcp/aqaa029].
However, the identity of the virus behind the infection remained unknown until April of 2003, when the SARS-CoV virus was identified through a worldwide scientific effort spearheaded by the WHO [@doi:10.1038/nrmicro.2016.81].
SARS-CoV belonged to a distinct lineage from the two other hCoV known at the time [@doi:10.1093/ajcp/aqaa029].
By July 2003, the SARS outbreak was officially determined to be under control, with the success credited to successful infection management practices [@doi:10.1038/nrmicro.2016.81].
A decade later, a second outbreak of severe respiratory illness associated with a coronavirus emerged, this time in the Arabian Peninsula.
This disease, known as Middle East respiratory syndrome (MERS), was linked to another novel coronavirus, MERS-CoV.
The fatality rate associated with MERS is much higher than that of SARS, at almost 35%, but the disease is much less easily transmitted, with an R~0~ of 1 [@doi:10.1093/ajcp/aqaa029].
Although MERS is still circulating, its low reproduction number has allowed for its spread to be contained [@doi:10.1093/ajcp/aqaa029].
Subsequently, two additional coronaviruses were identified that infect humans [@doi:10.1038/nm1024; @doi:10.1128/JVI.79.2.884-895.2005].
In 2003, HCoV-NL63 [@doi:10.1038/nm1024] was identified in a 7-month-old infant and then identified in clinical specimens collected from seven additional patients, five of whom were infants (younger than 1 year) and the remainder of whom were adults.
CoV-HKU1 was identified in samples collected from a 71-year-old pneumonia patient in 2004 and identified in samples collected from a second adult patient [@doi:10.1128/JVI.79.2.884-895.2005].
The COVID-19 pandemic is thus associated with the seventh hCoV to be identified and the fifth since the turn of the millennium, though additional hCoVs in circulation may remain undetected.

SARS-CoV and MERS-CoV were ultimately managed largely through infection management practices (e.g., mask wearing) and properties of the virus itself (i.e., low rate of transmission), respectively [@doi:10.1038/nrmicro.2016.81; @doi:10.1093/ajcp/aqaa029].
Vaccines were not used to control either virus, although vaccine development was undertaken for SARS-CoV [@doi:10.3390/v11010059].
In general, care for SARS and MERS patients focuses on supportive care and symptom management [@doi:10.1093/ajcp/aqaa029].
Clinical treatments for SARS and MERS developed during the outbreaks generally do not have strong evidence supporting their use.
Common treatments included Ribavirin, an antiviral, often in combination with corticosteroids or sometimes interferon (IFN) medications, which would both be expected to have immunomodulatory effects [@doi:10.1038/nrmicro.2016.81].
However, retrospective and _in vitro_ analyses have reported inconclusive results of these treatments on SARS and the SARS-CoV virus, respectively [@doi:10.1038/nrmicro.2016.81].
IFNs and Ribavirin have shown promise in _in vitro_ analyses of MERS, but their clinical effectiveness remains unknown [@doi:10.1038/nrmicro.2016.81].
Therefore, only limited strategy for the pharmaceutical management of COVID-19 can be adopted from previous severe hCoV infections. 
Research in response to prior outbreaks of hCoV-borne infections, such as SARS and MERS, have provided a strong foundation for hypotheses about the pathogenesis of SARS-CoV-2 as well as potential diagnostic and therapeutic approaches.

#### Human Immune Response to Viral Threats

Understanding the fundamental organization of the human immune response to viral threats is critical to understanding the varied response to SARS-CoV-2.
The human immune system utilizes a variety of innate and adaptive responses to protect against the pathogens it encounters.
The innate immune system consists of barriers, such as the skin, mucous secretions, neutrophils, macrophages, and dendritic cells.
It also includes cell-surface receptors that can recognize the molecular patterns of pathogens.
The adaptive immune system utilizes antigen-specific receptors that are expressed on B and T lymphocytes.
These components of the immune system typically act together; the innate response acts first, and the adaptive response begins to act several days after initial infection following the clonal expansion of T and B cells [@doi:10.1016/j.jaci.2005.09.034].
After a virus enters into a host cell, its antigen is presented by major histocompatibility complex 1 (MHC 1) molecules and is then recognized by cytotoxic T lymphocytes.

There are several ways in which the SARS-CoV virus can evade the human immune response.
One way is through CD163+ and CD68+ macrophage cells, which are crucial for the establishment of SARS in the body [@doi:10.1038/mi.2015.127].
These cells most likely serve as viral reservoirs that help shield SARS-CoV from the innate immune response.
According to a study on the viral dissemination of SARS-CoV in Chinese macaques, viral RNA could be detected in some monocytes throughout the process of differentiation into dendritic cells [@doi:10.1038/mi.2015.127].
This lack of active viral replication allows SARS-CoV to escape innate immunity because reduced levels of detectable viral RNA allow the virus to avoid both natural killer (NK) cells and Toll-like receptors [@doi:10.1038/mi.2015.127].
Another strategy that SARS-CoV utilizes to increase its virulence is the suppression of host gene expression by nonstructural protein 1 (Nsp1).
Nsp1 accomplishes this by stalling mRNA translation and inducing endonucleolytic cleavage and mRNA degradation [@doi:10.1126/science.abc8665].
These evasion mechanisms, in turn, can lead to systemic infection.

SARS-CoV also evades the immune response by interfering with type I IFN induction signaling, which is a mechanism that leads to cellular resistance to viral infections.
SARS-CoV employs methods such as ubiquitination and degradation of RNA sensor adaptor molecules MAVS and TRAF3/6 [@doi:10.12932/AP-200220-0772].
MERS-CoV also utilizes these mechanisms, as well as histone modification.
Also, MERS-CoV downregulates antigen presentation via MHC class I and MHC class II, which leads to a reduction in T cell activation [@doi:10.12932/AP-200220-0772].

Based on the aforementioned mechanisms for both SARS-CoV and MERS-CoV, SARS-CoV-2 most likely utilizes similar mechanisms for immune evasion.
In addition, SARS-CoV-2 also uses a protein encoded from open reading frame 8 (ORF8) that interferes with the expression of MHC-I molecules, which reduces the elimination of infected cells by cytotoxic T lymphocytes [@doi:10.1101/2020.05.24.111823].

##### Cytokine Storm

One of the main immune responses that contribute to the onset of Acute Respiratory Distress Syndrome (ARDS) in COVID-19 patients is the cytokine storm, which causes an extreme inflammatory response due to a release of pro-inflammatory cytokines and chemokines by immune effector cells.
In addition to respiratory distress, this mechanism leads to organ failure and death in severe COVID-19 cases [@doi:10.1016/j.jpha.2020.03.001].
<!-- As I am cleaning up the text, I'll move the cytokine storm text here, as right now it's very decentralized and one of our goals is to merge everything together in the intro!-->
IL-6 promotes the differentiation of activated B cells into immunoglobulin-producing plasma cells [@pmid:9052836] and acts as a growth factor for hybridoma and myeloma cells [@pmid:8431556; @pmid:2104241].
In addition, IL-6 also induces the differentiation of naïve CD4+ T cells into effector T-cell subsets [@doi:10.1158/2326-6066.CIR-14-0022].
In this way interleukins regulate both the pro- and anti-inflammatory responses.
<!-- Note: make sure these terms are defined!-->
In a healthy situation the lung respiratory epithelium together with alveolar macrophages limits the activation of the immune system, ensuring homeostasis.
The introduction of the S-protein from SARS-CoV to mouse macrophages was found to increase production of IL-6 and TNF-α [@doi:10.1016/j.virusres.2007.02.007], and deceased SARS-CoV patients were found to have intermediate levels of IL-6, IL-1𝛽, and TNF-α expressed in a number of ACE2-expressing cell types sampled from the lung and bronchial tissues during autopsy [@doi:10.1002/path.2067].
However, other reports found the severe respiratory condition ARDS to be associated with elevated concentrations of IL-6 in BALF, but that concentrations of Tumor Necrosis Factor α (TNF-α) and IL-1𝛽 decreased with the onset of ARDS [@doi:10.1164/ajrccm.164.10.2104013].
<!--
Just to clarify, is the point here that SARS patients have intermediate levels of IL-6 but other respiratory conditions, like ARDS have higher levels of IL-6?
As a non-immunologist, my high level understanding of what is written is: IL-6 plays a role in regulating the immune response to infection. And different IL-6 levels are found depending on the disease. This IL-6 cytokine causes a large immune response that damages cells and is fatal. - @ajlee21 
-->
These cytokines enhance the pro-inflammatory reaction by increase acute-phase signaling, trafficking of immune cells to the site of primary infection, epithelial cell activation, and secondary cytokine production.
The acute phase response to infection results in the heavy damage of the endothelium of blood vessels, which disrupts the balance between the pro- and anti-inflammatory response [@doi:10.1164/ajrccm.164.10.2104013].
Thus, the holes generated allow not just for the passage of neutrophils, macrophages and lymphocytes to the site of the infection but also the accumulation of liquids into the lungs, which is the ultimate cause of the death in ARDS and Severe Acute Respiratory Syndrome (SARS) [@doi:10.1007/s00281-017-0629-x], also caused by the new coronavirus.
<!-- Suggestion: define distinction between Cytokine Release Syndrome and Cytokine Storm Syndrome-->

<<<<<<< HEAD
### COVID-19: Infection and Presentation

#### General Immunological Background

Until more information becomes available about the pathogenesis of SARS-CoV-2 specifically, insight can be gained by examining how the human body responds to viral pathogens generally, how infection from related viruses proceeds, and how this information intersects with what is known about COVID-19.

##### hCOV and the Immune Response

Research in other coronaviruses that affect humans provides some indication of how SARS-CoV-2 infection proceeds in spite of the human immune response.
While the first line of defense for the immune system is physical barriers such as the skin and mucus, viruses such as SARS-CoV that infect the epithelium are known to be adept at bypassing these defenses [@doi:10.1038/mi.2015.127]. 
Additionally, SARS-CoV is able to mask its dsRNA from detection by the immune system.  
=======
##### hCOV and the Immune Response

Research in other coronaviruses that affect humans provides some indication of how SARS-CoV-2 infection proceeds in spite of the human immune response.
While the first line of defense for the immune system is physical barriers such as the skin and mucus, viruses such as SARS-CoV that infect the epithelium are known to be adept at bypassing these defenses [@doi:10.1038/mi.2015.127].
Additionally, SARS-CoV is able to mask its dsRNA from detection by the immune system.
>>>>>>> 3613781d
dsRNA is produced during the viral replication process and is a pathogen-associated molecular pattern (PAMP) that would typically initiate a response from the innate immune system [@doi:10.3389/fimmu.2018.00829].
_In vitro_ analysis of nidoviruses including SARS-CoV suggests that these viruses can induce the development of double-membrane vesicles that protect the dsRNA signature from being detected by the host immune system [@doi:10.1128/jvi.02501-05].
This protective envelope can therefore insulate these coronaviruses from the innate immune response's detection mechanism [@doi:10.1016/j.jpha.2020.03.001].

Coronaviruses such as SARS-CoV are also able to evade the humoral immune response through other mechanisms, such as inhibiting certain cytokine pathways or down-regulating antigen presentation by the cells [@doi:10.1128/jvi.02501-05].

Research on other coronaviruses provides some evidence of how the immune response may proceed in the presence of SARS-CoV-2.
Two of the most common immunoglobulin classes are immunoglobulin M (IgM), which are the first antibodies produced in response to an infection, and immunoglobulin G (IgG), which are the most common antibodies found in the blood.
When an antibody binds to an antigen, it forms a complex that can then be cleared through several possible processes.
Following SARS infection, IgM antibodies were first detected in most patients during the second week following infection and remained detectable until the twelfth week, while IgG antibodies were first detected in the second or third week and remained at close to their peak concentration through the thirteen weeks of the study [@doi:10.1056/NEJM200307313490520].
A two-year longitudinal study following convalesced SARS patients with a mean age of 29 found that IgG antibodies were detectable in all 56 patients surveyed for at least 16 months, and remained detectable in all but 4 (11.8%) of patients through the full two-year study period [@doi:10.1086/500469].
Understanding the immune response to viral exposure and the mechanisms that allow viruses to evade these mechanisms will be critical for understanding the therapeutic interventions that are being considered for COVID-19.
The humoral response to SARS-CoV-2 is important because this component of the immune response works to reduce the severity of infection in the short term and is an important mechanism for protection in the event of reexposure.

<<<<<<< HEAD
##### The Adaptive Immune Response

=======
>>>>>>> 3613781d
##### The Inflammatory Response and the Cytokine Storm

#### Clinical Presentation of COVID-19

A great diversity of symptom profiles has been observed for COVID-19, although a large study from Wuhan, China suggests fever and cough as the two most common symptoms on admission [@doi:10.1056/NEJMoa2002032].
One early retrospective study in China described the clinical presentations of patients infected with SARS-CoV-2 as including lower respiratory tract infection with fever, dry cough, and dyspnea [@doi:10/ggnxb3].
This study [@doi:10/ggnxb3] noted that upper respiratory tract symptoms were less common, which suggests that the virus targets cells located in the lower respiratory tract.
However, data from the New York City region [@doi:10.1001/jama.2020.6775; @doi:10.1056/NEJMc2010419] showed variable rates of fever as a presenting symptom, suggesting that symptoms may not be consistent across samples.
These differences are present when comparing both between institutions in similar locations and between different regions experiencing COVID-19 outbreaks, leading to conflicting reports of the frequency of fever as a presenting symptom for patients upon hospital admission.
For example, even within New York City, one study [@doi:10.1001/jama.2020.6775] identified low oxygen saturation (<90% without the use of supplemental oxygen or ventilation support) in a significant percentage of patients on presentation, while another study [@doi:10.1056/NEJMc2010419] reported cough, fever, and dyspnea as the most common presenting symptoms.
The variability of both which symptoms present and their severity makes it difficult for public health agencies to provide clear recommendations for citizens regarding what symptoms indicate SARS-CoV-2 infection and should prompt isolation.

### Role of the COVID-19 Review

![**Summary of the relationships among topics covered in this review.**](images/N000-overview.png){#fig:overview secno=1}

<!-- Rough draft, but basically: distill signal from noise to help accelerate the discovery process-->
Several review articles on aspects of COVID-19 have already been published.
These have included reviews on the disease epidemiology [@doi:10.1016/j.molmed.2020.02.008], immunological response [@doi:10.1016/j.immuni.2020.05.002], diagnostics [@doi:10.1126/scitranslmed.abc1931], and pharmacological treatments [@doi:10.1016/j.immuni.2020.05.002; @doi:10.1001/jama.2020.6019].
Others [@doi:10.1038/d41591-020-00026-w] and [@doi:10.1001/jama.2020.12839] provide narrative reviews of progress on some important ongoing COVID-19 research questions.
With the worldwide scientific community uniting during 2020 to investigate SARS-CoV-2 and COVID-19 from a wide range of perspectives, findings from many disciplines are relevant on a rapid timescale to a broad scientific audience.
Additionally, many findings are published as preprints, which are available prior to going through the peer review process.
As a result, centralizing, summarizing, and critiquing new literature broadly relevant to COVID-19 can help to expedite the interdisciplinary scientific process that is currently happening at an advanced pace.
We are particularly interested in providing background to the development of diagnostic, prophylactic, and therapeutic approaches to COVID-19.
Two major concerns within diagnosis include the detection of current infections in individuals with and without symptoms, and the detection of past exposure without an active infection.
In the latter category, identifying whether individuals can develop or have developed sustained immunity is also a major consideration.
The development of high-throughput, affordable methods for detecting active infections and sustained immunity will be critical to understanding and controlling the disease.
The identification of interventions that can mitigate the effect of the virus on exposed and infected individuals is a significant research priority.
Some possible approaches include the identification of existing pharmaceuticals that reduce the severity of infection, either by reducing the virus' virulence (e.g., antivirals) or managing the most severe symptoms of infection.
Due to the long timeline for the development of novel pharmaceuticals, in most cases, research surrounding possible pharmaceutical interventions focuses on the identification and investigation of existing compounds whose mechanisms may be relevant to COVID-19.
Other foci of current research include the identification of antibodies produced by survivors of COVID-19 and the development of vaccines.
Understanding the mechanisms describing host-virus interactions between humans and SARS-CoV-2 is thus critical to identifying candidate therapeutics.
An overview of the topics covered is visualized in Figure (Figure @fig:overview).
Thus, in this review, we seek to consolidate information about efforts to develop strategies for diagnosis and therapeutics as new information is released by the scientific community.
We include information from both traditional peer-reviewed scientific literature and from preprints, which typically have not undergone peer review but have been critically evaluated by the scientists involved in this effort.
The goal of this manuscript is to present preliminary findings within the broader context of COVID-19 research and to identify the broad interpretations of new research, as well as limitations to interpretability.<|MERGE_RESOLUTION|>--- conflicted
+++ resolved
@@ -7,12 +7,8 @@
 Most of these cases were in China, but 1-2 exported cases had also been identified in each of several neighboring countries (Thailand, Japan, and the Republic of Korea).
 One week later, 4,593 confirmed cases had been identified, spanning not only Asia, but also Australia, North America, and Europe [@url:https://www.who.int/docs/default-source/coronaviruse/situation-reports/20200128-sitrep-8-ncov-cleared.pdf].
 On March 11, 2020, WHO formally classified the situation as a pandemic [@url:https://www.who.int/docs/default-source/coronaviruse/situation-reports/20200311-sitrep-51-covid-19.pdf].
-<<<<<<< HEAD
 On April 4, 2020, the WHO reported that the global number of confirmed cases had surpassed one million [@url:https://www.who.int/docs/default-source/coronaviruse/situation-reports/20200404-sitrep-75-covid-19.pdf].
-=======
-On April 4, 2020, the WHO reported that the number of confirmed cases had surpassed one million globally [@url:https://www.who.int/docs/default-source/coronaviruse/situation-reports/20200404-sitrep-75-covid-19.pdf].
 The number of cases continues to rise daily, with up-to-date numbers tracked by sources such as Google [@url:https://www.google.com/search?q=google+covid+counts].
->>>>>>> 3613781d
 
 **Global COVID-19 deaths since January 22, 2020.**
 {{csse_deaths}} COVID-19 deaths had been reported worldwide as of {{csse_date_pretty}} (Figure @fig:csse-deaths).
@@ -144,25 +140,11 @@
 Thus, the holes generated allow not just for the passage of neutrophils, macrophages and lymphocytes to the site of the infection but also the accumulation of liquids into the lungs, which is the ultimate cause of the death in ARDS and Severe Acute Respiratory Syndrome (SARS) [@doi:10.1007/s00281-017-0629-x], also caused by the new coronavirus.
 <!-- Suggestion: define distinction between Cytokine Release Syndrome and Cytokine Storm Syndrome-->
 
-<<<<<<< HEAD
-### COVID-19: Infection and Presentation
-
-#### General Immunological Background
-
-Until more information becomes available about the pathogenesis of SARS-CoV-2 specifically, insight can be gained by examining how the human body responds to viral pathogens generally, how infection from related viruses proceeds, and how this information intersects with what is known about COVID-19.
-
-##### hCOV and the Immune Response
-
-Research in other coronaviruses that affect humans provides some indication of how SARS-CoV-2 infection proceeds in spite of the human immune response.
-While the first line of defense for the immune system is physical barriers such as the skin and mucus, viruses such as SARS-CoV that infect the epithelium are known to be adept at bypassing these defenses [@doi:10.1038/mi.2015.127]. 
-Additionally, SARS-CoV is able to mask its dsRNA from detection by the immune system.  
-=======
 ##### hCOV and the Immune Response
 
 Research in other coronaviruses that affect humans provides some indication of how SARS-CoV-2 infection proceeds in spite of the human immune response.
 While the first line of defense for the immune system is physical barriers such as the skin and mucus, viruses such as SARS-CoV that infect the epithelium are known to be adept at bypassing these defenses [@doi:10.1038/mi.2015.127].
 Additionally, SARS-CoV is able to mask its dsRNA from detection by the immune system.
->>>>>>> 3613781d
 dsRNA is produced during the viral replication process and is a pathogen-associated molecular pattern (PAMP) that would typically initiate a response from the innate immune system [@doi:10.3389/fimmu.2018.00829].
 _In vitro_ analysis of nidoviruses including SARS-CoV suggests that these viruses can induce the development of double-membrane vesicles that protect the dsRNA signature from being detected by the host immune system [@doi:10.1128/jvi.02501-05].
 This protective envelope can therefore insulate these coronaviruses from the innate immune response's detection mechanism [@doi:10.1016/j.jpha.2020.03.001].
@@ -177,11 +159,8 @@
 Understanding the immune response to viral exposure and the mechanisms that allow viruses to evade these mechanisms will be critical for understanding the therapeutic interventions that are being considered for COVID-19.
 The humoral response to SARS-CoV-2 is important because this component of the immune response works to reduce the severity of infection in the short term and is an important mechanism for protection in the event of reexposure.
 
-<<<<<<< HEAD
 ##### The Adaptive Immune Response
 
-=======
->>>>>>> 3613781d
 ##### The Inflammatory Response and the Cytokine Storm
 
 #### Clinical Presentation of COVID-19
