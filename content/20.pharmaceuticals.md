## Identification and Development of Therapeutics for COVID-19

### Abstract

After emerging in China in late 2019, the novel _Severe acute respiratory syndrome-like coronavirus 2_ (SARS-CoV-2) spread worldwide and as of mid-2021 continues to significantly impact most countries.
Only a small number of coronaviruses are known to infect humans, and only two cause infections similar in severity to SARS-CoV-2: _Severe acute respiratory syndrome-related coronavirus_, a closely related species of SARS-CoV-2 that emerged in 2002, and _Middle East respiratory syndrome-related coronavirus_, which emerged in 2012.
Unlike in the current pandemic, both of these previous epidemics were controlled relatively rapidly through public health measures.
All the same, the body of research investigating severe acute respiratory syndrome (SARS) and Middle East respiratory syndrome (MERS) has proven valuable for identifying approaches to treating and preventing novel coronavirus disease 2019 (COVID-19).
Building on research in these and other diseases, the medical and scientific communities have responded rapidly to the COVID-19 crisis and identified a large number of candidate therapeutics.
The approaches used to identify these candidates have fallen into four main categories: adaptation of approaches used clinically for related diseases or diseases with related pathologies, adaptation based on virological properties, adaptation based on host response, and data-driven identification of candidates based on physical properties or on pharmacological compendia.
To date, a small number of therapeutics have already been authorized by regulatory agencies such as the Food and Drug Administration (FDA) in the United States, and many others remain under investigation.
The scale of the COVID-19 crisis offers a rare opportunity to collect data on the success of treatments given the high risk of exposure and infection.
This information can provide insight not only into the management of coronavirus diseases, but also into the relative success of different approaches to identifying candidate therapeutics against an emerging disease.

### Importance

The COVID-19 pandemic is a rapidly evolving crisis.
With the worldwide scientific community shifting focus onto the SARS-CoV-2 virus and COVID-19, a large number of possible pharmaceutical approaches for treatment and prevention have been proposed.
What was known about each of these potential interventions evolved rapidly throughout 2020 and 2021.
This fast-paced area of research provides important insight into how the ongoing pandemic can be managed and also demonstrates the power of interdisciplinary collaboration to rapidly understand a virus and match its characteristics with existing or novel pharmaceuticals.
As illustrated by the continued threat of viral epidemics during the current millennium, a rapid and strategic response to emerging viral threats can save lives.
In this review, we explore how different modes of identifying candidate therapeutics have borne out during COVID-19.

### Introduction

The novel coronavirus _Severe acute respiratory syndrome-related coronavirus 2_ (SARS-CoV-2) emerged in late 2019 and quickly precipitated the worldwide spread of novel coronavirus disease 2019 (COVID-19).
COVID-19 is associated with symptoms ranging from mild or even asymptomatic to severe, and up to 2% of patients diagnosed with COVID-19 die from COVID-19-related complications such as acute respiratory disease syndrome (ARDS) [@individual-pathogenesis].
As a result, public health efforts have been critical to mitigating the spread of the virus.
However, as of mid-2021, COVID-19 remains a significant worldwide concern (Figure @fig:csse-deaths), with 2021 cases in some regions surging far above the numbers reported during the initial outbreak in early 2020.
While a number of vaccines have been developed and approved in different countries starting in late 2020 [@individual-vaccines], vaccination efforts have not proceeded at the same pace throughout the world and are not yet close to ending the pandemic.

Due to the continued threat of the virus and the severity of the disease, the identification and development of therapeutic interventions have emerged as significant international priorities.
Prior developments during other recent outbreaks of emerging diseases, especially those caused by human coronaviruses (HCoV), have guided biomedical research into the behavior and treatment of this novel coronavirus infection.
However, previous emerging HCoV-related disease threats were controlled much more quickly than SARS-CoV-2 through public health efforts (Figure @fig:csse-deaths).
The scale of the COVID-19 pandemic has made the repurposing and development of pharmaceuticals more urgent than in previous coronavirus epidemics.

#### Lessons from Prior HCoV Outbreaks

![
**Cumulative global incidence of COVID-19 and SARS.**
As of {{csse_date_pretty}}, {{csse_cases}} COVID-19 cases and {{csse_deaths}} COVID-19 deaths had been reported worldwide since January 22, 2020.
A total of 8,432 cases and 813 deaths were reported for SARS from March 17 to July 11, 2003.
SARS-CoV-1 was officially contained on July 5, 2003, within 9 months of its appearance [@doi:10.3390/ijerph17113973].
In contrast, SARS-CoV-2 remains a significant global threat nearly two years after its emergence.
COVID-19 data are from the COVID-19 Data Repository by the Center for Systems Science and Engineering at Johns Hopkins University [@https://github.com/CSSEGISandData/COVID-19/tree/master/csse_covid_19_data/csse_covid_19_time_series; @doi:10/ggnsjk].
SARS data are from the WHO [@url:https://www.who.int/csr/sars/country/en] and were obtained from a dataset on GitHub [@url:https://github.com/imdevskp/sars-2003-outbreak-data-webscraping-code].
]({{csse_deaths_figure}} "Global incidence of COVID-19 and SARS"){#fig:csse-deaths secno=1}

At first, SARS-CoV-2's rapid shift from an unknown virus to a significant worldwide threat closely paralleled the emergence of _Severe acute respiratory syndrome-related coronavirus_ (SARS-CoV-1), which was responsible for the 2002-03 SARS epidemic.
The first documented case of COVID-19 was reported in Wuhan, China in November 2019, and the disease quickly spread worldwide in the early months of 2020.
In comparison, the first case of SARS was reported in November 2002 in the Guangdong Province of China, and it spread within China and then into several countries across continents during the first half of 2003 [@doi:10.1093/ajcp/aqaa029; @doi:10.1038/nrmicro.2016.81; @doi:10.3390/ijerph17113973].
In fact, genome sequencing quickly revealed the virus causing COVID-19 to be a novel betacoronavirus closely related to SARS-CoV-1 [@doi:10.46234/ccdcw2020.017].

While similarities between these two viruses are unsurprising given their close phylogenetic relationship, there are also some differences in how the viruses affect humans.
SARS-CoV-1 infection is severe, with an estimated case fatality rate (CFR) for SARS of 9.5% [@doi:10.1093/ajcp/aqaa029], while estimates of the CFR associated with COVID-19 are much lower, at up to 2% [@individual-pathogenesis].
SARS-CoV-1 is highly contagious and spread primarily by droplet transmission, with a basic reproduction number (R~0~) of 4 (i.e., each person infected was estimated to infect four other people) [@doi:10.1093/ajcp/aqaa029].
There is still some controversy whether SARS-CoV-2 is primarily spread by droplets or is primarily airborne [@doi:10.1001/jama.2020.12458; @doi:10/gg6br7; @doi:10/gjqmvq; @doi:10.1136/bmj.n913]. 
Most estimates of its R~0~ fall between 2.5 and 3 [@individual-pathogenesis].
Therefore, SARS is thought to be a deadlier and more transmissible disease than COVID-19.

With the 17-year difference between these two outbreaks, there were major differences in the tools available to efforts to organize international responses.
At the time that SARS-CoV-1 emerged, no new HCoV had been identified in almost 40 years [@doi:10.1038/nrmicro.2016.81].
The identity of the virus underlying the SARS disease remained unknown until April of 2003, when the SARS-CoV-1 virus was characterized through a worldwide scientific effort spearheaded by the World Health Organization (WHO) [@doi:10.1038/nrmicro.2016.81].
In contrast, the SARS-CoV-2 genomic sequence was released on January 3, 2020 [@doi:10.46234/ccdcw2020.017], only days after the international community became aware of the novel pneumonia-like illness now known as COVID-19.
While SARS-CoV-1 belonged to a distinct lineage from the two other HCoVs known at the time of its discovery [@doi:10.1093/ajcp/aqaa029], SARS-CoV-2 is closely related to SARS-CoV-1 and is a more distant relative of another HCoV characterized in 2012, _Middle East respiratory syndrome-related coronavirus_ [@doi:10/ggjr43; @doi:10.1056/NEJMoa1211721].
Significant efforts had been dedicated towards understanding SARS-CoV-1 and MERS-CoV and how they interact with human hosts.
Therefore, SARS-CoV-2 emerged under very different circumstances than SARS-CoV-1 in terms of scientific knowledge about HCoVs and the tools available to characterize them.

Despite the apparent advantages for responding to SARS-CoV-2 infections, COVID-19 has caused many orders of magnitude more deaths than SARS did (Figure @fig:csse-deaths).
The SARS outbreak was officially determined to be under control in July 2003, with the success credited to infection management practices such as mask wearing [@doi:10.1038/nrmicro.2016.81].
_Middle East respiratory syndrome-related coronavirus_ (MERS-CoV) is still circulating and remains a concern; although the fatality rate is very high at almost 35%, the disease is much less easily transmitted, as its R~0~ has been estimated to be 1 [@doi:10.1093/ajcp/aqaa029].
The low R~0~ in combination with public health practices allowed for its spread to be contained [@doi:10.1093/ajcp/aqaa029].
Neither of these trajectories are comparable to that of SARS-CoV-2, which remains a serious threat worldwide over a year and a half after the first cases of COVID-19 emerged (Figure @fig:csse-deaths).

#### Potential Approaches to the Treatment of COVID-19

Therapeutic interventions can utilize two approaches: they can either mitigate the effects of an infection that harms an infected person, or they can hinder the spread of infection within a host by disrupting the viral life cycle.
The goal of the former strategy is to reduce the severity and risks of an active infection, while for the latter, it is to inhibit the replication of a virus once an individual is infected, potentially freezing disease progression.
Additionally, two major approaches can be used to identify interventions that might be relevant to managing an emerging disease or a novel virus: drug repurposing and drug development.
Drug repurposing involves identifying an existing compound that may provide benefits in the context of interest [@doi:10.1038/nrd.2018.168].
This strategy can focus on either approved or investigational drugs, for which there may be applicable preclinical or safety information [@doi:10.1038/nrd.2018.168].
Drug development, on the other hand, provides an opportunity to identify or develop a compound specifically relevant to a particular need, but it is often a lengthy and expensive process characterized by repeated failure [@doi:10.1016/j.trci.2017.10.005].
Drug repurposing therefore tends to be emphasized in a situation like the COVID-19 pandemic due to the potential for a more rapid response.

Even from the early months of the pandemic, studies began releasing results from analyses of approved and investigational drugs in the context of COVID-19.
The rapid timescale of this response meant that, initially, most evidence came from observational studies, which compare groups of patients who did and did not receive a treatment to determine whether it may have had an effect.
This type of study can be conducted rapidly but is subject to confounding.
In contrast, randomized controlled trials are the gold-standard method for assessing the effects of an intervention.
Here, patients are prospectively and randomly assigned to treatment or control conditions, allowing for much stronger interpretations to be drawn; however, data from these trials take much longer to collect.
Both approaches have proven to be important sources of information in the development of a rapid response to the COVID-19 crisis, but as the pandemic draws on and more results become available from randomized controlled trials, more definitive answers are becoming available about proposed therapeutics.
Interventional clinical trials are currently investigating or have investigated a large number of possible therapeutics and combinations of therapeutics for the treatment of COVID-19 (Figure @fig:ebm-trials).

![
**COVID-19 clinical trials.**
Trials data are from the University of Oxford Evidence-Based Medicine Data Lab's COVID-19 TrialsTracker [@doi:10.5281/zenodo.3732709].
As of {{ebm_date_pretty}}, there were {{ebm_all_trials}} COVID-19 clinical trials of which {{ebm_interv_trials}} were interventional.
The study types include only types used in at least five trials.
Only interventional trials are analyzed in the figures depicting status, phase, and intervention.
Of the interventional trials, {{ebm_trials_results}} trials had reported results as of {{ebm_date_pretty}}.
Recruitment status and trial phase are shown only for interventional trials in which the status or phase is recorded.
Common interventions refers to interventions used in at least ten trials.
Combinations of interventions, such as hydroxychloroquine with azithromycin, are tallied separately from the individual interventions.
]({{ebm_trials_figure}} "COVID-19 clinical trials"){#fig:ebm-trials secno=1}

The purpose of this review is to provide an evolving resource tracking the status of efforts to repurpose and develop drugs for the treatment of COVID-19.
We highlight four strategies that provide different paradigms for the identification of potential pharmaceutical treatments.
The WHO guidelines [@doi:10.1136/bmj.m3379] and a systematic review [@doi:10.1136/bmj.m2980] are complementary living documents that summarize COVID-19 therapeutics.


### Repurposing Drugs for Symptom Management

A variety of symptom profiles with a range of severity are associated with COVID-19 [@individual-pathogenesis].
In many cases, COVID-19 is not life threatening.
A study of COVID-19 patients in a hospital in Berlin, Germany reported that the highest risk of death was associated with infection-related symptoms, such as sepsis, respiratory symptoms such as ARDS, and cardiovascular failure or pulmonary embolism [@doi:10.1101/2020.06.15.20131540].
Similarly, an analysis in Wuhan, China reported that respiratory failure (associated with ARDS) and sepsis/multi-organ failure accounted for 69.5% and 28.0% of deaths, respectively, among 82 deceased patients [@doi:10.1371/journal.pone.0235458].
COVID-19 is characterized by two phases.
The first is the acute response, where an adaptive immune response to the virus is established and in many cases can mitigate viral damage to organs [@doi:10.1038/s41418-020-0530-3].
The second phase characterizes more severe cases of COVID-19.
Here, patients experience a cytokine storm, whereby excessive production of cytokines floods into circulation, leading to systemic inflammation, immune dysregulation, and multiorgan dysfunction that can cause multiorgan failure and death if untreated [@doi:10.1056/NEJMra2026131].
ARDS-associated respiratory failure can occur during this phase.
Cytokine dysregulation was also identified in patients with SARS [@doi:10/c8mmbg; @doi:10.1186/cc2452]. 

In the early days of the COVID-19 pandemic, physicians sought to identify potential treatments that could benefit patients, and in some cases shared their experiences and advice with the medical community on social media sites such as Twitter [@doi:10.7759/cureus.13594].
These on-the-ground treatment strategies could later be analyzed retrospectively in observational studies or investigated in an interventional paradigm through randomized controlled studies.
Several notable cases involved the use of small-molecule drugs, which are synthesized compounds of low molecular weight, typically less than 1 kilodalton (kDa) [@url:https://www.nuventra.com/resources/blog/small-molecules-versus-biologics].
Small-molecule pharmaceutical agents have been a backbone of drug development since the discovery of penicillin in the early twentieth century [@doi:10.1126/science.287.5460.1960].
It and other antibiotics have long been among the best known applications of small molecules to therapeutics, but biotechnological developments such as the prediction of protein-protein interactions (PPIs) have facilitated advances in precise targeting of specific structures using small molecules [@doi:10.1126/science.287.5460.1960].
Small molecule drugs today encompass a wide range of therapeutics beyond antibiotics, including antivirals, protein inhibitors, and many broad-spectrum pharmaceuticals.

Many treatments considered for COVID-19 have relied on a broad-spectrum approach.
These treatments do not specifically target a virus or particular host receptor, but rather induce broad shifts in host biology that are hypothesized to be potential inhibitors of the virus.
This approach relies on the fact that when a virus enters a host, the host becomes the virus's environment.
Therefore, the state of the host can also influence the virus's ability to replicate and spread.
The administration and assessment of broad-spectrum small-molecule drugs on a rapid time course was feasible because they are often either available in hospitals, or in some cases may also be prescribed to a large number of out-patients.
One of the other advantages is that these well-established compounds, if found to be beneficial, are often widely available, in contrast to boutique experimental drugs.

In some cases, prior data was available from experiments examining the response of other HCoVs or HCoV infections to a candidate drug.
In addition to non-pharmaceutical interventions such as encouraging non-intubated patients to adopt a prone position [@doi:10.1001/jamainternmed.2020.3030], knowledge about interactions between HCoVs and the human body, many of which emerged from SARS and MERS research over the past two decades, led to the suggestion that a number of common drugs might benefit COVID-19 patients.
However, the short duration and low case numbers of prior outbreaks were less well-suited to the large-scale study of clinical applications than the COVID-19 pandemic is.
As a result, COVID-19 has presented the first opportunity to robustly evaluate treatments that were common during prior HCoV outbreaks to determine their clinical efficacy.
The first year of the COVID-19 pandemic demonstrated that there are several different trajectories that these clinically suggested, widely available candidates can follow when assessed against a widespread, novel viral threat.

One approach to identifying candidate small molecule drugs was to look at the approaches used to treat SARS and MERS.
Treatment of SARS and MERS patients prioritized supportive care and symptom management [@doi:10.1093/ajcp/aqaa029].
Among the clinical treatments for SARS and MERS that were explored, there was generally a lack of evidence indicating whether they were effective.
Most of the supportive treatments for SARS were found inconclusive in meta-analysis [@doi:10.1371/journal.pmed.0030343], and a 2004 review reported that not enough evidence was available to make conclusions about most treatments [@doi:10.1007/s10156-003-0296-9].
However, one strategy adopted from prior HCoV outbreaks is currently the best-known treatment for severe cases of COVID-19.
Corticosteroids represent broad-spectrum treatments and are a well-known, widely available treatment for pneumonia [@doi:10.1002/14651858.CD007720.pub3; @doi:10.1002/14651858.CD007720.pub2; @doi:10.1183/09031936.00154107; @doi:10.1007/s00408-007-9020-3; @doi:10.1371/journal.pone.0047926; @doi:10.1186/cc10103] that have also been debated as a possible treatment for ARDS [@doi:10/ggpxzc; @doi:10/gcv2; @doi:10.1378/chest.06-1743; @doi:10.1378/chest.07-0714; @doi:10.1056/NEJMoa051693; @doi:10.1136/bmj.39537.939039.BE].
Corticosteroids were also used and subsequently evaluated as possible supportive care for SARS and MERS.
In general, studies and meta-analyses did not identify support for corticosteroids to prevent mortality in these HCoV infections [@doi:10.1136/thx.2003.017665; @doi:10.1016/j.jinf.2006.01.005; @doi:10.1038/s41375-020-0848-3]; however, one found that the effects might be masked by variability in treatment protocols, such as dosage and timing [@doi:10.1007/s10156-003-0296-9].
While the corticosteroids most often used to treat SARS were methylprednisolone and hydrocortisone, availability issues for these drugs at the time led to dexamethasone also being used in North America [@doi:10.1056/NEJMp030072].

Dexamethasone (9&alpha;-fluoro-16&alpha;-methylprednisolone) is a synthetic corticosteroid that binds to glucocorticoid receptors [@doi:10.1021/cr068203e; @url:https://www.cebm.net/covid-19/dexamethasone].
It functions as an anti-inflammatory agent by binding to glucocorticoid receptors with higher affinity than endogenous cortisol [@doi:10.1016/B978-0-323-48110-6.00034-X].
Dexamethasone and other steroids are widely available and affordable, and they are often used to treat community-acquired pneumonia [@doi:10.1038/s41392-020-0127-9] as well as chronic inflammatory conditions such as asthma, allergies, and rheumatoid arthritis [@doi:10.1021/ja01545a061; @doi:10.1001/jama.1960.03030070009002; @dailymed-dexamethasone].
Immunosuppressive drugs such as steroids are typically contraindicated in the setting of infection [@doi:10.1177/2040622313485275], but because COVID-19 results in hyperinflammation that appears to contribute to mortality via lung damage, immunosuppression may be a helpful approach to treatment [@doi:10/ggnzmc].
A clinical trial that began in 2012 recently reported that dexamethasone may improve outcomes for patients with ARDS [@doi:10/ggpxzc], but a meta-analysis of a small amount of available data about dexamethasone as a treatment for SARS suggested that it may, in fact, be associated with patient harm [@doi:10/ggks86].
However, the findings in SARS may have been biased by the fact that all of the studies examined were observational and a large number of inconclusive studies were not included [@doi:10/ggq356].
The questions of whether and when to counter hyperinflammation with immunosuppression in the setting of COVID-19 (as in SARS [@doi:10.1186/cc2452]) was an area of intense debate, as the risks of inhibiting antiviral immunity needed to be weighed against the beneficial anti-inflammatory effects [@doi:10/ggq8hs].
As a result, guidelines early in the pandemic typically recommended avoiding treating COVID-19 patients with corticosteroids such as dexamethasone [@doi:10/ggks86].

Despite this initial concern, dexamethasone was evaluated as a potential treatment for COVID-19 (Appendix A).
Dexamethasone treatment comprised one arm of the multi-site Randomized Evaluation of COVID-19 Therapy (RECOVERY) trial in the United Kingdom [@doi:10.1101/2020.06.22.20137273].
This study found that the 28-day mortality rate was lower in patients receiving dexamethasone than in those receiving standard of care (SOC).
However, this finding was driven by differences in mortality among patients who were receiving mechanical ventilation or supplementary oxygen at the start of the study.
The report indicated that dexamethasone reduced 28-day mortality relative to SOC in patients who were ventilated (29.3% versus 41.4%) and among those who were receiving oxygen supplementation (23.3% versus 26.2%) at randomization, but not in patients who were breathing independently (17.8% versus 14.0%).
These findings also suggested that dexamethasone may have reduced progression to mechanical ventilation, especially among patients who were receiving oxygen support at randomization.
Other analyses have supported the importance of disease course in determining the efficacy of dexamethasone: additional results suggest greater potential for patients who have experienced symptoms for at least seven days and patients who were not breathing independently [@doi:10.1056/NEJMoa2021436].
A meta-analysis that evaluated the results of the RECOVERY trial alongside trials of other corticosteroids, such as hydrocortisone, similarly concluded that corticosteroids may be beneficial to patients with severe COVID-19 who are receiving oxygen supplementation [@doi:10.1053/j.jvca.2020.11.057].
Thus, it seems likely that dexamethasone is useful for treating inflammation associated with immunopathy or cytokine release syndrome (CRS), which is a condition caused by detrimental overactivation of the immune system [@individual-pathogenesis].
In fact, corticosteroids such as dexamethasone are sometimes used to treat CRS [@doi:10.1182/blood-2014-05-552729].
Guidelines were quickly updated to encourage the use of dexamethasone in severe cases [@doi:10.1001/jama.2020.16747], and this affordable and widely available treatment rapidly became a valuable tool against COVID-19 [@doi:10.1016/j.ejphar.2021.173854], with demand surging within days of the preprint's release [@doi:10.1136/bmj.m2512].

### Approaches Targeting the Virus

Therapeutics that directly target the virus itself hold the potential to prevent people infected with SARS-CoV-2 from developing potentially damaging symptoms (Figure @fig:therapeutics).
Such drugs typically fall into the broad category of antivirals.
Antiviral therapies hinder the spread of a virus within the host, rather than destroying existing copies of the virus, and these drugs can vary in their specificity to a narrow or broad range of viral targets.
This process requires inhibiting the replication cycle of a virus by disrupting one of six fundamental steps [@isbn:978-1405136457].
In the first of these steps, the virus attaches to and enters the host cell through endocytosis.
Then the virus undergoes uncoating, which is classically defined as the release of viral contents into the host cell.
Next, the viral genetic material enters the nucleus where it gets replicated during the biosynthesis stage.
During the assembly stage, viral proteins are translated, allowing new viral particles to be assembled.
In the final step new viruses are released into the extracellular environment.
Although antivirals are designed to target a virus, they can also impact other processes in the host and may have unintended effects.
Therefore, these therapeutics must be evaluated for both efficacy and safety.
As the technology to respond to emerging viral threats has also evolved over the past two decades, a number of candidate treatments have been identified for prior viruses that may be relevant to the treatment of COVID-19.

![
**Mechanisms of Action for Potential Therapeutics**
Potential therapeutics currently being studied can target the SARS-CoV-2 virus or modify the host environment through many different mechanisms.
Here, the relationships between the virus, host cells, and several therapeutics are visualized.
Drug names are color-coded according to the grade assigned to them by the Center for Cytokine Storm Treatment & Laboratory's CORONA Project [@url:https://cdcn.org/corona-data-viewer] (Green = A, Lime = B, Orange = C, and Red = D).
](images/N001-LifeCyclePlusDrugs.png "SARS-CoV-2 life cycle and therapeutic mechanisms"){#fig:therapeutics secno=1}

Many antiviral drugs are designed to inhibit the replication of viral genetic material during the biosynthesis step.
Unlike DNA viruses, which can use the host enzymes to propagate themselves, RNA viruses like SARS-CoV-2 depend on their own polymerase, the RNA-dependent RNA polymerase (RdRP), for replication [@doi:10.1007/978-1-4939-2438-7; @doi:10.1002/jmv.25761].
RdRP is therefore a potential target for antivirals against RNA viruses. 
Disruption of RdRP is the proposed mechanism underlying the treatment of SARS and MERS with ribavirin [@doi:10.1080/17460441.2019.1581171].
Ribavirin is an antiviral drug effective against other viral infections that was often used in combination with corticosteroids and sometimes interferon (IFN) medications to treat SARS and MERS [@doi:10.1038/nrmicro.2016.81].
However, analyses of its effects in retrospective and _in vitro_ analyses of SARS and the SARS-CoV-1 virus, respectively, have been inconclusive [@doi:10.1038/nrmicro.2016.81].
While IFNs and ribavirin have shown promise in _in vitro_ analyses of MERS, their clinical effectiveness remains unknown [@doi:10.1038/nrmicro.2016.81].
The current COVID-19 pandemic has provided an opportunity to assess the clinical effects of these treatments.
As one example, ribivarin was also used in the early days of COVID-19, but a retrospective cohort study comparing patients who did and did not receive ribivarin revealed no effect on the mortality rate [@doi:10.1016/j.ijantimicag.2020.106114].

Since nucleotides and nucleosides are the natural building blocks for RNA synthesis, an alternative approach has been to explore nucleoside and nucleotide analogs for their potential to inhibit viral replication.
Analogs containing modifications to nucleotides or nucleosides can disrupt key processes including replication [@doi:10.1016/j.antiviral.2018.04.004].
A single incorporation does not influence RNA transcription; however, multiple events of incorporation lead to the arrest of RNA synthesis [@doi:10.1371/journal.pone.0068347].
One candidate antiviral considered for the treatment of COVID-19 is favipiravir (Avigan), also known as T-705, which was discovered by Toyama Chemical Co., Ltd. [@url:https://www.drugbank.ca/drugs/DB12466].
It was previously found to be effective at blocking viral amplification in several influenza subtypes as well as other RNA viruses, such as _Flaviviridae_ and _Picornaviridae_, through a reduction in plaque formation [@doi:10.1128/AAC.46.4.977-981.2002] and viral replication in Madin-Darby canine kidney cells [@doi:10.1128/AAC.01051-06].
Favipiravir (6-fluoro-3-hydroxy-2-pyrazinecarboxamide) acts as a purine and purine nucleoside analogue that inhibits viral RNA polymerase in a dose-dependent manner across a range of RNA viruses, including influenza viruses [@doi:10.1128/AAC.49.3.981-986.2005; @doi:10.1128/AAC.01074-08; @doi:10.1128/AAC.00356-07; @doi:10.1016/j.bbrc.2012.07.034; @doi:10.1128/AAC.01219-10].
Biochemical experiments showed that favipiravir was recognized as a purine nucleoside analogue and incorporated into the viral RNA template.
In 2014, the drug was approved in Japan for the treatment of influenza that was resistant to conventional treatments like neuraminidase inhibitors [@doi:10.2183/pjab.93.027].
Though initial analyses of favipiravir in observational studies of its effects on COVID-19 patients were promising, recent results of two small randomized controlled trials suggest that it is unlikely to affect COVID-19 outcomes (Appendix A).

In contrast, another nucleoside analog, remdesivir, is one of the few treatments against COVID-19 that has received FDA approval.
Remdesivir (GS-5734) is an intravenous antiviral that was proposed by Gilead Sciences as a possible treatment for Ebola virus disease.
It is metabolized to GS-441524, an adenosine analog that inhibits a broad range of polymerases and then evades exonuclease repair, causing chain termination [@doi:10.1074/jbc.AC120.013056; @doi:10.1128/mBio.00221-18; @doi:10.1038/s41422-020-0282-0].
Gilead received an emergency use authorization (EUA) for remdesivir from the FDA early in the pandemic (May 2020) and was later found to reduce mortality and recovery time in a double-blind, placebo-controlled, phase III clinical trial performed at 60 trial sites, 45 of which were in the United States [@doi:10.1056/NEJMoa2007764; @clinicaltrials:NCT04280705; @clinicaltrials:NCT04292899; @doi:10.1056/NEJMoa2007016].
Subsequently, the WHO Solidarity trial, a large-scale, open-label trial enrolling 11,330 adult in-patients at 405 hospitals in 30 countries around the world, reported no effect of remdesivir on in-hospital mortality, duration of hospitalization, or progression to mechanical ventilation [@doi:10.1056/NEJMoa2023184].
Therefore, additional clinical trials of remdesivir in different patient pools and in combination with other therapies may be needed to refine its use in the clinic and determine the forces driving these differing results.
Remdesivir offers proof of principle that SARS-CoV-2 can be targeted at the level of viral replication, since remdesivir targets the viral RNA polymerase at high potency.
Identification of such candidates depends on knowledge about the virological properties of a novel threat.
However, the success and relative lack of success, respectively, of remdesivir and favipiravir underscore the fact that drugs with similar mechanisms will not always produce similar results in clinical trials.

### Disrupting Host-Virus Interactions

#### Interrupting Viral Colonization of Cells

Some of the most widely publicized examples of efforts to repurpose drugs for COVID-19 are broad-spectrum, small-molecule drugs where the mechanism of action made it seem that the drug might disrupt interactions between SARS-CoV-2 and human host cells (Figure @fig:therapeutics).
However, the exact outcomes of such treatments are difficult to predict _a priori_, and there are several examples where early enthusiasm was not borne out in subsequent trials.
One of the most famous examples of an analysis of whether a well-known medication could provide benefits to COVID-19 patients came from the assessment of chloroquine (CQ) and hydroxychloroquine (HCQ), which are used for the treatment and prophylaxis of malaria as well as the treatment of lupus erythematosus and rheumatoid arthritis in adults [@dailymed-hcq].
These drugs are lysosomotropic agents, meaning they are weak bases that can pass through the plasma membrane.
It was thought that they might provide benefits against SARS-CoV-2 by interfering with the digestion of antigens within the lysosome and inhibiting CD4 T-cell stimulation while promoting the stimulation of CD8 T-cells [@doi:10.1111/j.1529-8019.2007.00131.x].
These compounds also have anti-inflammatory properties [@doi:10.1111/j.1529-8019.2007.00131.x] and can decrease the production of certain key cytokines involved in the immune response, including interleukin-6 (IL-6) and inhibit the stimulation of Toll-like receptors (TLR) and TLR signaling [@doi:10.1111/j.1529-8019.2007.00131.x].

_In vitro_ analyses reported that CQ inhibited cell entry of SARS-CoV-1 [@doi:10.1186/1743-422X-2-69] and that both CQ and HCQ inhibited viral replication within cultured cells [@doi:10.1093/cid/ciaa237], leading to early hope that it might provide similar therapeutic or protective effects in patients.
However, while the first publication on the clinical application of these compounds to the inpatient treatment of COVID-19 was very positive [@doi:10.1016/j.ijantimicag.2020.105949], it was quickly discredited [@url:https://www.isac.world/news-and-publications/official-isac-statement].
Over the following months, extensive evidence emerged demonstrating that CQ and HCQ offered no benefits for COVID-19 patients and, in fact, carried the risk of dangerous side effects (Appendix A).
The nail in the coffin came when findings from the large-scale RECOVERY trial were released on October 8, 2020.
This study enrolled 11,197 hospitalized patients whose physicians believed it would not harm them to participate and used a randomized, open-label design to study the effects of HCQ compared to standard of care (SOC) at 176 hospitals in the United Kingdom [@doi:10.1056/NEJMoa2022926].
Rates of COVID-19-related mortality did not differ between the control and HCQ arms, but patients receiving HCQ were slightly more likely to die due to cardiac events.
Patients who received HCQ also had a longer duration of hospitalization than patients receiving usual care and were more likely to progress to mechanical ventilation or death (as a combined outcome).
As a result, enrollment in the HCQ arm of the RECOVERY trial was terminated early [@url:https://www.recoverytrial.net/news/statement-from-the-chief-investigators-of-the-randomised-evaluation-of-covid-19-therapy-recovery-trial-on-hydroxychloroquine-5-june-2020-no-clinical-benefit-from-use-of-hydroxychloroquine-in-hospitalised-patients-with-covid-19].
The story of CQ/HCQ therefore illustrates how initial promising _in vitro_ analyses can fail to translate to clinical usefulness.

A similar story has arisen with the broad-spectrum, small-molecule anthelmintic ivermectin, which is a synthetic analog of avermectin, a bioactive compound produced by a microorganism known as _Streptomyces avermectinius_ and _Streptomyces avermitilis_ [@doi:10.1038/nrmicro1048; @doi:10.1128/AAC.15.3.361].
Avermectin disrupts the ability of parasites to avoid the host immune response by blocking glutamate-gated chloride ion channels in the peripheral nervous system from closing, leading to hyperpolarization of neuronal membranes, disruption of neural transmission, and paralysis [@doi:10.2183/pjab.87.13; @doi:10.1038/nrmicro1048; @doi:10.1038/ja.2017.11].
Ivermectin has been used since the early 1980s to treat endo- and ecto-parasitic infections by helminths, insects, and arachnids in veterinary contexts [@doi:10.1038/nrmicro1048; @doi:10.1128/AAC.15.3.372] and since the late 1980s to treat human parasitic infections as well [@doi:10.1038/nrmicro1048; @doi:10.2183/pjab.87.13].
More recent research has indicated that ivermectin might function as a broad-spectrum antiviral by disrupting the trafficking of viral proteins by both RNA and DNA viruses [@doi:10.1038/s41429-020-0336-z; @doi:10.1038/ja.2017.11; @doi:10.1186/s12941-020-00368-w], although most of these studies have demonstrated this effect _in vitro_ [@doi:10.1186/s12941-020-00368-w].
The potential for antiviral effects on SARS-CoV-2 were investigated _in vitro_, and ivermectin was found to inhibit viral replication in a cell line derived from Vero cells (Vero-hSLAM) [@doi:10.1016/j.antiviral.2020.104787]. 
However, inhibition of viral replication was achieved at concentrations that were much higher than that explored by existing dosage guidelines [@doi:10.4269/ajtmh.20-0271; @doi:10.1002/cpt.1889], which are likely to be associated with significant side effects due to the increased potential that the compound could cross the mammalian blood-brain barrier [@doi:10.1080/13102818.2020.1775118; @doi:10.1371/journal.pntd.0001883].

Retrospective studies and small RCTs began investigating the effects of standard doses of this low-cost, widely available drug.
One retrospective study reported that ivermectin reduced all-cause mortality [@doi:10.1016/j.chest.2020.10.009] while another reported no difference in clinical outcomes or viral clearance [@doi:10.1371/journal.pone.0242184].
Small RCTs enrolling less than 50 patients per arm have also reported a wide array of positive [@doi:10.4103/1995-7645.318304; @doi:10.1093/qjmed/hcab035; @doi:10.1016/j.toxrep.2021.03.003; @doi:10.1016/j.ijid.2020.11.191; @doi:10.1016/j.clinthera.2021.04.007] and negative results [@doi:10.1016/j.eclinm.2020.100720; @doi:10.21203/rs.3.rs-191648/v1].
A slightly larger RCT enrolling 115 patients in two arms reported inconclusive results [@doi:10.18433/jpps32105].
Hope for the potential of ivermectin peaked with the release of a preprint reporting results of a multicenter, double-blind RCT where a four-day course of ivermectin was associated with clinical improvement and earlier viral clearance in 400 symptomatic patients and 200 close contacts [@doi:10.21203/rs.3.rs-100956/v3]; however, concerns were raised about both the integrity of the data and the paper itself [@url:https://grftr.news/why-was-a-major-study-on-ivermectin-for-covid-19-just-retracted; @url:https://steamtraen.blogspot.com/2021/07/Some-problems-with-the-data-from-a-Covid-study.html], and this study was removed by the preprint server Research Square [@doi:10.21203/rs.3.rs-100956/v4].
A similarly sized RCT suggested no effect on the duration of symptoms among 400 patients split evenly across the intervention and control arms [@doi:10.1001/jama.2021.3071], and although meta-analyses have reported both null [@doi:10.1101/2021.05.21.21257595; @doi:10.1101/2021.01.26.21250420] and beneficial [@doi:10.1093/ofid/ofab394; @doi:10.1016/j.dsx.2021.102186; @doi:10.1097/MJT.0000000000001402; @doi:10.1002/rmv.2265; @doi:10.31219/osf.io/k37ft; @doi:10.1097/MJT.0000000000001377; @doi:10.1007/s43440-021-00245-z; @doi:10.1101/2021.04.30.21256415] effects of ivermectin on COVID-19 outcomes, the certainty is likely to be low [@doi:10.1016/j.dsx.2021.102186].
These findings are potentially biased by a small number of low-quality studies, including the preprint that has been taken down [@url:https://gidmk.medium.com/does-ivermectin-work-for-covid-19-1166126c364a], and the authors of one [@doi:10.1093/ofid/ofab358] have issued a notice [@doi:10.1093/ofid/ofab394] that they will revise their study with the withdrawn study removed.
Thus, much like HCQ/CQ, enthusiasm for research that either has not or should not have passed peer review has led to large numbers of patients worldwide receiving treatments that might not have any effect or could even be harmful.
Additionally, comments on the now-removed preprint include inquiries into how best to self-administer veterinary ivermectin as a prophylactic [@doi:10.21203/rs.3.rs-100956/v4], and the FDA has posted information explaining why veterinary ivermectin should not be taken by humans concerned about COVID-19 [@url:https://www.fda.gov/animal-veterinary/product-safety-information/faq-covid-19-and-ivermectin-intended-animals].
Ivermectin is now one of several candidate therapeutics being investigated in the large-scale TOGETHER [@clinicaltrials:NCT04727424] and PRINCIPLE [@url:https://www.principletrial.org/news/ivermectin-to-be-investigated-as-a-possible-treatment-for-covid-19-in-oxford2019s-principle-trial] clinical trials.
The TOGETHER trial, which previously demonstrated no effect of HCQ and lopinavir-ritonavir [@doi:10.1001/jamanetworkopen.2021.6468], released preliminary results in early August 2021 suggesting that ivermectin also has no effect on COVID-19 outcomes [@url:https://rethinkingclinicaltrials.org/news/august-6-2021-early-treatment-of-covid-19-with-repurposed-therapies-the-together-adaptive-platform-trial-edward-mills-phd-frcp].

While CQ/HCQ and ivermectin are well-known medications that have long been prescribed in certain contexts, investigation of another well-established type of pharmaceutical was facilitated by the fact that it was already being taken by a large number of COVID-19 patients.
Angiotensin-converting enzyme inhibitors (ACEIs) and angiotensin II receptor blockers (ARBs) are among today's most commonly prescribed medications, often being used to control blood pressure [@url:https://clincalc.com/DrugStats/Drugs/Lisinopril; @doi:10.1056/NEJMp1901657].
In the United States, for example, they are prescribed well over 100,000,000 times annually [@doi:10.18553/jmcp.2010.16.9.671].
Prior to the COVID-19 pandemic, the relationship between ACE2, ACEIs, and SARS had been considered as possible evidence that ACE2 could serve as a therapeutic target [@doi:10.1016/j.tips.2004.04.001], and the connection had been explored through _in vitro_ and molecular docking analysis [@doi:10.1161/01.HYP.0000146120.29648.36] but ultimately was not pursued clinically [@doi:10/d85vmw].
Data from some animal models suggest that several, but not all, ACEIs and several ARBs increase ACE2 expression in the cells of some organs [@doi:10.1093/cvr/cvaa097], but clinical studies have not established whether plasma ACE2 expression is increased in humans treated with these medications [@doi:10.1093/europace/euw246].
In this case, rather than introducing ARBs/ACEIs, a number of analyses have investigated whether discontinuing use affects COVID-19 outcomes.
An initial observational study of the association of exposure to ACEIs or ARBs with outcomes in COVID-19 was retracted from the _New England Journal of Medicine_ [@doi:10.1056/NEJMoa2007621] due to concerns related to data availability [@doi:10.1056/nejmc2021225].
As randomized trials have become available, they have demonstrated no effect of continuing versus discontinuing ARBs/ACEIs on patient outcomes [@doi:10/fvgt; @doi:10.1001/jama.2020.25864] (Appendix A).
Thus, once again, despite a potential mechanistic association with the pathology of SARS-CoV-2 infection, these medications were not found to influence the trajectory of COVID-19 illness.

For medications that are widely known and common, clinical research into their efficacy against a novel threat can be developed very quickly.
This feasibility can present a double-edged sword.
For example, HCQ and CQ were incorporated into SOC in many countries early in the pandemic and had to be discontinued once their potential to harm COVID-19 patients became apparent [@url:https://www.fda.gov/media/138946/download; @url:https://www.ema.europa.eu/en/news/covid-19-chloroquine-hydroxychloroquine-only-be-used-clinical-trials-emergency-use-programmes].
Dexamethasone remains the major success story from this category of repurposed drugs and is likely to have saved a large number of lives since summer 2020 [@doi:10.1016/j.ejphar.2021.173854].

#### Manipulating the Host Immune Response

Treatments based on understanding a virus and/or how a virus interacts with the human immune system can fall into two categories: they can interact with the innate immune response, which is likely to be a similar response across viruses, or they can be specifically designed to imitate the adaptive immune response to a particular virus. 
In the latter case, conservation of structure or behavior across viruses enables exploring whether drugs developed for one virus can treat another.
During the COVID-19 pandemic, a number of candidate therapeutics have been explored in these categories, with varied success.

Knowledge gained from trying to understand SARS-CoV-1 and MERS-CoV from a fundamental biological perspective and characterize how they interact with the human immune system provides a theoretical basis for identifying candidate therapies.
Biologics are a particularly important class of drugs for efforts to address HCoV through this paradigm.
They are produced from components of living organisms or viruses, historically primarily from animal tissues, but have become increasingly feasible to produce as recombinant technologies have advanced  [@doi:10.1016/j.copbio.2009.10.006].
Biologics have become increasingly feasible to produce as recombinant DNA technologies have advanced [@doi:10.1016/j.copbio.2009.10.006].

There are many differences on the development side between biologics and synthesized pharmaceuticals, such as small molecule drugs.
Typically, biologics are orders of magnitude larger than small molecule drugs and are catabolized by the body to their amino acid components [@doi:10.2174/138920006774832604].
They are often heat sensitive, and their toxicity can vary, as it is not directly associated with the primary effects of the drug; in general, their physiochemical properties are much less understood compared to small molecules [@doi:10.2174/138920006774832604].
Biologics include significant medical breakthroughs such as insulin for the management of diabetes and vaccines, as well monoclonal antibodies (mAbs) and interferons (IFNs), which can be used to target the host immune response after infection.

mAbs have revolutionized the way we treat human diseases and have become some of the best-selling drugs in the pharmaceutical market in recent years [@doi:10.1186/s12929-019-0592-z].
There are currently 79 FDA approved mAbs on the market, including antibodies for viral infections (e.g. Ibalizumab for _Human immunodeficiency virus_ and Palivizumab for _Respiratory syncytial virus_) [@doi:10.1186/s12929-019-0592-z; @doi:10.1146/annurev-immunol-032712-095916].
Virus-specific neutralizing antibodies commonly target viral surface glycoproteins or host structures, thereby inhibiting viral entry through receptor binding interference [@doi:10.3389/fmicb.2017.02323; @doi:10.1080/21645515.2017.1337614].
This interference is predicted to reduce the viral load, mitigate disease, and reduce overall hospitalization.
mAbs can be designed for a particular virus, and significant advances have been made in the speed at which new mAbs can be identified and produced.
At the time of the SARS and MERS epidemics, interest in mAbs to reduce infection was never realized [@doi:10.1093/infdis/jiw080; @doi:10.1016/j.antiviral.2017.03.025], but this allowed for mAbs to quickly be considered among the top candidates against COVID-19.

##### Biologics and the Innate Immune Response

Deaths from COVID-19 often occur when inflammation becomes dysregulated following an immune response to the SARS-CoV-2 virus.
Therefore, one potential approach to reducing COVID-19 mortality rates is to manage the inflammatory response in severely ill patients.
One candidate therapeutic identified that uses this mechanism is tocilizumab (TCZ).
TCZ is a mAb that was developed to manage chronic inflammation caused by the continuous synthesis of the cytokine IL-6 [@doi:10.1101/cshperspect.a016295].
IL-6 is a pro-inflammatory cytokine belonging to the interleukin family, which is comprised by immune system regulators that are primarily responsible for immune cell differentiation.
Often used to treat chronic inflammatory conditions such as rheumatoid arthritis [@doi:10.1101/cshperspect.a016295], TCZ has become a pharmaceutical of interest for the treatment of COVID-19 because of the role IL-6 plays in this disease.
It has also been approved to treat CRS caused by CAR-T treatments [@dailymed-tocilizumab].
While the secretion of IL-6 can be associated with chronic conditions, IL-6 is a key player in the innate immune response and is secreted by macrophages in response to the detection of pathogen-associated molecular patterns and damage-associated molecular patterns [@doi:10.1101/cshperspect.a016295].
An analysis of 191 in-patients at two Wuhan hospitals revealed that blood concentrations of IL-6 differed between patients who did and did not recover from COVID-19.
Patients who ultimately died had higher IL-6 levels at admission than those who recovered [@doi:10/ggnxb3].
Additionally, IL-6 levels remained higher throughout the course of hospitalization in the patients who ultimately died [@doi:10/ggnxb3].

Currently, TCZ is being administered either as an intervention or as concomitant medication in {{ebm_tocilizumab_ct}} interventional COVID-19 clinical trials (Figure @fig:ebm-trials).
A number of retrospective studies have been conducted in several countries [@doi:10/d2pk; @doi:10.1016/j.chest.2020.06.006; @doi:10.1016/j.ejim.2020.05.009; @doi:10.1016/j.medmal.2020.05.001; @doi:10.1093/qjmed/hcaa206; @doi:10.1073/pnas.2005615117].
In general, these studies have reported a positive effect of TCZ on reducing mortality in COVID-19 patients, although due to their retrospective designs, significant limitations are present in all of them (Appendix A).
It was not until February 11, 2021 that a preprint describing preliminary results of the first randomized controlled trial of TCZ was released as part of the RECOVERY trial [@doi:10.1101/2021.02.11.21249258].
TCZ was found to reduce 28-day mortality from 33% in patients receiving SOC alone to 29% in those receiving TCZ.
Combined analysis of the RECOVERY trial data with data from smaller randomized controlled trials suggested a 13% reduction in 28-day mortality [@doi:10.1101/2021.02.11.21249258].
While this initial report did not include the full results expected from the RECOVERY trial, this large-scale, randomized controlled trial provides strong evidence that TCZ may offer benefits for COVID-19 patients.
The RECOVERY trial along with results from several other RCTs [@doi:10.1056/NEJMoa2028700; @doi:10.1056/NEJMoa2030340; @clinicaltrials:NCT04409262; @clinicaltrials:NCT04320615; @clinicaltrials:NCT04372186] were cited as support for the EUA issued for TCZ in June 2021 [@url:https://www.fda.gov/media/150319/download].
However, the fact that TCZ suppresses the immune response means that it does carry risks for patients, especially a potential risk of secondary infection (Appendix A).

TCZ is just one example of a candidate drug targeting the host immune response and specifically excessive inflammation.
For example, interferons (IFNs) have also been investigated; these are a family of cytokines critical to activating the innate immune response against viral infections.
Synairgen has been investigating a candidate drug, SNG001, which is an IFN-𝛽-1a formulation to be delivered to the lungs via inhalation [@clinicaltrials:NCT04385095] that they reported reduced progression to ventilation in a double-blind, placebo-controlled, multi-center study of 101 patients with an average age in the late 50s [@synairgen-SNG001-July-2020; @doi:10/ghjzm4].
However, these findings were not supported by the large-scale WHO Solidarity trial, which reported no significant effect of IFN-&beta;-1a on patient survival during hospitalization [@doi:10.1056/NEJMoa2023184], although differences in the designs of the two studies, and specifically the severity of illness among enrolled patients, may have influenced their divergent outcomes (Appendix A).
Other biologics influencing inflammation are also being explored (Appendix A).
It is also important that studies focused on inflammation as a possible therapeutic target consider the potential differences in baseline inflammation among patients from different backgrounds, which may be caused by differing life experiences (see [@individual-inequality]).

##### Biologics and the Adaptive Immune Response

While TCZ is an example of an mAb focused on managing the innate immune response, other treatments are more specific, targeting the adaptive immune response after an infection.
In some cases, treatments can utilize biologics obtained directly from recovered individuals.
From the very early days of the COVID-19 pandemic, polyclonal antibodies from convalescent plasma were investigated as a potential treatment for COVID-19 [@doi:10/ggqr7s; @doi:10.1001/jama.2020.4940].
Convalescent plasma was used in prior epidemics including SARS, Ebola Virus Disease, and even the 1918 Spanish Influenza [@doi:10/ggqr7s; @doi:10.1002/jmv.25961].
Use of convalescent plasma transfusion (CPT) over more than a century has aimed to reduce symptoms and improve mortality in infected people [@doi:10.1002/jmv.25961], possibly by accelerating viral clearance [@doi:10/ggqr7s].
However, it seems unlikely that this classic treatment confers any benefit for COVID-19 patients.
Several systematic reviews have investigated whether CPT reduced mortality in COVID-19 patients, and although findings from early in the pandemic (up to April 19, 2020) did support use of CPT [@doi:10.1002/jmv.25961], the tide has shifted as the body of available literature has grown [@doi:10.1001/jama.2021.2747].
While titer levels were suggested as a possible determining factor in the success of CPT against COVID-19 [@doi:10.1056/NEJMoa2031893], the large-scale RECOVERY trial evaluated the effect of administering high-titer plasma specifically and found no effect on mortality or hospital discharge over a 28-day period [@doi:10.1101/2021.03.09.21252736].
These results thus suggest that, despite initial optimism and an EUA from the FDA, CPT is unlikely to be an effective therapeutic for COVID-19.

A different narrative is shaping up around the use of mAbs specifically targeting SARS-CoV-2. 
During the first SARS epidemic in 2002, neutralizing antibodies (nAbs) were found in SARS-CoV-1-infected patients [@doi:10.1111/j.1469-0691.2004.01009.x; @doi:10.1086/423286].
Several studies following up on these findings identified various S-glycoprotein epitopes as the major targets of nAbs against SARS-CoV-1 [@doi:10.1517/14712590902763755].
Coronaviruses use trimeric spike (S) glycoproteins on their surface to bind to the host cell, allowing for cell entry [@doi:10.1016/j.cell.2020.02.052; @doi:10.1016/j.cell.2020.02.058].
Each S glycoprotein protomer is comprised of an S1 domain, also called the receptor binding domain (RBD), and an S2 domain.
The S1 domain binds to the host cell while the S2 domain facilitates the fusion between the viral envelope and host cell membranes [@doi:10.1517/14712590902763755].
The genomic identity between the RBD of SARS-CoV-1 and SARS-CoV-2 is around 74% [@doi:10.1101/2020.02.16.951723].
Due to this high degree of similarity, preexisting antibodies against SARS-CoV-1 were initially considered candidates for neutralizing activity against SARS-CoV-2.
While some antibodies developed against the SARS-CoV-1 spike protein showed cross-neutralization activity with SARS-CoV-2 [@doi:10.1016/j.tips.2020.07.004; @doi:10.1038/s41586-020-2349-y], others failed to bind to SARS-CoV-2 spike protein at relevant concentrations [@doi:10.1126/science.abb2507].
Cross-neutralizing activities were dependent on whether the epitope recognized by the antibodies were conserved between SARS-CoV-1 and SARS-CoV-2 [@doi:10.1016/j.tips.2020.07.004].

Technological advances in antibody drug design as well as in structural biology massively accelerated the discovery of novel antibody candidates and the mechanisms by which they interact with the target structure.
Within just a year of the structure of the SARS-CoV-2 spike protein being published, an impressive pipeline of monoclonal antibodies targeting SARS-CoV-2 entered clinical trials, with hundreds more candidates in preclinical stages.
The first human monoclonal neutralizing antibody specifically against the SARS-CoV-2 S glycoprotein was developed using hybridoma technology [@doi:10.1101/2020.03.11.987958], where antibody-producing B-cells developed by mice are inserted into myeloma cells to produce a hybrid cell line (the hybridoma) that is grown in culture.
The 47D11 antibody clone was able to cross-neutralize SARS-CoV-1 and SARS-CoV-2.
This antibody (now ABVV-47D11) has recently entered clinical trials in collaboration with AbbVie.
Additionally, an extensive monoclonal neutralizing antibody pipeline has been developed to combat the ongoing pandemic, with over 50 different antibodies in clinical trials [@doi:10.1016/j.bsheal.2021.02.001].
Thus far, the monotherapy sotrovimab and two antibody cocktails (bamlanivimab/estesevimab and casirivimab/imdevimab) have been granted EUAs by the FDA.

One of the studied antibody cocktails consists of bamlanivimab and estesevimab.
Bamlanivimab (Ly-CoV555) is a human mAb that was derived from convalescent plasma donated by a recovered COVID-19 patient, evaluated in research by the National Institute of Allergy and Infectious Diseases (NIAID), and subsequently developed by AbCellera and Eli Lilly.
The neutralizing activity of bamlanivimab was initially demonstrated _in vivo_ using a nonhuman primate model [@doi:10.1101/2020.09.30.318972].
Based on these positive preclinical data, Eli Lilly initiated the first human clinical trial for a monoclonal antibody against SARS-CoV-2.
The phase 1 trial, which was conducted in hospitalized COVID-19 patients, was completed in August 2020 [@clinicaltrials:NCT04411628].
Estesevimab (LY-CoV016 or JS-016) is also a monoclonal neutralizing antibody against the spike protein of SARS-CoV-2.
It was initially developed by Junshi Biosciences and later licensed and developed through Eli Lilly.
A phase 1 clinical trial to assess the safety of etesevimab was completed in October 2020 [@clinicaltrials:NCT04441931].
Etesevimab was shown to bind a different epitope on the spike protein than bamlanivimab, suggesting that the two antibodies used as a combination therapy would further enhance their clinical use compared to a monotherapy [@doi:10.1001/jama.2021.0202].
To assess the efficacy and safety of bamlanivimab alone or in combination with etesevimab for the treatment of COVID-19, a phase 2/3 trial (BLAZE-1) [@clinicaltrials:NCT04427501] was initiated.
The interim analysis of the phase 2 portion suggested that bamlanivimab alone was able to accelerate the reduction in viral load [@doi:10.1056/NEJMoa2029849].
However, more recent data suggests that only the bamlanivimab/etesevimab combination therapy is able to reduce viral load in COVID-19 patients [@doi:10.1001/jama.2021.0202].
Based on this data, the combination therapy received an EUA for COVID-19 from the FDA in February 2021 [@url:https://www.fda.gov/media/145801/download].

A second therapy is comprised of casirivimab and imdevimab (REGN-COV2).
Casirivimab (REGN10933) and imdevimab (REGN10987) are two monoclonal antibodies against the SARS-CoV-2 spike protein.
They were both developed by Regeneron in a parallel high-throughput screen to identify neutralizing antibodies from either humanized mice or patient-derived convalescent plasma [@doi:10.1126/science.abd0827].
In these efforts, multiple antibodies were characterized for their ability to bind and neutralize the SARS-CoV-2 spike protein.
The investigators hypothesized that an antibody cocktail, rather than each individual antibody, could increase the therapeutic efficacy while minimizing the risk for virus escape.
Therefore, the authors tested pairs of individual antibodies for their ability to simultaneously bind the RBD of the spike protein.
Based on this data, casirivimab and imdevimab were identified as the lead antibody pair, resulting in the initiation of two clinical trials [@clinicaltrials:NCT04426695; @clinicaltrials:NCT04425629].
Data from this phase 1-3 trial published in the _New England Journal of Medicine_ shows that the REGN-COV2 antibody cocktail reduced viral load, particularly in patients with high viral load or whose endogenous immune response had not yet been initiated [@doi:10.1056/NEJMoa2035002].
However, in patients who already initiated an immune response, exogenous addition of REGN-COV2 did not improve the endogenous immune response.
Both doses were well tolerated with no serious events related to the antibody cocktail.
Based on this data, the FDA granted an EUA for REGN-COV2 in patients with mild to moderate COVID-19 who are at risk of developing severe disease [@url:https://www.fda.gov/news-events/press-announcements/coronavirus-covid-19-update-fda-authorizes-monoclonal-antibodies-treatment-covid-19].
Ongoing efforts are trying to evaluate the efficacy of REGN-COV2 to improve clinical outcomes in hospitalized patients [@clinicaltrials:NCT04426695].

Sotrovimab is the most recent mAb to receive an EUA.
It was identified in the memory B cells of a 2003 survivor of SARS [@doi:10.1038/nm1080] and was found to be cross-reactive with SARS-CoV-2 [@doi:10.1038/s41586-020-2349-y].
This cross-reactivity is likely attributable to conservation within the epitope, with 17 out of 22 residues conserved between the two viruses, four conservatively substituted, and one semi-conservatively substituted [@doi:10.1038/s41586-020-2349-y].
In fact, these residues are highly conserved among sarbecoviruses, a clade that includes SARS-CoV-1 and SARS-CoV-2 [@doi:10.1038/s41586-020-2349-y].
This versatility has led to it being characterized as a "super-antibody" [@doi:10.1038/s41587-021-00980-x], a potent, broadly neutralizing antibody [@doi:10.1038/nri.2017.148].
Interim analysis of data from a clinical trial [@clinicaltrials:NCT04545060] reported high safety and efficacy of this mAb in 583 COVID-19 patients [@doi:10.1101/2021.05.27.21257096].
Compared to placebo, sotrovimab was found to be 85% more effective in reducing progression to the primary endpoint, which was the proportion of patients who, within 29 days, were either hospitalized for more than 24 hours or died.
Additionally, rates of adverse events were comparable, and in some cases lower, among patients receiving sotrovimab compared to patients receiving a placebo.
Sotrovimab therefore represents a mAb therapeutic that is effective against SARS-CoV-2 and may also be effective against other sarbecoviruses.

Several potential limitations remain in the application of mAbs to the treatment of COVID-19.
One of the biggest challenges is identifying antibodies that not only bind to their target, but also prove to be beneficial for disease management.
Currently, use of mAbs is limited to people with mild to moderate disease that are not hospitalized, and it has yet to be determined whether they can be used as a successful treatment option for severe COVID-19 patients.
While preventing people from developing severe illness provides significant benefits, patients with severe illness are at the greatest risk of death, and therefore therapeutics that provide benefits against severe illness are particularly desirable.
It remains to be seen whether mAbs confer any benefits for patients in this category.

Another concern about therapeutics designed to amplify the response to a specific viral target is that they may need to be modified as the virus evolves.
With the ongoing global spread of new SARS-CoV-2 variants, there is a growing concern that mutations in SARS-CoV-2 spike protein could escape antibody neutralization, thereby reducing the efficacy of monoclonal antibody therapeutics and vaccines.
A comprehensive mutagenesis screen recently identified several amino acid substitutions in the SARS-CoV-2 spike protein that can prevent antibody neutralization [@doi:10.1016/j.chom.2021.01.014].
While some mutations result in resistance to only one antibody, others confer broad resistance to multiple mAbs as well as polyclonal human sera, suggesting that some amino acids are "hotspots" for antibody resistance.
However, it was not investigated whether the resistance mutations identified result in a fitness advantage.
Accordingly, an impact on neutralizing efficiency has been reported for the B.1.1.7 (Alpha) variant first identified in the UK and the B.1.351 (Beta) variant first identified in in South Africa [@doi:10.21203/rs.3.rs-228079/v1; @doi:10.1101/2021.02.03.429355; @doi:10.1101/2021.01.25.428137].
As of June 25, 2021, the CDC recommended a pause in the use of bamlanivimab and etesevimab due to decreased efficacy against the P.1 (Gamma) and B.1.351 (Beta) variants of SARS-CoV-2 [@url:https://www.phe.gov/emergency/events/COVID19/investigation-MCM/Bamlanivimab-etesevimab/Pages/bamlanivimab-etesevimab-distribution-pause.aspx].
While the reported impact on antibody neutralization needs to be confirmed _in vivo_, it suggests that some adjustments to therapeutic antibody treatments may be necessary to maintain the efficacy that was reported in previous clinical trials.

Several strategies have been employed to try to mitigate the risk of diminished antibody neutralization.
Antibody cocktails such as those already holding an EUA may help overcome the risk for attenuation of the neutralizing activity of a single monoclonal antibody.
These cocktails consist of antibodies that recognize different epitopes on the spike protein, decreasing the likelihood that a single amino acid change can cause resistance to all antibodies in the cocktail.
However, neutralizing resistance can emerge even against an antibody cocktail if the individual antibodies target subdominant epitopes [@doi:10.1101/2021.02.03.429355].
Another strategy is to develop broadly neutralizing antibodies that target structures that are highly conserved, as these are less likely to mutate [@doi:10.1016/j.immuni.2007.11.018; @doi:10.1126/science.1171491] or to target epitopes that are insensitive to mutations [@doi:10.1016/j.vaccine.2006.04.054].
Sotrovimab, one such "super-antibody", is thought to be somewhat robust to neutralization escape [@doi:10.1086/651022] and has been found to be effective against all variants assessed as of August 12, 2021 [@url:https://covdb.stanford.edu/page/susceptibility-data].
Another antibody (ADG-2) targets a highly conserved epitope that overlaps the hACE2 binding site of all clade 1 sarbecoviruses [@doi:10.1126/science.abf4830].
Prophylactic administration of ADG-2 in an immunocompetent mouse model of COVID-19 resulted in protection against viral replication in the lungs and respiratory burden.
Since the epitope targeted by ADG-2 represents an Achilles’ heel for clade 1 sarbecoviruses, this antibody, like sotrovimab, might be a promising candidate against all circulating variants as well as emerging SARS-related coronaviruses.
To date, it has fared well against the Alpha, Beta, Gamma, and Delta variants [@url:https://covdb.stanford.edu/page/susceptibility-data].

The development of mAbs against SARS-CoV-2 has made it clear that this technology is rapidly adaptable and offers great potential for the response to emerging viral threats.
However, additional investigation may be needed to adapt mAb treatments to SARS-CoV-2 as it evolves and potentially to pursue designs that confer benefits for patients at the greatest risk of death.
While polyclonal antibodies from convalescent plasma have been evaluated as a treatment for COVID-19, these studies have suggested fewer potential benefits against SARS-CoV-2 than mAbs; convalescent plasma therapy has been thoroughly reviewed elsewhere [@doi:10/ggqr7s; @doi:10.1001/jama.2020.4940].
Thus, advances in biologics for COVID-19 illustrate that an understanding of how the host and virus interact can guide therapeutic approaches.
The FDA authorization of two combination mAb therapies, in particular, underscores the potential for this strategy to allow for a rapid response to a novel pathogen.
Additionally, while TCZ is not yet as established, this therapy suggests that the strategy of using biologics to counteract the cytokine storm response may provide therapies for the highest-risk patients.

### High-Throughput Analyses for Drug Repurposing

Because the drug development process is slow and costly and the development of compounds specifically targeted to an emerging viral threat are not a practical short-term solution, efforts to screen existing drug compounds for alternative indications have become popular [@doi:10.1016/j.drudis.2019.06.014; @doi:10.1111/bph.13895; @doi:10.1039/D0CS01065K].
High-throughput screening has been a goal of pharmaceutical development since at least the mid-1980s [@doi:10.1038/sj.bjp.0707373].
Today, some efforts to screen compounds for potential repurposing opportunities are experimental, while others use high-throughput computational approaches [@doi:10.1016/j.drudis.2019.06.014; @doi:10.1016/j.tim.2018.04.004].
Computational drug repurposing screens are able to take advantage of big data in biology [@doi:10.1038/nrd.2018.168] and as a result are much more feasible today than during the height of the SARS and MERS outbreaks in the early 2000s and early 2010s, respectively.
Advancements in robotics also facilitate the experimental component of high-throughput screening [@doi:10.1039/D0CS01065K].
For viral diseases, the goal of drug repurposing is typically to identify existing drugs that have an antiviral effect likely to impede the virus of interest.
While both small molecules and biologics can be candidates for repurposing, the significantly lower price of many small molecule drugs means that they are typically more appealing candidates [@doi:10.1089/adt.2019.950].
Depending on the design, screens can be either hypothesis driven or hypothesis free.

#### Hypothesis-Driven Computational Analyses

In the case of hypothesis-driven screens, there are several properties that might identify a compound as a candidate for an emerging viral disease. 
Drugs that interact with a target that is shared between pathogens or between a viral pathogen and another illness (i.e., a cancer drug with antiviral potential) are potential candidates, as are drugs that are thought to interact with additional molecular targets beyond those they were developed for [@doi:10.1016/j.tim.2018.04.004].
One example of the application of this approach to COVID-19 research comes from work on protease inhibitors.
Studies have shown that viral proteases play an important role in the life cycle of viruses, including coronaviruses, by modulating the cleavage of viral polyprotein precursors [@doi:10.2174/138161207780162971].
Several FDA-approved drugs target proteases, such as lopinavir and ritonavir for HIV infection and simeprevir in hepatitis C virus infection, and serine protease inhibitors were previously suggested as possible treatments for SARS and MERS [@doi:10.1016/j.antiviral.2015.01.011].
One early study [@doi:10.1016/j.cell.2020.02.052] suggested that camostat mesylate, a protease inhibitor, could block the entry of SARS-CoV-2 into lung cells _in vitro_.
Two polyproteins encoded by the SARS-CoV-2 replicase gene, pp1a and pp1ab, are critical for viral replication and transcription [@doi:10.1038/s41586-020-2223-y].
These polyproteins must undergo proteolytic processing, which is usually conducted by main protease (M^Pro^), a 33.8-kDa SARS-CoV-2 protease that is therefore fundamental to viral replication and transcription.
Therefore, it was hypothesized that compounds targeting M^Pro^ could be used to prevent or slow the replication of the SARS-CoV-2 virus.

Both computational and experimental approached facilitated the identification of compounds that might inhibit SARS-CoV-2 M^Pro^.
In 2005, computer-aided design facilitated the development of a Michael acceptor inhibitor, now known as N3, to target M^Pro^ of SARS-like coronaviruses [@doi:10.1371/journal.pbio.0030324].
N3 binds in the substrate binding pocket of M^Pro^ proteases produced by several HCoV [@doi:10.1007/s13238-013-2841-3; @doi:10.1371/journal.pbio.0030324; @doi:10.1038/srep22677; @doi:10.1128/JVI.02114-07].
The structure of N3-bound SARS-CoV-2 M^Pro^ has been solved, confirming the computational prediction that it would similarly bind in the substrate binding pocket of this recently emerged HCoV, and N3 was found to reduce viral load in SARS-CoV-2-infected Vero cells [@doi:10.1038/s41586-020-2223-y].
N3 was tested _in vitro_ on SARS-CoV-2-infected Vero cells, which belong to a line of cells established from the kidney epithelial cells of an African green monkey, and was found to inhibit SARS-CoV-2 [@doi:10.1038/s41586-020-2223-y].
A library of approximately 10,000 compounds was screened in a fluorescence resonance energy transfer essay constructed using SARS-CoV-2 M^Pro^ expressed in _E. coli_ [@doi:10.1038/s41586-020-2223-y].

Six leads were identified in this hypothesis-driven screen.
_In vitro_ analysis revealed that ebselen, an organoselenium compound with anti-inflammatory and antioxidant properties [@doi:10.1007/s11033-014-3417-x], had the strongest potency in reducing the viral load in SARS-CoV-2-infected Vero cells [@doi:10.1038/s41586-020-2223-y].
Ebselen is an organoselenium compound with anti-inflammatory and antioxidant properties [@doi:10.1007/s11033-014-3417-x].
Molecular dynamic analysis further demonstrated the potential for ebselen to bind to M^Pro^ and disrupt the protease's enzymatic functions [@doi:10.1126/sciadv.abd0345]. 
However, ebselen is likely to be a promiscuous binder, which could diminish its therapeutic potential [@doi:10.1038/s41586-020-2223-y; @doi:10.1039/c8cc04258f], and compounds with higher specificity may be needed to translate this mechanism effectively to clinical trials.
In July 2020, phase II clinical trials commenced to assess the effects of SPI-1005, an investigational drug from Sound Pharmaceuticals that contains ebselen [@url:https://www.contractpharma.com/contents/view_breaking-news/2020-08-31/fda-clears-spis-ebselen-for-phase-ii-covid-19-trials], on 60 adults presenting with each of moderate [@clinicaltrials:NCT04484025] and severe [@clinicaltrials:NCT04483973] COVID-19.
Other M^Pro^ inhibitors are also being evaluated in clinical trials [@clinicaltrials:NCT04535167; @clinicaltrials:NCT04960202; @clinicaltrials:NCT04960202].
Pending the results of clincial trials, N3 remains a computationally interesting compound based on both computational and experimental data, but whether these potential effects will translate to the clinic remainds unknown.

#### Hypothesis-Free Screens

Many efforts have collected data about interactions between drugs and SARS-CoV-2 and about the genomic response to SARS-CoV-2 exposure, allowing for hypothesis-free computational screens that seek to identify new candidate therapeutics.
One example of a resource developed for the current pandemic is the COVID-19 Drug and Gene Set Library, which at the time of its publication contained 1,620 drugs sourced from 173 experimental and computational drug sets and 18,676 human genes sourced from 444 gene sets [@doi:10.1016/j.patter.2020.100090].
Analysis of these databases indicates that some drugs had been identified as candidates across multiple independent analyses, including high-profile candidates such as CQ/HCQ and remdesivir [@doi:10.1016/j.patter.2020.100090].
Computational screening efforts can then mine databases and other resources to identify potential PPIs among the host, the virus, and established and/or experimental drugs [@doi:10.1038/s41467-020-17189-2].
Subject matter expertise from human users may be integrated to varying extents depending on the platform (e.g,. [@doi:10.1038/s41467-020-17189-2; @doi:10/grs9]).
These resources have allowed studies to identify potential therapeutics for COVID-19 without an _a priori_ reason for selecting them.

One example of a hypothesis-free screen comes from a PPI-network-based analysis that was published early in the pandemic [@doi:10.1038/s41586-020-2286-9].
Here, researchers cloned the proteins expressed by SARS-CoV-2 _in vitro_ and quantified 332 viral-host PPI using affinity purification mass spectrometry [@doi:10.1038/s41586-020-2286-9].<!-- Double check that 332 is right, in the other Gorden ref they say 331 + ACE2-->
They identified two SARS-CoV-2 proteins (Nsp6 and Orf9c) that interacted with host Sigma1 and Sigma2 receptors.
Sigma receptors are located in the endoplasmic reticulum of many cell types and type 1 and 2 Sigma receptors have overlapping but distinct affinities for a variety of ligands [@doi:10.1016/j.pharmthera.2009.07.001].
Molecules interacting with the Sigma receptors were then analyzed and found to have an effect on viral infectivity _in vitro_ [@doi:10.1038/s41586-020-2286-9].
A follow-up study evaluated the effect of preturbing these 332 proteins in two cells lines, ACE2 and Caco-2, using knockdown and knockout methods, respectively, and found that the replication of SARS-CoV-2 in cells from both lines was dependent on the expression of _SIGMAR1_, which is the gene that encodes the Sigma-1 receptor [@doi:10.1126/science.abe9403].
Following these results, drugs interacting with Sigma receptors began to receive significant attention as candidates for repurposing for COVID-19 (e.g., [@doi:10.3389/fphar.2020.582310]).
Because many well-known and affordable drugs interact with the Sigma receptors [@doi:10.1038/s41586-020-2286-9; @doi:10.2174/157015905774322516], they became a major focus of drug repurposing efforts.
Some of the drugs suggested by the apparent success of Sigma receptor-targeting drugs were already being investigated.
Hydroxychloroquine, for example, forms ligands with both Sigma-1 and Sigma-2 receptors and was already being explored as a candidate therapeutic for COVID-19 at the time that this discovery was made [@doi:10.1038/s41586-020-2286-9].
Thus, this computational approach yielded interest in a category of drugs that was supported by initial _in vitro_ analyses.

Follow-up research, however, called into question whether the emphasis on drugs interacting with Sigma receptors might be based on a spurious association.
This study built on the prior work by examining whether antiviral activity among compounds correlated with their affinity for the Sigma receptors and found that it did not [@doi:10.1126/science.abi4708].
They further demonstrated that cationic amphiphilicity was a shared property among many of the candidate drugs identified through both computational and phenotypic screens, and demonstrated that it was likely to be the source of many compounds' proposed antiviral activity [@doi:10.1126/science.abi4708].
Cationic amphiphilicity is associated with the induction of phospholipidosis, which is when phospholipids accumulate in the lysosome [@doi:10.1515/hsz-2019-0270]. 
Phospholipidosis can disrupt viral replication by inhibiting lipid processing [@doi:10.1080/01913123.2020.1850966] (see discussion of HCQ in Appendix A).
However, phospholipidosis is known to translate poorly from _in vitro_ models to _in vivo_ models or clinical applications.
Thus, this finding suggested that screens were identifying compounds that shared a physiochemical property rather than a specific target [@doi:10.1126/science.abi4708].
The authors further demonstrated that antiviral activity against SARS-CoV-2 _in vitro_ was correlated with the induction of phospholipidosis for drugs both with and without cationic amphiphilicity [@doi:10.1126/science.abi4708].
This finding supports the idea that the property of catioinic amphicility was being detected as a proxy for the shared effect of phospholipidosis [@doi:10.1126/science.abi4708].
They demonstrated that phospholipidosis-inducing drugs were not effective at preventing viral propagation _in vivo_ in a murine model of COVID-19 [@doi:10.1126/science.abi4708].
Therefore, removing hits that induce phospholipidosis from computational and _in vitro_ experimental repurposing screens (e.g., [@doi:10.1016/j.celrep.2021.108959]) may help emphasize those that are more likely to provide clinical benefits.
This work illustrates the importance of considering confounding variables in computational screens, a principle that has been incorporated into more traditional approaches to drug development [@doi:10.1126/science.abj9488].

One drug that acts on Sigma receptors does, however, remain a candidate for the treatment of COVID-19.
Several psychotropic drugs target Sigma receptors in the central nervous system and thus attracted interest as potential COVID-19 therapeutics following the findings of the two Gordon et al. studies [@doi:10.1007/s00406-020-01231-x]. 
For several of these drugs, the _in vitro_ antiviral activity [@doi:10.1126/science.abe9403] was not correlated with their affinity for the Sigma-1 receptor [@doi:10.1007/s00406-020-01231-x; @doi:10.1126/science.abi4708] but was correlated with phospholipidosis [@doi:10.1126/science.abi4708].
However, fluvoxamine, a selective serotonin reuptake inhibitor that is a particularly potent Sigma-1 receptor agonist [@doi:10.1007/s00406-020-01231-x], has shown promise as a preventative of severe COVID-19 in a preliminary analysis of data from the large-scale TOGETHER trial [@url:https://rethinkingclinicaltrials.org/news/august-6-2021-early-treatment-of-covid-19-with-repurposed-therapies-the-together-adaptive-platform-trial-edward-mills-phd-frcp].
As of August 6, 2021, this trial had collected data from over 1,400 patients in the fluvoxamine arm of their study, half of whom received a placebo [@url:https://rethinkingclinicaltrials.org/news/august-6-2021-early-treatment-of-covid-19-with-repurposed-therapies-the-together-adaptive-platform-trial-edward-mills-phd-frcp].
Only 74 patients in the fluvoxamine group had progressed to hospitalizion for COVID-19 compared to 107 in the placebo group, corresponding to a relative risk of 0.69; additionally, the relative risk of mortality between the two groups was calculated at 0.71.
These findings support the results of small clinical trials that have found fluvoxamine to reduce clinical deterioration relative to a placebo [@doi:10.1001/jama.2020.22760; @doi:10.1093/ofid/ofab050].
However, the ongoing therapeutic potential of fluvoxamine does not contradict the finding that hypothesis-free screening hits can be driven by confounding factors: the authors point out that its relevance would not just be antiviral as it has a potential immunomodulatory mechanism [@doi:10.1001/jama.2020.22760].
Furthermore, it has been found to be protective against septic shock in an _in vivo_ mouse model [@doi:10.1126/scitranslmed.aau5266].

#### Potential and Limitations of High-Throughput Analyses

These examples illustrate that computational research in drug repurposing can provide some valuable insights, but there are significant limitations to these methods.
The urgency of the COVID-19 pandemic led many research groups to pivot towards this area of research without familiarity with best practices [@doi:10.1039/D0CS01065K]; as a result, there is a lot of information available from computational studies in this area, but not all of it is high-quality.
Furthermore, it's not clear to what extent large-scale computational screening studies, especially those that are hypothesis free, produce insights that wouldn't be gained from smaller experimental screening efforts [@doi:10.1039/D0CS01065K; @doi:10.1126/science.abj9488].
Fluvoxamine was not one of the Sigma-1 receptor modifying drugs screened for _in vitro_ antiviral activity against SARS-CoV-2 by the original screening study [@doi:10.1038/s41586-020-2286-9], but it was under investigation based on its immunomodulatory potential.
The difference between the preliminary evidence for fluvoxamine compared to other drugs associated with Sigma receptors underscores a major critique of hypothesis-free screening: while these approaches allow for brute force comparison of a large number of compounds against a virus of interest, they lose the element expertise that is associated with most successes in drug repurposing [@doi:10.1021/acs.jcim.0c00861].
Computational analysis correctly identified the Sigma-1 receptor as a protein of interest, but the process of identifying which drugs might modulate the interaction led to an emphasis on candidates that ultimately have not been supported. 
Additionally, comptuational techniques were used to design compounds targeting M^Pro^ based on an understanding of how this protease aids viral replication, and M^Pro^ inhibitors remain promising candidates [@doi:10.1039/D0CS01065K], although the clinical trial data is not yet available.
Furthermore, despite the concerns it raises about high-throughput screening, it was a data-driven approach that allowed researchers to notice a shared property among many of the hits from computational screening analyses [@doi:10.1126/science.abi4708].
In combination, these findings suggest that data-driven research can be an important component of the drug repurposing ecosystem, but that drug repurposing efforts that proceed without a hypothesis or without an emphasis on biological mechanisms are not likely to produce valuable candidates.
This concern is underscored by the fact that very few or possibly no success stories have emerged over the past twenty years [@doi:10.1021/acs.jcim.0c00861].

### Considerations in Balancing Different Approaches

The approaches described here offer a variety of advantages and limitations in responding to a novel viral threat and building on existing bodies of knowledge in different ways.
Medicine, pharmacology, basic science (especially virology and immunology), and data science can all provide different insights and perspectives for addressing the challenging question of which existing drugs might provide benefits against an emerging viral threat.
A symptom management-driven approach allows clinicians to apply experience with related diseases or related symptoms to organize a rapid response aimed at saving the lives of patients already infected with a new disease.
Oftentimes, the pharmaceutical agents that are applied are small-molecule, broad-spectrum pharmaceuticals that are widely available and affordable to produce, and they may already be available for other purposes, allowing clinicians to administer them to patients quickly either with an EUA or off-label.
Over the last year, dexamethasone has emerged as the strongest treatment against severe COVID-19 (Table @tbl:summary-table).
Alternatively, many efforts to repurpose drugs for COVID-19 have built on information gained through basic scientific research of HCoV.
Understanding how related viruses function has allowed researchers to identify possible pharmacological strategies to disrupt pathogenesis (Figure @fig:therapeutics).
Such approaches could potentially be adminstered earlier in the disease course in order to prevent patients from developing severe symptoms.
Some of the compounds identified through these methods include small-molecule antivirals, which can be boutique and experimental medications like remdesivir (Table @tbl:summary-table).
Other candidate drugs that intercept host-pathogen interactions include biologics, which imitate the function of endogenous host compounds.
Most notably, several mAbs that have been developed (casirivimab, imdevimab, bamlanivimab and etesevimab) or repurposed (sotrovimab, tocilizumab) have now been granted EUAs (Table @tbl:summary-table).
Although not discussed here, several vaccine development programs have also met huge success using a range of strategies [@individual-vaccines].

| Treatment | Grade | Category | FDA Status | Evidence Available | Suggested Effectiveness |
|-----------|-------|----------|-----------------|--------------------|-------------------------|
| Dexamethasone | A | Small molecule, broad spectrum | Used off-label | RCT | Supported: RCT shows improved outcomes over SOC, especially in severe cases such as CRS |
|Remdesivir | A | Small molecule, antiviral, adenosine analog | Approved for COVID-19 (and EUA for combination with baricitinib) | RCT | Mixed: Conflicting evidence from large WHO-led Solidarity trial vs US-focused RCT and other studies |
| Tocilizumab |A | Biologic, monoclonal antibody | EUA | RCT | Mixed: It appears that TCZ may work well in combination with dexamethasone in severe cases, but not as monotherapy |
| Bamlanivimab and etesevimab | B & N/A | Biologic, monoclonal antibodies | EUA | RCT | Supported: Phase 2 clinical trial showed reduction in viral load |
| Favipiravir | D | Small molecule, antiviral, nucleoside analog | None | RCT | Not supported: RCTs do not show significant improvements for individuals taking this treatment, good safety profile |
| Casirivimab and imdevimab | N/A | Biologic, monoclonal antibodies | EUA | RCT | Supported: Reduced viral load at interim analysis |
| Fluvoxamine | B | Small-molecule, Sigma-1 receptor agonist | N/A | RCT | Supported: Support from two small RCTs and preliminary support from interim analysis of TOGETHER
| SNG001 | B | Biologic, interferon | None | RCT | Mixed: Support from initial RCT but no effect found in WHO's Solidarity trial |
| M^Pro^ Protease Inhibitors | N/A | Small molecule, protease inhibitor | None | Computational prediction, _in vitro_ studies | Unknown |
| ARBs & ACEIs | C | Small molecule, broad spectrum | None | Observational studies and some RCTs | Not supported: Observational study retracted, RCTs suggest no association |
| Favipiravir | D | Small molecule, antiviral, nucleoside analog | None | RCT | Not supported: RCTs do not show significant improvements for individuals taking this treatment, good safety profile |
| HCQ/CQ | D | Small molecule, broad spectrum | None | RCT | Not supported, possibly harmful: Non-blinded RCTs showed no improvement over SOC, safety profile may be problematic |
<<<<<<< HEAD
| Convalescent plasma transfusion | D | Biologic, polyclonal antibodies | EUA | RCT | Mixed: Supported in small trials but not in large-scale RECOVERY trial
| Ivermectin | D | Small molecule, broad spectrum | None | RCT | Mixed: Mixed results from small RCTs, major supporting RCT now withdrawn, preliminary results of large RCT (TOGETHER) suggest no effect on emergency room visits or hospitalization for COVID-19
=======
| Dexamethasone | A | Small molecule, broad spectrum | Used off-label | RCT | Supported: RCT shows improved outcomes over SOC, especially in severe cases such as CRS |
| Tocilizumab |A | Biologic, monoclonal antibody | EUA | RCT | Mixed results from RCTs: It appears that TCZ may work well in combination with dexamethasone in severe cases, but not as monotherapy |
| Convalescent plasma transfusion | D | Biologic, polyclonal antibodies | EUA | RCT | Mixed results from RCTs: Supported in small trials but not in large-scale RECOVERY trial
| Casirivimab and imdevimab | N/A | Biologic, monoclonal antibodies | EUA | RCT | Supported: Reduced viral load at interim analysis |
| Bamlanivimab and etesevimab | B & N/A | Biologic, monoclonal antibodies | EUA | RCT | Supported: Phase 2 clinical trial showed reduction in viral load |
| SNG001 | B | Biologic, interferon | None | RCT | Mixed results: support from initial RCT but no effect found in WHO's Solidarity trial |
| Sotrovimab | N/A | Biological, monoclonal antibody | EUA | RCT | Supported: Phase 2/3 clinical trial showed reduced hospitalization/death
| Ivermectin | D | Small molecule, broad spectrum | None | RCT | Mixed results from RCTs: mixed results from small RCTs, major supporting RCT now withdrawn, preliminary results of large RCT (TOGETHER) suggest no effect on emergency room visits or hospitalization for COVID-19
>>>>>>> 963ac141

Table: Summary table of candidate therapeutics examined in this manuscript.
"Grade" is the rating given to each treatment by the Systematic Tracker of Off-label/Repurposed Medicines Grades (STORM) maintained by the Center for Cytokine Storm Treatment & Laboratory (CSTL) at the University of Pennsylvania [@url:https://cdcn.org/corona-data-viewer].
A grade of A indicates that a treatment is considered effective, B that all or most RCTs have shown positive results, C that RCT data are not yet available, and D that multiple RCTs have produced negative results.
Treatments not in the STORM database are indicated as N/A.
FDA status is also provided where available.
The evidence available is based on the progression of the therapeutic through the pharmaceutical development pipeline, with randomized controlled trials (RCT) as the most informative source of evidence.
The effectiveness is summarized based on the current available evidence; large trials such as RECOVERY and Solidarity are weighted heavily in this summary.
This table was last updated on August 20, 2021.
{#tbl:summary-table} 

All of the small-molecule drugs evaluated and most of the biologics do not require compounds to be designed specifically against an emergent viral threat, but rather hinge on a theoretical understanding of how the virus interacts with a human host and how pharmaceuticals can be used to modify those interactions.
As a result, significant attention has been paid to computational approaches that automate the identification of such interactions.
Computational screening allows for a large number of compounds to be evaluated to identify those most likely to display a desired behavior or function.
This approach aims to discover underlying characteristics that produce new hypotheses about the relationship between a host, a virus, and candidate pharmaceuticals.
However, work in COVID-19 has made it clear that relevant compounds can also be masked by counfounds, and spurious associations can drive investment in candidate therapeutics that are unlikely to translate to the clinic.

The COVID-19 drug repurposing environment makes it clear that despite the fact that apparently mechanistically relevant drugs may exist, identifying effective treatments for an new viral disease is extremely challenging.
Targets of repurposed drugs are often non-specific, meaning that the mechanism of action can appear to be relevant to COVID-19 without a therapeutic or prophylactic effect being observed in clinical trials.
The difference in the current status of remdesivir and favipiravir as treatments for COVID-19 underscores how difficult to predict whether a specific compound will produce a desired effect, even when the mechanisms are similar.
Furthermore, the fact that many candidate COVID-19 therapeutics were ultimately identified because of their shared propensity to induce phospholipidosis underscores how challenging it can be to identify a mechanism _in silico_ or _in vitro_ that will translate to a successful treatment.
A very large number of papers using purely _in silico_ methods have been released [@url:https://blogs.sciencemag.org/pipeline/archives/2021/07/19/too-many-papers], many or most of which are unlikely to translate to _in vitro_ or _in vivo_ success.
Computer-aided drug design and other computational analyses may provide value as a component of the broader drug discovery ecosystem when applied appropriately, but great care needs to be taken to ensure that they do not detract from more established approaches [@doi:10.1021/acs.jcim.0c00861].

Only very limited testing of candidate therapies was feasible during the SARS and MERS epidemics, and as a result, few treatments were available at the outset of the COVID-19 pandemic.
Even corticosteroids, which were used to treat SARS patients, were a controversial therapeutic prior to the release of the results of the large RECOVERY trial. 
The scale and duration of the COVID-19 pandemic has made it possible to conduct large, rigorous, RCTs such as RECOVERY, Solidarity, TOGETHER, and others.
As results from these trials have continued to emerge, it has become clear that small clincial trials often produce spurious results.
In the case of HCQ/CQ, the therapeutic had already attracted so much attention based on small, preliminary (and in some cases, methodologically concerning) studies that it took the results of multiple large studies before attention began to be redirected to more promising candidates [@doi:10.1126/science.368.6496.1166].
In fact, most COVID-19 clinical trials lack the statistical power to reliably test their hypotheses [@doi:10.1038/d41573-021-00037-3; @doi:10.2196/26718].
In the face of an urgent crisis like COVID-19, the desire to act quickly is understandable, but it is imperative that studies maintain strict standards of scientific rigor [@doi:10.1126/science.abj9488; @doi:10.1039/D0CS01065K], especially given the potential dangers of politicization, as illustrated by HCQ/CQ [@doi:10.4269/ajtmh.20-1320].
Potential innovations in clinical trial structure, such as adaptable clinical trials with master protocols [@doi:10.1016/j.cct.2021.106438 ] or the sharing of data among small clinical trials [@doi:10.2196/26718] may help to address future crises and to bolster the results from smaller studies, respectively. 

The all-hands-on-deck approach that the scientific community has taken towards the COVID-19 pandemic has facilitated an unprecedented breadth of research into an emerging viral threat.
Experience gained through prior outbreaks of HCoVs combined with recent scientific advances in other fields has enabled the rapid assessment of candidate drugs using a number of different approaches.
The combination of these approaches in addition to the benefits provided by vaccines [@individual-vaccines] is likely to provide additional benefits beyond those apparent in trials of single drugs.
However, while the current crisis has underscored how different areas of biomedical research working in concert can produce a multi-pronged approach to tackling an emergent viral threat, it has also illuminated the fact that not all COVID-19 research provides evidence of equal weight.
As more evidence becomes available from gold-standard, high-powered clinical trials, treatment options may continue to evolve.
At present, it is clear that building on a wide range of available information in order to identify potential drugs for repurposing opens a variety of opportunities for identifying compounds of interest.
This research is likely to provide important information for targeted HCoVs and other emerging viral threats in the future.<|MERGE_RESOLUTION|>--- conflicted
+++ resolved
@@ -549,7 +549,8 @@
 | Dexamethasone | A | Small molecule, broad spectrum | Used off-label | RCT | Supported: RCT shows improved outcomes over SOC, especially in severe cases such as CRS |
 |Remdesivir | A | Small molecule, antiviral, adenosine analog | Approved for COVID-19 (and EUA for combination with baricitinib) | RCT | Mixed: Conflicting evidence from large WHO-led Solidarity trial vs US-focused RCT and other studies |
 | Tocilizumab |A | Biologic, monoclonal antibody | EUA | RCT | Mixed: It appears that TCZ may work well in combination with dexamethasone in severe cases, but not as monotherapy |
-| Bamlanivimab and etesevimab | B & N/A | Biologic, monoclonal antibodies | EUA | RCT | Supported: Phase 2 clinical trial showed reduction in viral load |
+| Sotrovimab | N/A | Biological, monoclonal antibody | EUA | RCT | Supported: Phase 2/3 clinical trial showed reduced hospitalization/death
+| Bamlanivimab and etesevimab | B & N/A | Biologic, monoclonal antibodies | EUA | RCT | Supported: Phase 2 clinical trial showed reduction in viral load|
 | Favipiravir | D | Small molecule, antiviral, nucleoside analog | None | RCT | Not supported: RCTs do not show significant improvements for individuals taking this treatment, good safety profile |
 | Casirivimab and imdevimab | N/A | Biologic, monoclonal antibodies | EUA | RCT | Supported: Reduced viral load at interim analysis |
 | Fluvoxamine | B | Small-molecule, Sigma-1 receptor agonist | N/A | RCT | Supported: Support from two small RCTs and preliminary support from interim analysis of TOGETHER
@@ -558,19 +559,8 @@
 | ARBs & ACEIs | C | Small molecule, broad spectrum | None | Observational studies and some RCTs | Not supported: Observational study retracted, RCTs suggest no association |
 | Favipiravir | D | Small molecule, antiviral, nucleoside analog | None | RCT | Not supported: RCTs do not show significant improvements for individuals taking this treatment, good safety profile |
 | HCQ/CQ | D | Small molecule, broad spectrum | None | RCT | Not supported, possibly harmful: Non-blinded RCTs showed no improvement over SOC, safety profile may be problematic |
-<<<<<<< HEAD
 | Convalescent plasma transfusion | D | Biologic, polyclonal antibodies | EUA | RCT | Mixed: Supported in small trials but not in large-scale RECOVERY trial
 | Ivermectin | D | Small molecule, broad spectrum | None | RCT | Mixed: Mixed results from small RCTs, major supporting RCT now withdrawn, preliminary results of large RCT (TOGETHER) suggest no effect on emergency room visits or hospitalization for COVID-19
-=======
-| Dexamethasone | A | Small molecule, broad spectrum | Used off-label | RCT | Supported: RCT shows improved outcomes over SOC, especially in severe cases such as CRS |
-| Tocilizumab |A | Biologic, monoclonal antibody | EUA | RCT | Mixed results from RCTs: It appears that TCZ may work well in combination with dexamethasone in severe cases, but not as monotherapy |
-| Convalescent plasma transfusion | D | Biologic, polyclonal antibodies | EUA | RCT | Mixed results from RCTs: Supported in small trials but not in large-scale RECOVERY trial
-| Casirivimab and imdevimab | N/A | Biologic, monoclonal antibodies | EUA | RCT | Supported: Reduced viral load at interim analysis |
-| Bamlanivimab and etesevimab | B & N/A | Biologic, monoclonal antibodies | EUA | RCT | Supported: Phase 2 clinical trial showed reduction in viral load |
-| SNG001 | B | Biologic, interferon | None | RCT | Mixed results: support from initial RCT but no effect found in WHO's Solidarity trial |
-| Sotrovimab | N/A | Biological, monoclonal antibody | EUA | RCT | Supported: Phase 2/3 clinical trial showed reduced hospitalization/death
-| Ivermectin | D | Small molecule, broad spectrum | None | RCT | Mixed results from RCTs: mixed results from small RCTs, major supporting RCT now withdrawn, preliminary results of large RCT (TOGETHER) suggest no effect on emergency room visits or hospitalization for COVID-19
->>>>>>> 963ac141
 
 Table: Summary table of candidate therapeutics examined in this manuscript.
 "Grade" is the rating given to each treatment by the Systematic Tracker of Off-label/Repurposed Medicines Grades (STORM) maintained by the Center for Cytokine Storm Treatment & Laboratory (CSTL) at the University of Pennsylvania [@url:https://cdcn.org/corona-data-viewer].
