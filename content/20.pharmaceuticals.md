--- conflicted
+++ resolved
@@ -233,13 +233,9 @@
 Therefore, the Solidarity trial may point to limitations in the generalizability of other research on remdesivir, especially since the broad international nature of the Solidarity clinical trial, which included countries with a wide range of economic profiles and a variety of healthcare systems, provides a much-needed global perspective in a pandemic [@doi:10.1056/NEJMe2034294].
 On the other hand, only 62% of patients in the Solidarity trial were randomized on the day of admission or one day afterwards [@doi:10.1056/NEJMoa2023184], and concerns have been raised that differences in disease progression could influence the effectiveness of remdesivir [@doi:10.1056/NEJMe2034294]. 
 Despite the findings of the Solidarity trial, remdesivir remains available for the treatment of COVID-19 in many places.
-<<<<<<< HEAD
 Remdesivir has also been investigated in combination with other drugs, such as baricitinib, which is an inhibitor of Janus kinase 1 and 2 [@doi:10.1056/NEJMoa2031994]; the FDA has issued an EUA for the combination of remdesivir and baricitinib in adult and pediatric patients [@url:https://www.fda.gov/media/143822/download].
 Follow-up studies are needed and, in many cases, are underway to further investigate remdesivir-related outcomes.
 
-=======
-Follow-up studies are needed and, in many cases, are underway to further investigate remdesivir-related outcomes, with possibilities including combinations of remdesivir with other drugs such as baricitinib, which is an inhibitor of Janus kinase 1 and 2 [@doi:10.1056/NEJMoa2031994].
->>>>>>> a46073a1
 Similarly, the extent to which the remdesivir dosing regimen could influence outcomes continues to be under consideration.
 A randomized, open-label trial compared the effect of remdesivir on 397 patients with severe COVID-19 over 5 versus 10 days [@doi:10.1056/NEJMoa2015301; @ClinicalTrials:NCT04292899], complementing the study that found that a 5-day course of remdesivir improved outcomes for patients with moderate COVID-19 but a 10-day course did not [@doi:10.1001/jama.2020.16349].
 Patients in the two groups were administered 200 mg of remdesivir intravenously on the first day, followed by 100 mg on the subsequent four or nine days, respectively.
