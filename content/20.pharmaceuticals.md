## Identification and Development of Therapeutics for COVID-19

### Abstract

After emerging in China in late 2019, the novel _Severe acute respiratory syndrome-like coronavirus 2_ (SARS-CoV-2) spread worldwide and as of mid-2021 continues to significantly impact most countries.
Only a small number of coronaviruses are known to infect humans, and only two cause infections similar in severity to SARS-CoV-2: _Severe acute respiratory syndrome-related coronavirus_, a closely related species of SARS-CoV-2 that emerged in 2002, and _Middle East respiratory syndrome-related coronavirus_, which emerged in 2012.
Unlike in the current pandemic, both of these previous epidemics were controlled relatively rapidly through public health measures.
All the same, the body of research investigating severe acute respiratory syndrome (SARS) and Middle East respiratory syndrome (MERS) has proven valuable for identifying approaches to treating and preventing novel coronavirus disease 2019 (COVID-19).
Building on research in these and other diseases, the medical and scientific communities have responded rapidly to the COVID-19 crisis and identified a large number of candidate therapeutics.
The approaches used to identify these candidates have fallen into four main categories: adaptation of approaches used clinically for related diseases or diseases with related pathologies, adaptation based on virological properties, adaptation based on host response, and data-driven identification of candidates based on physical properties or on pharmacological compendia.
To date, a small number of therapeutics have already been authorized by regulatory agencies such as the Food and Drug Administration (FDA) in the United States, and many others remain under investigation.
The scale of the COVID-19 crisis offers a rare opportunity to collect data on the success of treatments given the high risk of exposure and infection.
This information can provide insight not only into the management of coronavirus diseases, but also into the relative success of different approaches to identifying candidate therapeutics against an emerging disease.

### Importance

The COVID-19 pandemic is a rapidly evolving crisis.
With the worldwide scientific community shifting focus onto the SARS-CoV-2 virus and COVID-19, a large number of possible pharmaceutical approaches for treatment and prevention have been proposed.
What was known about each of these potential interventions evolved rapidly throughout 2020 and 2021.
This fast-paced area of research provides important insight into how the ongoing pandemic can be managed and also demonstrates the power of interdisciplinary collaboration to rapidly understand a virus and match its characteristics with existing or novel pharmaceuticals.
As illustrated by the continued threat of viral epidemics during the current millennium, a rapid and strategic response to emerging viral threats can save lives.
In this review, we explore how different modes of identifying candidate therapeutics have borne out during COVID-19.

### Introduction

The novel coronavirus _Severe acute respiratory syndrome-related coronavirus 2_ (SARS-CoV-2) emerged in late 2019 and quickly precipitated the worldwide spread of novel coronavirus disease 2019 (COVID-19).
COVID-19 is associated with symptoms ranging from mild or even asymptomatic to severe, and up to 2% of patients diagnosed with COVID-19 die from COVID-19-related complications such as acute respiratory disease syndrome (ARDS) [@individual-pathogenesis].
As a result, public health efforts have been critical to mitigating the spread of the virus.
However, as of mid-2021, COVID-19 remains a significant worldwide concern (Figure @fig:csse-deaths), with 2021 cases in some regions surging far above the numbers reported during the initial outbreak in early 2020.
While a number of vaccines have been developed and approved in different countries starting in late 2020 [@individual-vaccines], vaccination efforts have not proceeded at the same pace throughout the world and are not yet close to ending the pandemic.

Due to the continued threat of the virus and the severity of the disease, the identification and development of therapeutic interventions have emerged as significant international priorities.
Prior developments during other recent outbreaks of emerging diseases, especially those caused by human coronaviruses (HCoV), have guided biomedical research into the behavior and treatment of this novel coronavirus infection.
However, previous emerging HCoV-related disease threats were controlled much more quickly than SARS-CoV-2 through public health efforts (Figure @fig:csse-deaths).
The scale of the COVID-19 pandemic has made the repurposing and development of pharmaceuticals more urgent than in previous coronavirus epidemics.

#### Lessons from Prior HCoV Outbreaks

![
**Cumulative global incidence of COVID-19 and SARS.**
As of {{csse_date_pretty}}, {{csse_cases}} COVID-19 cases and {{csse_deaths}} COVID-19 deaths had been reported worldwide since January 22, 2020.
A total of 8,432 cases and 813 deaths were reported for SARS from March 17 to July 11, 2003.
SARS-CoV-1 was officially contained on July 5, 2003, within 9 months of its appearance [@doi:10.3390/ijerph17113973].
In contrast, SARS-CoV-2 remains a significant global threat nearly two years after its emergence.
COVID-19 data are from the COVID-19 Data Repository by the Center for Systems Science and Engineering at Johns Hopkins University [@https://github.com/CSSEGISandData/COVID-19/tree/master/csse_covid_19_data/csse_covid_19_time_series; @doi:10/ggnsjk].
SARS data are from the WHO [@url:https://www.who.int/csr/sars/country/en] and were obtained from a dataset on GitHub [@url:https://github.com/imdevskp/sars-2003-outbreak-data-webscraping-code].
<<<<<<< HEAD
]({{csse_deaths_figure}} "Global incidence of COVID-19 and SARS"){#fig:csse-deaths secno=1}
=======
]({{csse_deaths_figure}} "Global COVID-19 deaths"){#fig:csse-deaths secno=1} 
>>>>>>> 8196c9e9

At first, SARS-CoV-2's rapid shift from an unknown virus to a significant worldwide threat closely paralleled the emergence of _Severe acute respiratory syndrome-related coronavirus_ (SARS-CoV-1), which was responsible for the 2002-03 SARS epidemic.
The first documented case of COVID-19 was reported in Wuhan, China in November 2019, and the disease quickly spread worldwide in the early months of 2020.
In comparison, the first case of SARS was reported in November 2002 in the Guangdong Province of China, and it spread within China and then into several countries across continents during the first half of 2003 [@doi:10.1093/ajcp/aqaa029; @doi:10.1038/nrmicro.2016.81; @doi:10.3390/ijerph17113973].
In fact, genome sequencing quickly revealed the virus causing COVID-19 to be a novel betacoronavirus closely related to SARS-CoV-1 [@doi:10.46234/ccdcw2020.017].

While similarities between these two viruses are unsurprising given their close phylogenetic relationship, there are also some differences in how the viruses affect humans.
SARS-CoV-1 infection is severe, with an estimated case fatality rate (CFR) for SARS of 9.5% [@doi:10.1093/ajcp/aqaa029], while estimates of the CFR associated with COVID-19 are much lower, at up to 2% [@individual-pathogenesis].
SARS-CoV-1 is highly contagious and spread primarily by droplet transmission, with a basic reproduction number (R~0~) of 4 (i.e., each person infected was estimated to infect four other people) [@doi:10.1093/ajcp/aqaa029].
There is still some controversy whether SARS-CoV-2 is primarily spread by droplets or is primarily airborne [@doi:10.1001/jama.2020.12458; @doi:10/gg6br7; @doi:10/gjqmvq; @doi:10.1136/bmj.n913]. 
Most estimates of its R~0~ fall between 2.5 and 3 [@individual-pathogenesis].
Therefore, SARS is thought to be a deadlier and more transmissible disease than COVID-19.

With the 17-year difference between these two outbreaks, there were major differences in the tools available to efforts to organize international responses.
At the time that SARS-CoV-1 emerged, no new HCoV had been identified in almost 40 years [@doi:10.1038/nrmicro.2016.81].
The identity of the virus underlying the SARS disease remained unknown until April of 2003, when the SARS-CoV-1 virus was characterized through a worldwide scientific effort spearheaded by the World Health Organization (WHO) [@doi:10.1038/nrmicro.2016.81].
In contrast, the SARS-CoV-2 genomic sequence was released on January 3, 2020 [@doi:10.46234/ccdcw2020.017], only days after the international community became aware of the novel pneumonia-like illness now known as COVID-19.
While SARS-CoV-1 belonged to a distinct lineage from the two other HCoVs known at the time of its discovery [@doi:10.1093/ajcp/aqaa029], SARS-CoV-2 is closely related to SARS-CoV-1 and is a more distant relative of another HCoV characterized in 2012, _Middle East respiratory syndrome-related coronavirus_ [@doi:10/ggjr43; @doi:10.1056/NEJMoa1211721].
Significant efforts had been dedicated towards understanding SARS-CoV-1 and MERS-CoV and how they interact with human hosts.
Therefore, SARS-CoV-2 emerged under very different circumstances than SARS-CoV-1 in terms of scientific knowledge about HCoVs and the tools available to characterize them.

Despite the apparent advantages for responding to SARS-CoV-2 infections, COVID-19 has caused many orders of magnitude more deaths than SARS did (Figure @fig:csse-deaths).
The SARS outbreak was officially determined to be under control in July 2003, with the success credited to infection management practices such as mask wearing [@doi:10.1038/nrmicro.2016.81].
_Middle East respiratory syndrome-related coronavirus_ (MERS-CoV) is still circulating and remains a concern; although the fatality rate is very high at almost 35%, the disease is much less easily transmitted, as its R~0~ has been estimated to be 1 [@doi:10.1093/ajcp/aqaa029].
The low R~0~ in combination with public health practices allowed for its spread to be contained [@doi:10.1093/ajcp/aqaa029].
Neither of these trajectories are comparable to that of SARS-CoV-2, which remains a serious threat worldwide over a year and a half after the first cases of COVID-19 emerged (Figure @fig:csse-deaths).

#### Potential Approaches to the Treatment of COVID-19

Therapeutic interventions can utilize two approaches: they can either mitigate the effects of an infection that harms an infected person, or they can hinder the spread of infection within a host by disrupting the viral life cycle.
The goal of the former strategy is to reduce the severity and risks of an active infection, while for the latter, it is to inhibit the replication of a virus once an individual is infected, potentially freezing disease progression.
Additionally, two major approaches can be used to identify interventions that might be relevant to managing an emerging disease or a novel virus: drug repurposing and drug development.
Drug repurposing involves identifying an existing compound that may provide benefits in the context of interest [@doi:10.1038/nrd.2018.168].
This strategy can focus on either approved or investigational drugs, for which there may be applicable preclinical or safety information [@doi:10.1038/nrd.2018.168].
Drug development, on the other hand, provides an opportunity to identify or develop a compound specifically relevant to a particular need, but it is often a lengthy and expensive process characterized by repeated failure [@doi:10.1016/j.trci.2017.10.005].
Drug repurposing therefore tends to be emphasized in a situation like the COVID-19 pandemic due to the potential for a more rapid response.

Even from the early months of the pandemic, studies began releasing results from analyses of approved and investigational drugs in the context of COVID-19.
The rapid timescale of this response meant that, initially, most evidence came from observational studies, which compare groups of patients who did and did not receive a treatment to determine whether it may have had an effect.
This type of study can be conducted rapidly but is subject to confounding.
In contrast, randomized controlled trials are the gold-standard method for assessing the effects of an intervention.
Here, patients are prospectively and randomly assigned to treatment or control conditions, allowing for much stronger interpretations to be drawn; however, data from these trials take much longer to collect.
Both approaches have proven to be important sources of information in the development of a rapid response to the COVID-19 crisis, but as the pandemic draws on and more results become available from randomized controlled trials, more definitive answers are becoming available about proposed therapeutics.
Interventional clinical trials are currently investigating or have investigated a large number of possible therapeutics and combinations of therapeutics for the treatment of COVID-19 (Figure @fig:ebm-trials).

![
**COVID-19 clinical trials.**
Trials data are from the University of Oxford Evidence-Based Medicine Data Lab's COVID-19 TrialsTracker [@doi:10.5281/zenodo.3732709].
As of {{ebm_date_pretty}}, there were {{ebm_all_trials}} COVID-19 clinical trials of which {{ebm_interv_trials}} were interventional.
The study types include only types used in at least five trials.
Only interventional trials are analyzed in the figures depicting status, phase, and intervention.
Of the interventional trials, {{ebm_trials_results}} trials had reported results as of {{ebm_date_pretty}}.
Recruitment status and trial phase are shown only for interventional trials in which the status or phase is recorded.
Common interventions refers to interventions used in at least ten trials.
Combinations of interventions, such as hydroxychloroquine with azithromycin, are tallied separately from the individual interventions.
]({{ebm_trials_figure}} "COVID-19 clinical trials"){#fig:ebm-trials secno=1}

The purpose of this review is to provide an evolving resource tracking the status of efforts to repurpose and develop drugs for the treatment of COVID-19.
We highlight four strategies that provide different paradigms for the identification of potential pharmaceutical treatments.
As results become available from additional clinical trials, we will continue to update this manuscript to keep pace with the current understanding of which therapeutics may be effective against SARS-CoV-2 or COVID-19.
<!-- How likely is it that we will continue updating this manuscript? We could de-emphasize this. -->

### Repurposing Drugs for Symptom Management

A variety of symptom profiles with a range of severity are associated with COVID-19 [@individual-pathogenesis].
In many cases, COVID-19 is not life threatening.
A study of COVID-19 patients in a hospital in Berlin, Germany reported that the highest risk of death was associated with infection-related symptoms, such as sepsis, respiratory symptoms such as ARDS, and cardiovascular failure or pulmonary embolism [@doi:10.1101/2020.06.15.20131540].
Similarly, an analysis in Wuhan, China reported that respiratory failure (associated with ARDS) and sepsis/multi-organ failure accounted for 69.5% and 28.0% of deaths, respectively, among 82 deceased patients [@doi:10.1371/journal.pone.0235458].
COVID-19 is characterized by two phases.
The first is the acute response, where an adaptive immune response to the virus is established and in many cases can mitigate viral damage to organs [@doi:10.1038/s41418-020-0530-3].
The second phase characterizes more severe cases of COVID-19.
Here, patients experience a cytokine storm, whereby excessive production of cytokines floods into circulation, leading to systemic inflammation, immune dysregulation, and multiorgan dysfunction that can cause multiorgan failure and death if untreated [@doi:10.1056/NEJMra2026131].
ARDS-associated respiratory failure can occur during this phase.
Cytokine dysregulation was also identified in patients with SARS [@doi:10/c8mmbg; @doi:10.1186/cc2452]. 

In the early days of the COVID-19 pandemic, physicians sought to identify potential treatments that could benefit patients, and in some cases shared their experiences and advice with the medical community on social media sites such as Twitter [@doi:10.7759/cureus.13594].
These on-the-ground treatment strategies could later be analyzed retrospectively in observational studies or investigated in an interventional paradigm through randomized controlled studies.
Several notable cases involved the use of small-molecule drugs, which are synthesized compounds of low molecular weight, typically less than 1 kilodalton (kDa) [@url:https://www.nuventra.com/resources/blog/small-molecules-versus-biologics].
Small-molecule pharmaceutical agents have been a backbone of drug development since the discovery of penicillin in the early twentieth century [@doi:10.1126/science.287.5460.1960].
It and other antibiotics have long been among the best known applications of small molecules to therapeutics, but biotechnological developments such as the prediction of protein-protein interactions have facilitated advances in precise targeting of specific structures using small molecules [@doi:10.1126/science.287.5460.1960].
Small molecule drugs today encompass a wide range of therapeutics beyond antibiotics, including antivirals, protein inhibitors, and many broad-spectrum pharmaceuticals.

Many treatments considered for COVID-19 have relied on a broad-spectrum approach.
These treatments do not specifically target a virus or particular host receptor, but rather induce broad shifts in host biology that are hypothesized to be potential inhibitors of the virus.
This approach relies on the fact that when a virus enters a host, the host becomes the virus's environment.
Therefore, the state of the host can also influence the virus's ability to replicate and spread.
The administration and assessment of broad-spectrum small-molecule drugs on a rapid time course was feasible because they are often either available in hospitals, or in some cases may also be prescribed to a large number of out-patients.
One of the other advantages is that these well-established compounds, if found to be beneficial, are often widely available, in contrast to boutique experimental drugs.

In some cases, prior data was available from experiments examining the response of other HCoVs or HCoV infections to a candidate drug.
In addition to non-pharmaceutical interventions such as encouraging non-intubated patients to adopt a prone position [@doi:10.1001/jamainternmed.2020.3030], knowledge about interactions between HCoVs and the human body, many of which emerged from SARS and MERS research over the past two decades, led to the suggestion that a number of common drugs might benefit COVID-19 patients.
However, the short duration and low case numbers of prior outbreaks were less well-suited to the large-scale study of clinical applications than the COVID-19 pandemic is.
As a result, COVID-19 has presented the first opportunity to robustly evaluate treatments that were common during prior HCoV outbreaks to determine their clinical efficacy.
The first year of the COVID-19 pandemic demonstrated that there are several different trajectories that these clinically suggested, widely available candidates can follow when assessed against a widespread, novel viral threat.

One approach to identifying candidate small molecule drugs was to look at the approaches used to treat SARS and MERS.
Treatment of SARS and MERS patients prioritized supportive care and symptom management [@doi:10.1093/ajcp/aqaa029].
Among the clinical treatments for SARS and MERS that were explored, there was generally a lack of evidence indicating whether they were effective.
Most of the supportive treatments for SARS were found inconclusive in meta-analysis [@doi:10.1371/journal.pmed.0030343], and a 2004 review reported that not enough evidence was available to make conclusions about most treatments [@doi:10.1007/s10156-003-0296-9].
However, one strategy adopted from prior HCoV outbreaks is currently the best-known treatment for severe cases of COVID-19.
Corticosteroids represent broad-spectrum treatments and are a well-known, widely available treatment for pneumonia [@doi:10.1002/14651858.CD007720.pub3; @doi:10.1002/14651858.CD007720.pub2; @doi:10.1183/09031936.00154107; @doi:10.1007/s00408-007-9020-3; @doi:10.1371/journal.pone.0047926; @doi:10.1186/cc10103] that have also been debated as a possible treatment for ARDS [@doi:10/ggpxzc; @doi:10/gcv2; @doi:10.1378/chest.06-1743; @doi:10.1378/chest.07-0714; @doi:10.1056/NEJMoa051693; @doi:10.1136/bmj.39537.939039.BE].
Corticosteroids were also used and subsequently evaluated as possible supportive care for SARS and MERS.
In general, studies and meta-analyses did not identify support for corticosteroids to prevent mortality in these HCoV infections [@doi:10.1136/thx.2003.017665; @doi:10.1016/j.jinf.2006.01.005; @doi:10.1038/s41375-020-0848-3]; however, one found that the effects might be masked by variability in treatment protocols, such as dosage and timing [@doi:10.1007/s10156-003-0296-9].
While the corticosteroids most often used to treat SARS were methylprednisolone and hydrocortisone, availability issues for these drugs at the time led to dexamethasone also being used in North America [@doi:10.1056/NEJMp030072].

Dexamethasone (9&alpha;-fluoro-16&alpha;-methylprednisolone) is a synthetic corticosteroid that binds to glucocorticoid receptors [@doi:10.1021/cr068203e; @url:https://www.cebm.net/covid-19/dexamethasone].
It functions as an anti-inflammatory agent by binding to glucocorticoid receptors with higher affinity than endogenous cortisol [@doi:10.1016/B978-0-323-48110-6.00034-X].
Dexamethasone and other steroids are widely available and affordable, and they are often used to treat community-acquired pneumonia [@doi:10.1038/s41392-020-0127-9] as well as chronic inflammatory conditions such as asthma, allergies, and rheumatoid arthritis [@doi:10.1021/ja01545a061; @doi:10.1001/jama.1960.03030070009002; @dailymed-dexamethasone].
Immunosuppressive drugs such as steroids are typically contraindicated in the setting of infection [@doi:10.1177/2040622313485275], but because COVID-19 results in hyperinflammation that appears to contribute to mortality via lung damage, immunosuppression may be a helpful approach to treatment [@doi:10/ggnzmc].
A clinical trial that began in 2012 recently reported that dexamethasone may improve outcomes for patients with ARDS [@doi:10/ggpxzc], but a meta-analysis of a small amount of available data about dexamethasone as a treatment for SARS suggested that it may, in fact, be associated with patient harm [@doi:10/ggks86].
However, the findings in SARS may have been biased by the fact that all of the studies examined were observational and a large number of inconclusive studies were not included [@doi:10/ggq356].
The questions of whether and when to counter hyperinflammation with immunosuppression in the setting of COVID-19 (as in SARS [@doi:10.1186/cc2452]) was an area of intense debate, as the risks of inhibiting antiviral immunity needed to be weighed against the beneficial anti-inflammatory effects [@doi:10/ggq8hs].
As a result, guidelines early in the pandemic typically recommended avoiding treating COVID-19 patients with corticosteroids such as dexamethasone [@doi:10/ggks86].

Despite this initial concern, dexamethasone was evaluated as a potential treatment for COVID-19 (Appendix A).
Dexamethasone treatment comprised one arm of the multi-site Randomized Evaluation of COVID-19 Therapy (RECOVERY) trial in the United Kingdom [@doi:10.1101/2020.06.22.20137273].
This study found that the 28-day mortality rate was lower in patients receiving dexamethasone than in those receiving standard of care (SOC).
However, this finding was driven by differences in mortality among patients who were receiving mechanical ventilation or supplementary oxygen at the start of the study.
The report indicated that dexamethasone reduced 28-day mortality relative to SOC in patients who were ventilated (29.3% versus 41.4%) and among those who were receiving oxygen supplementation (23.3% versus 26.2%) at randomization, but not in patients who were breathing independently (17.8% versus 14.0%).
These findings also suggested that dexamethasone may have reduced progression to mechanical ventilation, especially among patients who were receiving oxygen support at randomization.
Other analyses have supported the importance of disease course in determining the efficacy of dexamethasone: additional results suggest greater potential for patients who have experienced symptoms for at least seven days and patients who were not breathing independently [@doi:10.1056/NEJMoa2021436].
A meta-analysis that evaluated the results of the RECOVERY trial alongside trials of other corticosteroids, such as hydrocortisone, similarly concluded that corticosteroids may be beneficial to patients with severe COVID-19 who are receiving oxygen supplementation [@doi:10.1053/j.jvca.2020.11.057].
Thus, it seems likely that dexamethasone is useful for treating inflammation associated with immunopathy or cytokine release syndrome (CRS), which is a condition caused by detrimental overactivation of the immune system [@individual-pathogenesis].
In fact, corticosteroids such as dexamethasone are sometimes used to treat CRS [@doi:10.1182/blood-2014-05-552729].
Guidelines were quickly updated to encourage the use of dexamethasone in severe cases [@doi:10.1001/jama.2020.16747], and this affordable and widely available treatment rapidly became a valuable tool against COVID-19 [@doi:10.1016/j.ejphar.2021.173854], with demand surging within days of the preprint's release [@doi:10.1136/bmj.m2512].

### Approaches Targeting the Virus

Therapeutics that directly target the virus itself hold the potential to prevent people infected with SARS-CoV-2 from developing potentially damaging symptoms (Figure @fig:therapeutics).
Such drugs typically fall into the broad category of antivirals.
Antiviral therapies hinder the spread of a virus within the host, rather than destroying existing copies of the virus, and these drugs can vary in their specificity to a narrow or broad range of viral targets.
This process requires inhibiting the replication cycle of a virus by disrupting one of six fundamental steps [@isbn:978-1405136457].
In the first of these steps, the virus attaches to and enters the host cell through endocytosis.
Then the virus undergoes uncoating, which is classically defined as the release of viral contents into the host cell.
Next, the viral genetic material enters the nucleus where it gets replicated during the biosynthesis stage.
During the assembly stage, viral proteins are translated, allowing new viral particles to be assembled.
In the final step new viruses are released into the extracellular environment.
Although antivirals are designed to target a virus, they can also impact other processes in the host and may have unintended effects.
Therefore, these therapeutics must be evaluated for both efficacy and safety.
As the technology to respond to emerging viral threats has also evolved over the past two decades, a number of candidate treatments have been identified for prior viruses that may be relevant to the treatment of COVID-19.

![
**Mechanisms of Action for Potential Therapeutics**
Potential therapeutics currently being studied can target the SARS-CoV-2 virus or modify the host environment through many different mechanisms.
Here, the relationships between the virus, host cells, and several therapeutics are visualized.
Drug names are color-coded according to the grade assigned to them by the Center for Cytokine Storm Treatment & Laboratory's CORONA Project [@url:https://cdcn.org/corona-data-viewer] (Green = A, Lime = B, Orange = C, and Red = D).
](images/N001-LifeCyclePlusDrugs.png "SARS-CoV-2 life cycle and therapeutic mechanisms"){#fig:therapeutics secno=1}

Many antiviral drugs are designed to inhibit the replication of viral genetic material during the biosynthesis step.
Unlike DNA viruses, which can use the host enzymes to propagate themselves, RNA viruses like SARS-CoV-2 depend on their own polymerase, the RNA-dependent RNA polymerase (RdRP), for replication [@doi:10.1007/978-1-4939-2438-7; @doi:10.1002/jmv.25761].
RdRP is therefore a potential target for antivirals against RNA viruses. 
Disruption of RdRP is the proposed mechanism underlying the treatment of SARS and MERS with ribavirin [@doi:10.1080/17460441.2019.1581171].
Ribavirin is an antiviral drug effective against other viral infections that was often used in combination with corticosteroids and sometimes interferon (IFN) medications to treat SARS and MERS [@doi:10.1038/nrmicro.2016.81].
However, analyses of its effects in retrospective and _in vitro_ analyses of SARS and the SARS-CoV-1 virus, respectively, have been inconclusive [@doi:10.1038/nrmicro.2016.81].
While IFNs and ribavirin have shown promise in _in vitro_ analyses of MERS, their clinical effectiveness remains unknown [@doi:10.1038/nrmicro.2016.81].
The current COVID-19 pandemic has provided an opportunity to assess the clinical effects of these treatments.
As one example, ribivarin was also used in the early days of COVID-19, but a retrospective cohort study comparing patients who did and did not receive ribivarin revealed no effect on the mortality rate [@doi:10.1016/j.ijantimicag.2020.106114].

Since nucleotides and nucleosides are the natural building blocks for RNA synthesis, an alternative approach has been to explore nucleoside and nucleotide analogs for their potential to inhibit viral replication.
Analogs containing modifications to nucleotides or nucleosides can disrupt key processes including replication [@doi:10.1016/j.antiviral.2018.04.004].
A single incorporation does not influence RNA transcription; however, multiple events of incorporation lead to the arrest of RNA synthesis [@doi:10.1371/journal.pone.0068347].
One candidate antiviral considered for the treatment of COVID-19 is favipiravir (Avigan), also known as T-705, which was discovered by Toyama Chemical Co., Ltd. [@url:https://www.drugbank.ca/drugs/DB12466].
It was previously found to be effective at blocking viral amplification in several influenza subtypes as well as other RNA viruses, such as _Flaviviridae_ and _Picornaviridae_, through a reduction in plaque formation [@doi:10.1128/AAC.46.4.977-981.2002] and viral replication in Madin-Darby canine kidney cells [@doi:10.1128/AAC.01051-06].
Favipiravir (6-fluoro-3-hydroxy-2-pyrazinecarboxamide) acts as a purine and purine nucleoside analogue that inhibits viral RNA polymerase in a dose-dependent manner across a range of RNA viruses, including influenza viruses [@doi:10.1128/AAC.49.3.981-986.2005; @doi:10.1128/AAC.01074-08; @doi:10.1128/AAC.00356-07; @doi:10.1016/j.bbrc.2012.07.034; @doi:10.1128/AAC.01219-10].
Biochemical experiments showed that favipiravir was recognized as a purine nucleoside analogue and incorporated into the viral RNA template.
In 2014, the drug was approved in Japan for the treatment of influenza that was resistant to conventional treatments like neuraminidase inhibitors [@doi:10.2183/pjab.93.027].
Though initial analyses of favipiravir in observational studies of its effects on COVID-19 patients were promising, recent results of two small randomized controlled trials suggest that it is unlikely to affect COVID-19 outcomes (Appendix A).

In contrast, another nucleoside analog, remdesivir, is one of the few treatments against COVID-19 that has received FDA approval.
Remdesivir (GS-5734) is an intravenous antiviral that was proposed by Gilead Sciences as a possible treatment for Ebola virus disease.
It is metabolized to GS-441524, an adenosine analog that inhibits a broad range of polymerases and then evades exonuclease repair, causing chain termination [@doi:10.1074/jbc.AC120.013056; @doi:10.1128/mBio.00221-18; @doi:10.1038/s41422-020-0282-0].
<<<<<<< HEAD
Gilead received an emergency use authorization for remdesivir from the FDA early in the pandemic (May 2020) based on the results of two clinical trials [@clinicaltrials:NCT04292899; @clinicaltrials:NCT04280705; @doi:10.1056/NEJMoa2007764; @doi:10.1056/NEJMoa2007016] and was later found to reduce mortality and recovery time in a double-blind, placebo-controlled, phase III clinical trial performed at 60 trial sites, 45 of which were in the United States [@doi:10.1056/NEJMoa2007764; @clinicaltrials:NCT04280705].
<!-- The references above are confusing.  The same trials are cited in the list of two early trials and the later trials. -->
=======
Gilead received an emergency use authorization (EUA) for remdesivir from the FDA early in the pandemic (May 2020) based on the results of two clinical trials [@clinicaltrials:NCT04292899; @clinicaltrials:NCT04280705; @doi:10.1056/NEJMoa2007764; @doi:10.1056/NEJMoa2007016] and was later found to reduce mortality and recovery time in a double-blind, placebo-controlled, phase III clinical trial performed at 60 trial sites, 45 of which were in the United States [@doi:10.1056/NEJMoa2007764; @clinicaltrials:NCT04280705].
>>>>>>> 8196c9e9
Subsequently, the WHO Solidarity trial, a large-scale, open-label trial enrolling 11,330 adult in-patients at 405 hospitals in 30 countries around the world, reported no effect of remdesivir on in-hospital mortality, duration of hospitalization, or progression to mechanical ventilation [@doi:10.1056/NEJMoa2023184].
Therefore, additional clinical trials of remdesivir in different patient pools and in combination with other therapies may be needed to refine its use in the clinic and determine the forces driving these differing results.
Remdesivir offers proof of principle that SARS-CoV-2 can be targeted at the level of viral replication, since remdesivir targets the viral RNA polymerase at high potency.
Identification of such candidates depends on knowledge about the virological properties of a novel threat.
<<<<<<< HEAD
However, the differing efficacies of remdesivir and favipiravir underscore the fact that drugs with similar mechanisms will not always produce similar results in clinical trials.
=======
However, the success and relative lack of success, respectively, of remdesivir and favipiravir underscore the fact that drugs with similar mechanisms will not always produce similar results in clinical trials.
>>>>>>> 8196c9e9

### Disrupting Host-Virus Interactions

#### Interrupting Viral Colonization of Cells

Some of the most widely publicized examples of efforts to repurpose drugs for COVID-19 are broad-spectrum, small-molecule drugs where the mechanism of action made it seem that the drug might disrupt interactions between SARS-CoV-2 and human host cells (Figure @fig:therapeutics).
However, the exact outcomes of such treatments are difficult to predict _a priori_, and there are several examples where early enthusiasm was not borne out in subsequent trials.
One of the most famous examples of an analysis of whether a well-known medication could provide benefits to COVID-19 patients came from the assessment of chloroquine (CQ) and hydroxychloroquine (HCQ), which are used for the treatment and prophylaxis of malaria as well as the treatment of lupus erythematosus and rheumatoid arthritis in adults [@dailymed-hcq].
These drugs are lysosomotropic agents, meaning they are weak bases that can pass through the plasma membrane.
It was thought that they might provide benefits against SARS-CoV-2 by interfering with the digestion of antigens within the lysosome and inhibiting CD4 T-cell stimulation while promoting the stimulation of CD8 T-cells [@doi:10.1111/j.1529-8019.2007.00131.x].
These compounds also have anti-inflammatory properties [@doi:10.1111/j.1529-8019.2007.00131.x] and can decrease the production of certain key cytokines involved in the immune response, including interleukin-6 (IL-6) and inhibit the stimulation of Toll-like receptors (TLR) and TLR signaling [@doi:10.1111/j.1529-8019.2007.00131.x].

_In vitro_ analyses reported that CQ inhibited cell entry of SARS-CoV-1 [@doi:10.1186/1743-422X-2-69] and that both CQ and HCQ inhibited viral replication within cultured cells [@doi:10.1093/cid/ciaa237], leading to early hope that it might provide similar therapeutic or protective effects in patients.
However, while the first publication on the clinical application of these compounds to the inpatient treatment of COVID-19 was very positive [@doi:10.1016/j.ijantimicag.2020.105949], it was quickly discredited [@url:https://www.isac.world/news-and-publications/official-isac-statement].
Over the following months, extensive evidence emerged demonstrating that CQ and HCQ offered no benefits for COVID-19 patients and, in fact, carried the risk of dangerous side effects (Appendix A).
The nail in the coffin came when findings from the large-scale RECOVERY trial were released on October 8, 2020.
This study enrolled 11,197 hospitalized patients whose physicians believed it would not harm them to participate and used a randomized, open-label design to study the effects of HCQ compared to standard of care (SOC) at 176 hospitals in the United Kingdom [@doi:10.1056/NEJMoa2022926].
Rates of COVID-19-related mortality did not differ between the control and HCQ arms, but patients receiving HCQ were slightly more likely to die due to cardiac events.
Patients who received HCQ also had a longer duration of hospitalization than patients receiving usual care and were more likely to progress to mechanical ventilation or death (as a combined outcome).
As a result, enrollment in the HCQ arm of the RECOVERY trial was terminated early [@url:https://www.recoverytrial.net/news/statement-from-the-chief-investigators-of-the-randomised-evaluation-of-covid-19-therapy-recovery-trial-on-hydroxychloroquine-5-june-2020-no-clinical-benefit-from-use-of-hydroxychloroquine-in-hospitalised-patients-with-covid-19].
The story of CQ/HCQ therefore illustrates how initial promising _in vitro_ analyses can fail to translate to clinical usefulness.

While CQ/HCQ are well-known medications that have long been prescribed in certain contexts, investigation of another well-established type of pharmaceutical was facilitated by the fact that it was already being taken by a large number of COVID-19 patients.
Angiotensin-converting enzyme inhibitors (ACEIs) and angiotensin II receptor blockers (ARBs) are among today's most commonly prescribed medications, often being used to control blood pressure [@url:https://clincalc.com/DrugStats/Drugs/Lisinopril; @doi:10.1056/NEJMp1901657].
In the United States, for example, they are prescribed well over 100,000,000 times annually [@doi:10.18553/jmcp.2010.16.9.671].
Prior to the COVID-19 pandemic, the relationship between ACE2, ACEIs, and SARS had been considered as possible evidence that ACE2 could serve as a therapeutic target [@doi:10.1016/j.tips.2004.04.001], and the connection had been explored through _in vitro_ and molecular docking analysis [@doi:10.1161/01.HYP.0000146120.29648.36] but ultimately was not pursued clinically [@doi:10/d85vmw].
Data from some animal models suggest that several, but not all, ACEIs and several ARBs increase ACE2 expression in the cells of some organs [@doi:10.1093/cvr/cvaa097], but clinical studies have not established whether plasma ACE2 expression is increased in humans treated with these medications [@doi:10.1093/europace/euw246].
In this case, rather than introducing ARBs/ACEIs, a number of analyses have investigated whether discontinuing use affects COVID-19 outcomes.
An initial observational study of the association of exposure to ACEIs or ARBs with outcomes in COVID-19 was retracted from the _New England Journal of Medicine_ [@doi:10.1056/NEJMoa2007621] due to concerns related to data availability [@doi:10.1056/nejmc2021225].
As randomized trials have become available, they have demonstrated no effect of continuing versus discontinuing ARBs/ACEIs on patient outcomes [@doi:10/fvgt; @doi:10.1001/jama.2020.25864] (Appendix A).
Thus, once again, despite a potential mechanistic association with the pathology of SARS-CoV-2 infection, these medications were not found to influence the trajectory of COVID-19 illness.

For medications that are widely known and common, clinical research into their efficacy against a novel threat can be developed very quickly.
This feasibility can present a double-edged sword.
For example, HCQ and CQ were incorporated into SOC in many countries early in the pandemic and had to be discontinued once their potential to harm COVID-19 patients became apparent [@url:https://www.fda.gov/media/138946/download; @url:https://www.ema.europa.eu/en/news/covid-19-chloroquine-hydroxychloroquine-only-be-used-clinical-trials-emergency-use-programmes].
Dexamethasone remains the major success story from this category of repurposed drugs and is likely to have saved a large number of lives since summer 2020 [@doi:10.1016/j.ejphar.2021.173854].

#### Manipulating the Host Immune Response

Treatments based on understanding a virus and/or how a virus interacts with the human immune system can fall into two categories: they can interact with the innate immune response, which is likely to be a similar response across viruses, or they can be specifically designed to imitate the adaptive immune response to a particular virus. 
In the latter case, it can also be explored whether conservation of structure/behavior across viruses can allow for drugs developed for one virus to be useful in treating another. 
During the COVID-19 pandemic, a number of candidate therapeutics have been explored in these categories, with varied success.

Knowledge gained from trying to understand SARS-CoV-1 and MERS-CoV from a fundamental biological perspective and characterize how they interact with the human immune system provides a theoretical basis for identifying candidate therapies.
Biologics are a particularly important class of drugs for efforts to address HCoV through this paradigm.
They are produced from components of living organisms or viruses, historically primarily from animal tissues, but have become increasingly feasible to produce as recombinant technologies have advanced  [@doi:10.1016/j.copbio.2009.10.006].
Biologics have become increasingly feasible to produce as recombinant DNA technologies have advanced [@doi:10.1016/j.copbio.2009.10.006].

There are many differences on the development side between biologics and synthesized pharmaceuticals, such as small molecule drugs.
Typically, biologics are orders of magnitude larger than small molecule drugs and are catabolized by the body to their amino acid components [@doi:10.2174/138920006774832604].
They are often heat sensitive, and their toxicity can vary, as it is not directly associated with the primary effects of the drug; in general, their physiochemical properties are much less understood compared to small molecules [@doi:10.2174/138920006774832604].
Biologics include significant medical breakthroughs such as insulin for the management of diabetes and vaccines, as well monoclonal antibodies (mAbs) and interferons (IFNs), which can be used to target the host immune response after infection.

<<<<<<< HEAD
Treatments based on understanding a virus or how a virus interacts with the human immune system can fall into two categories: they can interact with the innate immune response, which is likely to be a similar response across viruses, or they can be specifically designed to imitate the adaptive immune response to a particular virus.
In the latter case, conservation of structure or behavior across viruses enables exploring whether drugs developed for one virus can treat another.
During the COVID-19 pandemic, a number of candidate therapeutics have been explored in these categories, with varied success.
=======
mAbs have revolutionized the way we treat human diseases and have become some of the best-selling drugs in the pharmaceutical market in recent years [@doi:10.1186/s12929-019-0592-z].
There are currently 79 FDA approved mAbs on the market, including antibodies for viral infections (e.g. Ibalizumab for _Human immunodeficiency virus_ and Palivizumab for _Respiratory syncytial virus_) [@doi:10.1186/s12929-019-0592-z; @doi:10.1146/annurev-immunol-032712-095916].
Virus-specific neutralizing antibodies commonly target viral surface glycoproteins or host structures, thereby inhibiting viral entry through receptor binding interference [@doi:10.3389/fmicb.2017.02323; @doi:10.1080/21645515.2017.1337614].
This interference is predicted to reduce the viral load, mitigate disease, and reduce overall hospitalization.
mAbs can be designed for a particular virus, and significant advances have been made in the speed at which new mAbs can be identified and produced.
At the time of the SARS and MERS epidemics, interest in mAbs to reduce infection was never realized [@doi:10.1093/infdis/jiw080; @doi:10.1016/j.antiviral.2017.03.025], but this allowed for mAbs to quickly be considered among the top candidates against COVID-19.
>>>>>>> 8196c9e9

##### Biologics and the Innate Immune Response

Deaths from COVID-19 often occur when inflammation becomes dysregulated following an immune response to the SARS-CoV-2 virus.
Therefore, one potential approach to reducing COVID-19 mortality rates is to manage the inflammatory response in severely ill patients.
One candidate therapeutic identified that uses this mechanism is tocilizumab (TCZ).
TCZ is a mAb that was developed to manage chronic inflammation caused by the continuous synthesis of the cytokine IL-6 [@doi:10.1101/cshperspect.a016295].
IL-6 is a pro-inflammatory cytokine belonging to the interleukin family, which is comprised by immune system regulators that are primarily responsible for immune cell differentiation.
Often used to treat chronic inflammatory conditions such as rheumatoid arthritis [@doi:10.1101/cshperspect.a016295], TCZ has become a pharmaceutical of interest for the treatment of COVID-19 because of the role IL-6 plays in this disease.
It has also been approved to treat CRS caused by CAR-T treatments [@dailymed-tocilizumab].
While the secretion of IL-6 can be associated with chronic conditions, IL-6 is a key player in the innate immune response and is secreted by macrophages in response to the detection of pathogen-associated molecular patterns and damage-associated molecular patterns [@doi:10.1101/cshperspect.a016295].
An analysis of 191 in-patients at two Wuhan hospitals revealed that blood concentrations of IL-6 differed between patients who did and did not recover from COVID-19.
Patients who ultimately died had higher IL-6 levels at admission than those who recovered [@doi:10/ggnxb3].
Additionally, IL-6 levels remained higher throughout the course of hospitalization in the patients who ultimately died [@doi:10/ggnxb3].

<<<<<<< HEAD
Currently, TCZ is being administered either as an intervention or as concomitant medication in {{ebm_tocilizumab_ct}} interventional COVID-19 clinical trials (Figure @fig:ebm-trials).
A number of retrospective studies have been conducted in several countries [@doi:10/d2pk; @doi:10.1016/j.chest.2020.06.006; @doi:10.1016/j.ejim.2020.05.009; @doi:10.1016/j.medmal.2020.05.001; @doi:10.1093/qjmed/hcaa206; @doi:10.1073/pnas.2005615117].
In general, these studies have reported a positive effect of TCZ on reducing mortality in COVID-19 patients, although due to their retrospective designs, significant limitations are present in all of them (Appendix A).
It wasn't until February 11, 2021 that a preprint describing preliminary results of the first randomized controlled trial of TCZ was released as part of the RECOVERY trial [@doi:10.1101/2021.02.11.21249258].
=======
Currently, TCZ is being administered either as an intervention or as concomitant medication in {{ebm_tocilizumab_ct}} interventional COVID-19 clinical trials (Figure @fig:ebm-trials). <!---Not sure what this means. Does “concomitant medication” mean it’s part of a combination or that it’s not at all part of the intervention, but patients are allowed to continue taking it (eg it’s part of the standard of care)?-->
A number of retrospective studies have been conducted in several countries [@doi:10/d2pk; @doi:10.1016/j.chest.2020.06.006; @doi:10.1016/j.ejim.2020.05.009; @doi:10.1016/j.medmal.2020.05.001; @doi:10.1093/qjmed/hcaa206; @doi:10.1073/pnas.2005615117], and, in general, these studies have reported a positive effect of TCZ on reducing mortality in COVID-19 patients, although due to their retrospective designs, significant limitations are present in all of them (Appendix A).
It was not until February 11, 2021 that a preprint describing preliminary results of the first randomized controlled trial of TCZ was released as part of the RECOVERY trial [@doi:10.1101/2021.02.11.21249258].
>>>>>>> 8196c9e9
TCZ was found to reduce 28-day mortality from 33% in patients receiving SOC alone to 29% in those receiving TCZ.
Combined analysis of the RECOVERY trial data with data from smaller randomized controlled trials suggested a 13% reduction in 28-day mortality [@doi:10.1101/2021.02.11.21249258].
While this initial report did not include the full results expected from the RECOVERY trial, this large-scale, randomized controlled trial provides strong evidence that TCZ may offer benefits for COVID-19 patients.
The RECOVERY trial along with results from several other RCTs [@doi:10.1056/NEJMoa2028700; @doi:10.1056/NEJMoa2030340; @clinicaltrials:NCT04409262; @clinicaltrials:NCT04320615; @clinicaltrials:NCT04372186] were cited as support for the Emergency Use Authorization (EUA) issued for TCZ in June 2021 [@url:https://www.fda.gov/media/150319/download].
However, the fact that TCZ suppresses the immune response means that it does carry risks for patients, especially a potential risk of secondary infection (Appendix A).

TCZ is just one example of a candidate drug targeting the host immune response and specifically excessive inflammation.
For example, interferons (IFNs) have also been investigated; these are a family of cytokines critical to activating the innate immune response against viral infections.
Synairgen has been investigating a candidate drug, SNG001, which is an IFN-𝛽-1a formulation to be delivered to the lungs via inhalation [@clinicaltrials:NCT04385095] that they reported reduced progression to ventilation in a double-blind, placebo-controlled, multi-center study of 101 patients with an average age in the late 50s [@synairgen-SNG001-July-2020; @doi:10/ghjzm4].
However, these findings were not supported by the large-scale WHO Solidarity trial, which reported no significant effect of IFN-&beta;-1a on patient survival during hospitalization [@doi:10.1056/NEJMoa2023184], although differences in the designs of the two studies, and specifically the severity of illness among enrolled patients, may have influenced their divergent outcomes (Appendix A).
Other biologics influencing inflammation are also being explored (Appendix A).
It is also important that studies focused on inflammation as a possible therapeutic target consider the potential differences in baseline inflammation among patients from different backgrounds, which may be caused by differing life experiences (see [@individual-inequality]).

##### Biologics and the Adaptive Immune Response

While TCZ is an example of an mAb focused on managing the innate immune response, other treatments are more specific, targeting the adaptive immune response after an infection.
In some cases, treatments can utilize biologics obtained directly from recovered individuals.
From the very early days of the COVID-19 pandemic, polyclonal antibodies from convalescent plasma were investigated as a potential treatment for COVID-19 [@doi:10/ggqr7s; @doi:10.1001/jama.2020.4940].
Convalescent plasma was used in prior epidemics including SARS, Ebola Virus Disease, and even the 1918 Spanish Influenza [@doi:10/ggqr7s; @doi:10.1002/jmv.25961].
Use of convalescent plasma transfusion (CPT) over more than a century has aimed to reduce symptoms and improve mortality in infected people [@doi:10.1002/jmv.25961], possibly by accelerating viral clearance [@doi:10/ggqr7s].
However, it seems unlikely that this classic treatment confers any benefit for COVID-19 patients.
Several systematic reviews have investigated whether CPT reduced mortality in COVID-19 patients, and although findings from early in the pandemic (up to April 19, 2020) did support use of CPT [@doi:10.1002/jmv.25961], the tide has shifted as the body of available literature has grown [@doi:10.1001/jama.2021.2747].
While titer levels were suggested as a possible determining factor in the success of CPT against COVID-19 [@doi:10.1056/NEJMoa2031893], the large-scale RECOVERY trial evaluated the effect of administering high-titer plasma specifically and found no effect on mortality or hospital discharge over a 28-day period [@doi:10.1101/2021.03.09.21252736].
These results thus suggest that, despite initial optimism and an EUA from the FDA, CPT is unlikely to be an effective therapeutic for COVID-19.

A different narrative is shaping up around the use of mAbs specifically targeting SARS-CoV-2. 
During the first SARS epidemic in 2002, neutralizing antibodies (nAbs) were found in SARS-CoV-1-infected patients [@doi:10.1111/j.1469-0691.2004.01009.x; @doi:10.1086/423286].
Several studies following up on these findings identified various S-glycoprotein epitopes as the major targets of nAbs against SARS-CoV-1 [@doi:10.1517/14712590902763755].
Coronaviruses use trimeric spike (S) glycoproteins on their surface to bind to the host cell, allowing for cell entry [@doi:10.1016/j.cell.2020.02.052; @doi:10.1016/j.cell.2020.02.058].
Each S glycoprotein protomer is comprised of an S1 domain, also called the receptor binding domain (RBD), and an S2 domain.
The S1 domain binds to the host cell while the S2 domain facilitates the fusion between the viral envelope and host cell membranes [@doi:10.1517/14712590902763755].
The genomic identity between the RBD of SARS-CoV-1 and SARS-CoV-2 is around 74% [@doi:10.1101/2020.02.16.951723].
Due to this high degree of similarity, preexisting antibodies against SARS-CoV-1 were initially considered candidates for neutralizing activity against SARS-CoV-2.
While some antibodies developed against the SARS-CoV-1 spike protein showed cross-neutralization activity with SARS-CoV-2 [@doi:10.1016/j.tips.2020.07.004; @doi:10.1038/s41586-020-2349-y], others failed to bind to SARS-CoV-2 spike protein at relevant concentrations [@doi:10.1126/science.abb2507].
Cross-neutralizing activities were dependent on whether the epitope recognized by the antibodies were conserved between SARS-CoV-1 and SARS-CoV-2 [@doi:10.1016/j.tips.2020.07.004].

Technological advances in antibody drug design as well as in structural biology massively accelerated the discovery of novel antibody candidates and the mechanisms by which they interact with the target structure.
Within just a year of the structure of the SARS-CoV-2 spike protein being published, an impressive pipeline of monoclonal antibodies targeting SARS-CoV-2 entered clinical trials, with hundreds more candidates in preclinical stages.
The first human monoclonal neutralizing antibody specifically against the SARS-CoV-2 S glycoprotein was developed using hybridoma technology [@doi:10.1101/2020.03.11.987958], where antibody-producing B-cells developed by mice are inserted into myeloma cells to produce a hybrid cell line (the hybridoma) that is grown in culture.
The 47D11 antibody clone was able to cross-neutralize SARS-CoV-1 and SARS-CoV-2.
This antibody (now ABVV-47D11) has recently entered clinical trials in collaboration with AbbVie.
Additionally, an extensive monoclonal neutralizing antibody pipeline has been developed to combat the ongoing pandemic, with over 50 different antibodies in clinical trials [@doi:10.1016/j.bsheal.2021.02.001].
Thus far, the mAb sotrovimab as well as two antibody cocktails (bamlanivimab/estesevimab and casirivimab/imdevimab) have been granted EUA emergency use authorization by the FDA. <!---Note that there doesn’t seem to be anything about strovimab. If it's more recent than the others, maybe we can note that. I also changed the cocktails to include the generic drug names we use below, so it's easier to follow.-->

One of the studied antibody cocktails consists of bamlanivimab and estesevimab.
Bamlanivimab (Ly-CoV555) is a human mAb that was derived from convalescent plasma donated by a recovered COVID-19 patient, evaluated in research by the National Institute of Allergy and Infectious Diseases (NIAID), and subsequently developed by AbCellera and Eli Lilly.
The neutralizing activity of bamlanivimab was initially demonstrated _in vivo_ using a nonhuman primate model [@doi:10.1101/2020.09.30.318972].
Based on these positive preclinical data, Eli Lilly initiated the first human clinical trial for a monoclonal antibody against SARS-CoV-2.
The phase 1 trial, which was conducted in hospitalized COVID-19 patients, was completed in August 2020 [@clinicaltrials:NCT04411628].
Estesevimab (LY-CoV016 or JS-016) is also a monoclonal neutralizing antibody against the spike protein of SARS-CoV-2.
It was initially developed by Junshi Biosciences and later licensed and developed through Eli Lilly.
A phase 1 clinical trial to assess the safety of etesevimab was completed in October 2020 [@clinicaltrials:NCT04441931].
Etesevimab was shown to bind a different epitope on the spike protein than bamlanivimab, suggesting that the two antibodies used as a combination therapy would further enhance their clinical use compared to a monotherapy [@doi:10.1001/jama.2021.0202].
To assess the efficacy and safety of bamlanivimab alone or in combination with etesevimab for the treatment of COVID-19, a phase 2/3 trial (BLAZE-1) [@clinicaltrials:NCT04427501] was initiated.
The interim analysis of the phase 2 portion suggested that bamlanivimab alone was able to accelerate the reduction in viral load [@doi:10.1056/NEJMoa2029849].
However, more recent data suggests that only the bamlanivimab/etesevimab combination therapy is able to reduce viral load in COVID-19 patients [@doi:10.1001/jama.2021.0202].
Based on this data, the combination therapy received an EUA for COVID-19 from the FDA in February 2021 [@url:https://www.fda.gov/media/145801/download].

A second therapy is comprised of casirivimab and imdevimab (REGN-COV2).
Casirivimab (REGN10933) and imdevimab (REGN10987) are two monoclonal antibodies against the SARS-CoV-2 spike protein.
They were both developed by Regeneron in a parallel high-throughput screen to identify neutralizing antibodies from either humanized mice or patient-derived convalescent plasma [@doi:10.1126/science.abd0827].
In these efforts, multiple antibodies were characterized for their ability to bind and neutralize the SARS-CoV-2 spike protein.
The investigators hypothesized that an antibody cocktail, rather than each individual antibody, could increase the therapeutic efficacy while minimizing the risk for virus escape.
Therefore, the authors tested pairs of individual antibodies for their ability to simultaneously bind the RBD of the spike protein.
Based on this data, casirivimab and imdevimab were identified as the lead antibody pair, resulting in the initiation of two clinical trials [@clinicaltrials:NCT04426695; @clinicaltrials:NCT04425629].
Data from this phase 1-3 trial published in the _New England Journal of Medicine_ shows that the REGN-COV2 antibody cocktail reduced viral load, particularly in patients with high viral load or whose endogenous immune response had not yet been initiated [@doi:10.1056/NEJMoa2035002].
However, in patients who already initiated an immune response, exogenous addition of REGN-COV2 did not improve the endogenous immune response.
Both doses were well tolerated with no serious events related to the antibody cocktail.
Based on this data, the FDA granted an EUA for REGN-COV2 in patients with mild to moderate COVID-19 who are at risk of developing severe disease [@url:https://www.fda.gov/news-events/press-announcements/coronavirus-covid-19-update-fda-authorizes-monoclonal-antibodies-treatment-covid-19].
Ongoing efforts are trying to evaluate the efficacy of REGN-COV2 to improve clinical outcomes in hospitalized patients [@clinicaltrials:NCT04426695].

Several potential limitations remain in the application of mAbs to the treatment of COVID-19.
One of the biggest challenges is identifying antibodies that not only bind to their target, but also prove to be beneficial for disease management.
Currently, use of mAbs is limited to people with mild to moderate disease that are not hospitalized, and it has yet to be determined whether they can be used as a successful treatment option for severe COVID-19 patients.
While preventing people from developing severe illness provides significant benefits, patients with severe illness are at the greatest risk of death, and therefore therapeutics that provide benefits against severe illness are particularly desirable.
It remains to be seen whether mAbs confer any benefits for patients in this category.

Another concern about therapeutics designed to amplify the response to a specific viral target is that they may need to be modified as the virus evolves.
With the ongoing global spread of new SARS-CoV-2 variants, there is a growing concern that mutations in SARS-CoV-2 spike protein could escape antibody neutralization, thereby reducing the efficacy of monoclonal antibody therapeutics and vaccines.
A comprehensive mutagenesis screen recently identified several amino acid substitutions in the SARS-CoV-2 spike protein that can prevent antibody neutralization [@doi:10.1016/j.chom.2021.01.014].
While some mutations result in resistance to only one antibody, others confer broad resistance to multiple mAbs as well as polyclonal human sera, suggesting that some amino acids are “hotspots” for antibody resistance.
However, it was not investigated whether the resistance mutations identified result in a fitness advantage.
Accordingly, an impact on neutralizing efficiency has been reported for the emerging UK (B.1.1.7) and South Africa (B.1.351) variants [@doi:10.21203/rs.3.rs-228079/v1; @doi:10.1101/2021.02.03.429355; @doi:10.1101/2021.01.25.428137].
<!-- Switch to B.1.1.7 (Alpha), B.1.351 (Beta) here and below? -->
As of June 25, 2021, the CDC recommended a pause in the use of bamlanivimab and etesevimab due to decreased efficacy against the P.1 and B.1.351 variants of SARS-CoV-2 [@url:https://www.phe.gov/emergency/events/COVID19/investigation-MCM/Bamlanivimab-etesevimab/Pages/bamlanivimab-etesevimab-distribution-pause.aspx].
While the reported impact on antibody neutralization needs to be confirmed _in vivo_, it suggests that some adjustments to therapeutic antibody treatments may be necessary to maintain the efficacy that was reported in previous clinical trials.
<<<<<<< HEAD

Several strategies have been employed to try to mitigate the risk of diminished antibody neutralization.
Antibody cocktails such as REGN-COV2, CT-P59, and AZD7442 have been developed to overcome the risk for attenuation of neutralizing activity of a single monoclonal antibody.
=======
Several strategies have been employed to try to mitigate this risk.
Antibody cocktails such as those already holding an EUA may help overcome the risk for attenuation of the neutralizing activity of a single monoclonal antibody.
>>>>>>> 8196c9e9
These cocktails consist of antibodies that recognize different epitopes on the spike protein, decreasing the likelihood that a single amino acid change can cause resistance to all antibodies in the cocktail.
However, neutralizing resistance can emerge even against an antibody cocktail if the individual antibodies target subdominant epitopes [@doi:10.1101/2021.02.03.429355].
Another strategy is to develop broadly neutralizing antibodies that target structures that are highly conserved, as these are less likely to mutate [@doi:10.1016/j.immuni.2007.11.018; @doi:10.1126/science.1171491] or to target epitopes that are insensitive to mutations [@doi:10.1016/j.vaccine.2006.04.054].
One such antibody (ADG-2) has recently been reported [@doi:10.1126/science.abf4830].
This antibody targets a highly conserved epitope that overlaps the hACE2 binding site of all clade 1 sarbecoviruses.
Prophylactic administration of ADG-2 in an immunocompetent mouse model of COVID-19 resulted in protection against viral replication in the lungs and respiratory burden.
Since the epitope targeted by ADG-2 represents an Achilles’ heel for clade 1 sarbecoviruses, this antibody might be a promising candidate against all circulating variants as well as emerging SARS-related coronaviruses.

The development of mAbs against SARS-CoV-2 has made it clear that this technology is rapidly adaptable and offers great potential for the response to emerging viral threats.
However, additional investigation may be needed to adapt mAb treatments to SARS-CoV-2 as it evolves and potentially to pursue designs that confer benefits for patients at the greatest risk of death.
While polyclonal antibodies from convalescent plasma have been evaluated as a treatment for COVID-19, these studies have suggested fewer potential benefits against SARS-CoV-2 than mAbs; convalescent plasma therapy has been thoroughly reviewed elsewhere [@doi:10/ggqr7s; @doi:10.1001/jama.2020.4940].
Thus, advances in biologics for COVID-19 illustrate that an understanding of how the host and virus interact can guide therapeutic approaches.
The FDA authorization of two combination mAb therapies, in particular, underscores the potential for this strategy to allow for a rapid response to a novel pathogen.
Additionally, while TCZ is not yet as established, this therapy suggests that the strategy of using biologics to counteract the cytokine storm response may provide therapies for the highest-risk patients.

### Computational Design and Identification of Therapeutics

As illustrated by the difference in the current status of remdesivir and favipiravir as treatments for COVID-19, identifying specific compounds that will produce a desired interaction with a virus is challenging.
Additionally, because the drug development process is slow and costly and the development of compounds specifically targeted to an emerging viral threat are not a practical solution in the short term, efforts to screen existing drug compounds for alternative indications have become popular [@doi:10.1016/j.drudis.2019.06.014; @doi:10.1111/bph.13895].
While some efforts to screen for potential repurposing opportunities are experimental, others use high-throughput computational approaches [@doi:10.1016/j.drudis.2019.06.014; @doi:10.1016/j.tim.2018.04.004].
For infectious viral diseases, several strategies can be employed: identifying drugs that interact with a target that is shared between a novel and known viral pathogen, identifying drugs that interact with a target that is shared between a novel viral pathogen and another illness (i.e., a cancer drug with antiviral potential), and identifying a drug that might interact with additional molecular targets beyond those it was developed for [@doi:10.1016/j.tim.2018.04.004].
While preclinical and clinical tests ultimately reveal whether the intended effect is achieved, selection of an appropriate target is fundamental to success in repurposing [@doi:10.1038/nrd.2018.168].
Computational drug repurposing screens are able to take advantage of big data in biology [@doi:10.1038/nrd.2018.168] and as a result are much more feasible today than during the height of the SARS and MERS outbreaks in the early 2000s and early 2010s, respectively.
While both small molecules and biologics can be candidates for repurposing, the significantly lower price of many small molecule drugs means that they are typically more appealing candidates [@doi:10.1089/adt.2019.950].

In the current COVID-19 pandemic, computational efforts to screen or produce compounds have been applied to a few different challenges.
One built on the same concept as the antivirals described above: several studies have shown that viral proteases play an important role in the life cycle of viruses, including coronaviruses, by modulating the cleavage of viral polyprotein precursors [@doi:10.2174/138161207780162971].
Serine protease inhibitors were previously suggested for the treatment of SARS and MERS viruses [@doi:10.1016/j.antiviral.2015.01.011].
Recently, a study [@doi:10.1016/j.cell.2020.02.052] suggested that camostat mesylate, a protease inhibitor, could block the entry of SARS-CoV-2 into lung cells _in vitro_.
Computer-aided design allowed for the development of a Michael acceptor inhibitor, now known as N3, to target a protease critical to SARS-CoV-2 replication.
<!-- Which study was the one that actually computationally designed N3? -->
Discovery of the N3 mechanism arose from interest in the two polyproteins encoded by the SARS-CoV-2 replicase gene, pp1a and pp1ab, that are critical for viral replication and transcription [@doi:10.1038/s41586-020-2223-y].
These polyproteins must undergo proteolytic processing.
This processing is usually conducted by Mpro, a 33.8-kDa SARS-CoV-2 protease that is therefore fundamental to viral replication and transcription.
N3 was designed computationally [@doi:10.1371/journal.pbio.0030324] to bind in the substrate binding pocket of the Mpro protease of SARS-like coronaviruses [@doi:10.1007/s13238-013-2841-3], therefore inhibiting proteolytic processing.
Subsequently, the structure of N3-bound SARS-CoV-2 Mpro was solved [@doi:10.1038/s41586-020-2223-y], confirming the computational prediction.
N3 was tested _in vitro_ on SARS-CoV-2-infected Vero cells, which belong to a line of cells established from the kidney epithelial cells of an African green monkey, and was found to inhibit SARS-CoV-2 [@doi:10.1038/s41586-020-2223-y].
After the design and confirmation of N3 as a highly potent Michael acceptor inhibitor and the identification of Mpro's structure [@doi:10.1038/s41586-020-2223-y; @doi:10.1126/science.abb3405], 10,000 compounds were screened for their _in vitro_ anti-Mpro activity.
Six leads were identified, and _in vitro_ analysis revealed that ebselen, an organoselenium compound with anti-inflammatory and antioxidant properties [@doi:10.1007/s11033-014-3417-x], had the strongest potency in reducing the viral load in SARS-CoV-2-infected Vero cells [@doi:10.1038/s41586-020-2223-y].
Ebselen is an organoselenium compound with anti-inflammatory and antioxidant properties [@doi:10.1007/s11033-014-3417-x]; however, it is likely to be a promiscuous binder, which could diminish its therapeutic potential [@doi:10.1038/s41586-020-2223-y].
While there is clear computational and _in vitro_ support for ebselen's potential as a COVID-19 therapeutic, results from clinical trials are not yet available for this compound.
In July 2020 phase II clinical trials commenced to assess the effects of SPI-1005, an investigational drug from Sound Pharmaceuticals that contains ebselen [@url:https://www.contractpharma.com/contents/view_breaking-news/2020-08-31/fda-clears-spis-ebselen-for-phase-ii-covid-19-trials], on 60 adults presenting with each of moderate [@clinicaltrials:NCT04484025] and severe [@clinicaltrials:NCT04483973] COVID-19.

Another candidate has emerged from a broader assessment of work in computational prediction of candidate drugs for repurposing against COVID-19.
A large number of efforts have sought to collect data about interactions between drugs and SARS-CoV-2 and about the genomic response to SARS-CoV-2 exposure.
These resources were integrated into the COVID-19 Drug and Gene Set Library, which at the time of its publication contained 1,620 drugs sourced from 173 experimental and computational drug sets and 18,676 human genes sourced from 444 gene sets [@doi:10.1016/j.patter.2020.100090].
This study found that several drugs had been identified as candidates across multiple independent analyses, including several that had received significant attention as potential therapeutics for COVID-19 (e.g., CQ/HCQ and remdesivir) [@doi:10.1016/j.patter.2020.100090].
A second study expanded on these results by identifying that cationic amphiphilicity was a shared property among many of the candidate drugs identified through both computational and phenotypic screens, suggesting it as a potential cause of a compound's proposed antiviral activity [@doi:10.1126/science.abi4708].
Cationic amphiphilic drugs are known to initiate phospholipidosis, which is when phospholipids accumulate in the lysosome [@doi:10.1515/hsz-2019-0270].
Mechanistically, phospholipidosis could disrupt viral replication by inhibiting lipid processing [@doi:10.1080/01913123.2020.1850966] (see discussion of HCQ in Appendix A).
They found that antiviral activity against SARS-CoV-2 was correlated with phospholipidosis for drugs with and without cationic amphiphilicity.
This observation is also consistent with preliminary evidence that certain psychotropic drugs may be protective against COVID-19 [@doi:10.1016/j.drudis.2020.06.022; @doi:10.1007/s00406-020-01231-x; @doi:10.1001/jama.2020.22760].
While _in vivo_ application of this principle has not yet been successful, this effort demonstrates the potential for high-throughput screening to reveal general biological principles that may be beneficial in developing strategies to combat SARS-CoV-2.
Other large-scale efforts to screen candidate drugs against SARS-CoV-2 (e.g., [@doi:10.1016/j.celrep.2021.108959]) may complement these efforts and provide additional insights into the fundamental characteristics of drugs that show potential for repurposing.
<!-- I read the Tummino et al. study, and this isn't how I woudl characterize their findings. My understanding is that they hypothesize that these cationic amphiphilic drugs induce phospholipidosis, which has antiviral activity in in vitro assays but none in vivo. They are characterizing these compounds as confounders or false positives that were detected in the computational or experimental screens and define chemical structure-based rules to identify similar false positives. The current framing seems to imply that cationic amphiphilic drugs may still have clinical success, but the paper argues that pursuing these confounders (including CQ/HCQ) has been a big waste of time and money in clinical trials. I read the journal version, not the preprint, so the message may have changed. -->

### Considerations in Balancing Different Approaches

The many approaches described here offer a variety of advantages and limitations in responding to a novel viral threat and building on existing bodies of knowledge in different ways.
A host-oriented, symptom management approach allows clinicians to apply experience with related diseases or related symptoms to organize a rapid response aimed at saving the lives of patients already infected with a new disease.
Oftentimes, the pharmaceutical agents that are applied are small-molecule, broad-spectrum pharmaceuticals that are widely available and affordable to produce, and they may already be available for other purposes, allowing clinicians to administer them to patients quickly either with an EUA or off-label.
However, the fact that the targets of these agents are non-specific means that the mechanism of action can appear to be relevant to COVID-19 without a therapeutic or prophylactic effect being observed in clinical trials.
Over the last year, dexamethasone has emerged as the strongest treatment against severe COVID-19, but other clinically suggested compounds such as HCQ/CQ and ARBs/ACEis have not borne out early hope in their mechanistic relevance.
A number of vaccine development programs have also met huge success using a range of strategies [@individual-vaccines].
Although only limited testing of candidate therapies was possible during the SARS and MERS epidemics, the scale and duration of the COVID-19 pandemic has offered the opportunity to test many hypothesized treatments.
The success of dexamethasone clearly illustrates how clinical context can be a valuable approach through which to identify candidate therapeutics.

Many efforts to repurpose drugs for COVID-19 have built on information gained through basic scientific research of HCoV.
Understanding how related viruses function has allowed researchers to identify possible pharmacological strategies to disrupt pathogenesis.
Relatedly, understanding host-pathogen interactions can offer additional opportunities to interrupt pathogenesis (Figure @fig:therapeutics).
Some of these compounds are small-molecule antivirals, which can be boutique and experimental medications like remdesivir.
Remdesivir has shown promise as an antiviral therapeutic, but other antivirals did not receive the same support from clinical trials and even remdesivir was not found to reduce mortality in the worldwide WHO Solidarity trial.
Other candidate drugs that intercept host-pathogen interactions include biologics, which imitate the function of endogenous host compounds.
Because the second phase of COVID-19 infection, associated with a severe inflammatory response, is typically the one presenting the greatest risk of death, inflammation-related therapeutics including TCZ have been explored based on the importance of IL-6 in the inflammatory response.
Once again, this approach does not require the development of compounds specifically designed for the emergent viral threat, but rather hinges on a theoretical understanding of how the virus interacts with a human host and how pharmaceuticals can be used to modify those interactions.
In contrast, other mAbs can be designed based on a specific pathogen.
COVID-19 has demonstrated that this development can progress rapidly, with two mAb cocktails currently approved in the United States.
<!-- Do we have any broad insights into the types of trials that have been run and the degree of clinical evidence they provide? It seems as if in several cases there were small initial trials (some observational or underpowered) that didn't provide strong evidence for or against a drug. We had to wait for RECOVERY, Solidarity, etc. results to draw better conclusions. Is that accurate or worth commenting on? -->

Finally, more recent computational approaches have begun to show potential in the age of big data.
Computational screening allows for a large number of compounds to be evaluated to identify those most likely to display a desired behavior or function.
This approach can involve modeling interactions between a compound and a virus rather than the experimental observation of their observed interactions.
In such cases, these compounds may lack some of the benefits of other categories; for example, computationally designed compounds typically lack safety information, whereas for more established therapeutics, a general understanding of the drug's safety in other contexts may be available prior to the beginning of clinical trials.
In other cases, however, computational analysis of large bodies of data has allowed researchers to identify candidates among known drugs.
As illustrated above, this approach may make it possible to find underlying characteristics that produce new hypotheses about the relationship between a host, a virus, and candidate pharmaceuticals.
<<<<<<< HEAD
As more data becomes available, such responses are likely to become increasingly feasible and increasingly powerful.
<!-- What is our overall sense of how valuable computational repurposing tools versus experimental screens of FDA-approved compounds has been? With many diseases, there may not be resources to experimentally test many drugs in vitro. Does the calculation change with a global pandemic when many labs are willing to test all approved compounds in vitro? I'm wondering what we would say about comments like https://blogs.sciencemag.org/pipeline/archives/2021/07/19/too-many-papers I'm pro-computational screening in general but am curious whether the benefits change in this specific setting. -->
=======
As more data becomes available, such responses are likely to become increasingly feasible and powerful.
>>>>>>> 8196c9e9

The all-hands-on-deck approach that the scientific community has taken towards the COVID-19 pandemic has facilitated an unprecedented breadth of research into an emerging viral threat.
Experience gained through prior outbreaks of HCoVs combined with recent scientific advances in other fields has enabled the rapid assessment of candidate drugs using a number of different approaches.
The combination of these approaches in addition to the benefits provided by vaccines [@individual-vaccines] is likely to provide additional benefits beyond those apparent in trials of single drugs.
For example, traditionally, viral targets have been favored for pharmaceutical interventions because altering host processes is likely to be less specific than targeting the virus directly [@doi:10.1016/j.antiviral.2013.03.020]; but on the other hand, targeting the host offers potential for a complementary strategy to antivirals that could broadly limit the ability of viruses to replicate [@doi:10.1016/j.antiviral.2013.03.020].
As more clinical trials become available, greater insights into which drugs are particularly suited to COVID-19 will become more clear.
However, the current crisis has underscored how different areas of biomedical research working in concert can produce a multi-pronged approach to tackling an emergent viral threat.

| Treatment | Grade | Category | FDA Status | Evidence Available | Suggested Effectiveness |
|-----------|-------|----------|-----------------|--------------------|-------------------------|
| Favipiravir | D | Small molecule, antiviral, nucleoside analog | None | RCT | Not supported: RCTs do not show significant improvements for individuals taking this treatment, good safety profile |
| Remdesivir | A | Small molecule, antiviral, adenosine analog | Approved for COVID-19 (and EUA for combination with baricitinib) | RCT | Conflicting evidence from large WHO-led Solidarity trial vs US-focused RCT and other studies |
| N3 | N/A | Small molecule, protease inhibitor | None | Computational prediction, _in vitro_ studies | Unknown |
| ARBs & ACEIs | C | Small molecule, broad spectrum | None | Observational studies and some RCTs | Not supported: Observational study retracted, RCTs suggest no association |
| HCQ/CQ | D | Small molecule, broad spectrum | None | RCT | Not supported, possibly harmful: Non-blinded RCTs showed no improvement over SOC, safety profile may be problematic |
| Dexamethasone | A | Small molecule, broad spectrum | Used off-label | RCT | Supported: RCT shows improved outcomes over SOC, especially in severe cases such as CRS |
| Tocilizumab |A | Biologic, monoclonal antibody | EUA | RCT | Mixed results from RCTs: It appears that TCZ may work well in combination with dexamethasone in severe cases, but not as monotherapy |
| Convalescent plasma transfusion | D | Biologic, polyclonal antibodies | EUA | RCT | Mixed results from RCTs: Supported in small trials but not in large-scale RECOVERY trial
| Casirivimab and imdevimab | N/A | Biologic, monoclonal antibodies | EUA | RCT | Supported: Reduced viral load at interim analysis |
| Bamlanivimab and etesevimab | B & N/A | Biologic, monoclonal antibodies | EUA | RCT | Supported: Phase 2 clinical trial showed reduction in viral load |
| SNG001 | B | Biologic, interferon | None | RCT | Mixed results: support from initial RCT but no effect found in WHO's Solidarity trial |

Table: Summary table of candidate therapeutics examined in this manuscript.
"Grade" is the rating given to each treatment by the Systematic Tracker of Off-label/Repurposed Medicines Grades (STORM) maintained by the Center for Cytokine Storm Treatment & Laboratory (CSTL) at the University of Pennsylvania [@url:https://cdcn.org/corona-data-viewer].
A grade of A indicates that a treatment is considered effective, B that all or most RCTs have shown positive results, C that RCT data are not yet available, and D that multiple RCTs have produced negative results.
Treatments not in the STORM database are indicated as N/A.
FDA status is also provided where available.
The evidence available is based on the progression of the therapeutic through the pharmaceutical development pipeline, with randomized controlled trials (RCT) as the most informative source of evidence.
The effectiveness is summarized based on the current available evidence; large trials such as RECOVERY and Solidarity are weighted heavily in this summary.
This table was last updated on August 2, 2021.
{#tbl:summary-table} <!---In the rendered version, the caption shows up as "Table 1: Table 1:" Maybe it got fixed..-->

Drug repurposing has shaped the conversation about treatments for COVID-19 over the first year and a half of the pandemic.
By now, several drugs are available for the treatment of COVID-19 (Table @tbl:summary-table).
These compounds are proposed to use a variety of mechanisms of action (Figure @fig:therapeutics).
Because the scale of the COVID-19 crisis has far exceeded that seen in prior HCoV epidemics, analyses of potential compounds has benefited from the plethora of opportunities to study the effectiveness of theoretically relevant pharmacological interventions.
As the results of more clinical trials become available, the treatment options may continue to evolve.
However, at present, it is clear that building on a wide range of available information in order to identify potential drugs for repurposing opens a variety of opportunities for identifying compounds of interest.
This research is likely to provide important information for targeted HCoVs and other emerging viral threats in the future.<|MERGE_RESOLUTION|>--- conflicted
+++ resolved
@@ -44,11 +44,7 @@
 In contrast, SARS-CoV-2 remains a significant global threat nearly two years after its emergence.
 COVID-19 data are from the COVID-19 Data Repository by the Center for Systems Science and Engineering at Johns Hopkins University [@https://github.com/CSSEGISandData/COVID-19/tree/master/csse_covid_19_data/csse_covid_19_time_series; @doi:10/ggnsjk].
 SARS data are from the WHO [@url:https://www.who.int/csr/sars/country/en] and were obtained from a dataset on GitHub [@url:https://github.com/imdevskp/sars-2003-outbreak-data-webscraping-code].
-<<<<<<< HEAD
 ]({{csse_deaths_figure}} "Global incidence of COVID-19 and SARS"){#fig:csse-deaths secno=1}
-=======
-]({{csse_deaths_figure}} "Global COVID-19 deaths"){#fig:csse-deaths secno=1} 
->>>>>>> 8196c9e9
 
 At first, SARS-CoV-2's rapid shift from an unknown virus to a significant worldwide threat closely paralleled the emergence of _Severe acute respiratory syndrome-related coronavirus_ (SARS-CoV-1), which was responsible for the 2002-03 SARS epidemic.
 The first documented case of COVID-19 was reported in Wuhan, China in November 2019, and the disease quickly spread worldwide in the early months of 2020.
@@ -220,21 +216,13 @@
 In contrast, another nucleoside analog, remdesivir, is one of the few treatments against COVID-19 that has received FDA approval.
 Remdesivir (GS-5734) is an intravenous antiviral that was proposed by Gilead Sciences as a possible treatment for Ebola virus disease.
 It is metabolized to GS-441524, an adenosine analog that inhibits a broad range of polymerases and then evades exonuclease repair, causing chain termination [@doi:10.1074/jbc.AC120.013056; @doi:10.1128/mBio.00221-18; @doi:10.1038/s41422-020-0282-0].
-<<<<<<< HEAD
-Gilead received an emergency use authorization for remdesivir from the FDA early in the pandemic (May 2020) based on the results of two clinical trials [@clinicaltrials:NCT04292899; @clinicaltrials:NCT04280705; @doi:10.1056/NEJMoa2007764; @doi:10.1056/NEJMoa2007016] and was later found to reduce mortality and recovery time in a double-blind, placebo-controlled, phase III clinical trial performed at 60 trial sites, 45 of which were in the United States [@doi:10.1056/NEJMoa2007764; @clinicaltrials:NCT04280705].
+Gilead received an emergency use authorization (EUA) for remdesivir from the FDA early in the pandemic (May 2020) based on the results of two clinical trials [@clinicaltrials:NCT04292899; @clinicaltrials:NCT04280705; @doi:10.1056/NEJMoa2007764; @doi:10.1056/NEJMoa2007016] and was later found to reduce mortality and recovery time in a double-blind, placebo-controlled, phase III clinical trial performed at 60 trial sites, 45 of which were in the United States [@doi:10.1056/NEJMoa2007764; @clinicaltrials:NCT04280705].
 <!-- The references above are confusing.  The same trials are cited in the list of two early trials and the later trials. -->
-=======
-Gilead received an emergency use authorization (EUA) for remdesivir from the FDA early in the pandemic (May 2020) based on the results of two clinical trials [@clinicaltrials:NCT04292899; @clinicaltrials:NCT04280705; @doi:10.1056/NEJMoa2007764; @doi:10.1056/NEJMoa2007016] and was later found to reduce mortality and recovery time in a double-blind, placebo-controlled, phase III clinical trial performed at 60 trial sites, 45 of which were in the United States [@doi:10.1056/NEJMoa2007764; @clinicaltrials:NCT04280705].
->>>>>>> 8196c9e9
 Subsequently, the WHO Solidarity trial, a large-scale, open-label trial enrolling 11,330 adult in-patients at 405 hospitals in 30 countries around the world, reported no effect of remdesivir on in-hospital mortality, duration of hospitalization, or progression to mechanical ventilation [@doi:10.1056/NEJMoa2023184].
 Therefore, additional clinical trials of remdesivir in different patient pools and in combination with other therapies may be needed to refine its use in the clinic and determine the forces driving these differing results.
 Remdesivir offers proof of principle that SARS-CoV-2 can be targeted at the level of viral replication, since remdesivir targets the viral RNA polymerase at high potency.
 Identification of such candidates depends on knowledge about the virological properties of a novel threat.
-<<<<<<< HEAD
-However, the differing efficacies of remdesivir and favipiravir underscore the fact that drugs with similar mechanisms will not always produce similar results in clinical trials.
-=======
 However, the success and relative lack of success, respectively, of remdesivir and favipiravir underscore the fact that drugs with similar mechanisms will not always produce similar results in clinical trials.
->>>>>>> 8196c9e9
 
 ### Disrupting Host-Virus Interactions
 
@@ -275,7 +263,7 @@
 #### Manipulating the Host Immune Response
 
 Treatments based on understanding a virus and/or how a virus interacts with the human immune system can fall into two categories: they can interact with the innate immune response, which is likely to be a similar response across viruses, or they can be specifically designed to imitate the adaptive immune response to a particular virus. 
-In the latter case, it can also be explored whether conservation of structure/behavior across viruses can allow for drugs developed for one virus to be useful in treating another. 
+In the latter case, conservation of structure or behavior across viruses enables exploring whether drugs developed for one virus can treat another.
 During the COVID-19 pandemic, a number of candidate therapeutics have been explored in these categories, with varied success.
 
 Knowledge gained from trying to understand SARS-CoV-1 and MERS-CoV from a fundamental biological perspective and characterize how they interact with the human immune system provides a theoretical basis for identifying candidate therapies.
@@ -288,18 +276,12 @@
 They are often heat sensitive, and their toxicity can vary, as it is not directly associated with the primary effects of the drug; in general, their physiochemical properties are much less understood compared to small molecules [@doi:10.2174/138920006774832604].
 Biologics include significant medical breakthroughs such as insulin for the management of diabetes and vaccines, as well monoclonal antibodies (mAbs) and interferons (IFNs), which can be used to target the host immune response after infection.
 
-<<<<<<< HEAD
-Treatments based on understanding a virus or how a virus interacts with the human immune system can fall into two categories: they can interact with the innate immune response, which is likely to be a similar response across viruses, or they can be specifically designed to imitate the adaptive immune response to a particular virus.
-In the latter case, conservation of structure or behavior across viruses enables exploring whether drugs developed for one virus can treat another.
-During the COVID-19 pandemic, a number of candidate therapeutics have been explored in these categories, with varied success.
-=======
 mAbs have revolutionized the way we treat human diseases and have become some of the best-selling drugs in the pharmaceutical market in recent years [@doi:10.1186/s12929-019-0592-z].
 There are currently 79 FDA approved mAbs on the market, including antibodies for viral infections (e.g. Ibalizumab for _Human immunodeficiency virus_ and Palivizumab for _Respiratory syncytial virus_) [@doi:10.1186/s12929-019-0592-z; @doi:10.1146/annurev-immunol-032712-095916].
 Virus-specific neutralizing antibodies commonly target viral surface glycoproteins or host structures, thereby inhibiting viral entry through receptor binding interference [@doi:10.3389/fmicb.2017.02323; @doi:10.1080/21645515.2017.1337614].
 This interference is predicted to reduce the viral load, mitigate disease, and reduce overall hospitalization.
 mAbs can be designed for a particular virus, and significant advances have been made in the speed at which new mAbs can be identified and produced.
 At the time of the SARS and MERS epidemics, interest in mAbs to reduce infection was never realized [@doi:10.1093/infdis/jiw080; @doi:10.1016/j.antiviral.2017.03.025], but this allowed for mAbs to quickly be considered among the top candidates against COVID-19.
->>>>>>> 8196c9e9
 
 ##### Biologics and the Innate Immune Response
 
@@ -315,16 +297,10 @@
 Patients who ultimately died had higher IL-6 levels at admission than those who recovered [@doi:10/ggnxb3].
 Additionally, IL-6 levels remained higher throughout the course of hospitalization in the patients who ultimately died [@doi:10/ggnxb3].
 
-<<<<<<< HEAD
 Currently, TCZ is being administered either as an intervention or as concomitant medication in {{ebm_tocilizumab_ct}} interventional COVID-19 clinical trials (Figure @fig:ebm-trials).
 A number of retrospective studies have been conducted in several countries [@doi:10/d2pk; @doi:10.1016/j.chest.2020.06.006; @doi:10.1016/j.ejim.2020.05.009; @doi:10.1016/j.medmal.2020.05.001; @doi:10.1093/qjmed/hcaa206; @doi:10.1073/pnas.2005615117].
 In general, these studies have reported a positive effect of TCZ on reducing mortality in COVID-19 patients, although due to their retrospective designs, significant limitations are present in all of them (Appendix A).
-It wasn't until February 11, 2021 that a preprint describing preliminary results of the first randomized controlled trial of TCZ was released as part of the RECOVERY trial [@doi:10.1101/2021.02.11.21249258].
-=======
-Currently, TCZ is being administered either as an intervention or as concomitant medication in {{ebm_tocilizumab_ct}} interventional COVID-19 clinical trials (Figure @fig:ebm-trials). <!---Not sure what this means. Does “concomitant medication” mean it’s part of a combination or that it’s not at all part of the intervention, but patients are allowed to continue taking it (eg it’s part of the standard of care)?-->
-A number of retrospective studies have been conducted in several countries [@doi:10/d2pk; @doi:10.1016/j.chest.2020.06.006; @doi:10.1016/j.ejim.2020.05.009; @doi:10.1016/j.medmal.2020.05.001; @doi:10.1093/qjmed/hcaa206; @doi:10.1073/pnas.2005615117], and, in general, these studies have reported a positive effect of TCZ on reducing mortality in COVID-19 patients, although due to their retrospective designs, significant limitations are present in all of them (Appendix A).
 It was not until February 11, 2021 that a preprint describing preliminary results of the first randomized controlled trial of TCZ was released as part of the RECOVERY trial [@doi:10.1101/2021.02.11.21249258].
->>>>>>> 8196c9e9
 TCZ was found to reduce 28-day mortality from 33% in patients receiving SOC alone to 29% in those receiving TCZ.
 Combined analysis of the RECOVERY trial data with data from smaller randomized controlled trials suggested a 13% reduction in 28-day mortality [@doi:10.1101/2021.02.11.21249258].
 While this initial report did not include the full results expected from the RECOVERY trial, this large-scale, randomized controlled trial provides strong evidence that TCZ may offer benefits for COVID-19 patients.
@@ -411,14 +387,9 @@
 <!-- Switch to B.1.1.7 (Alpha), B.1.351 (Beta) here and below? -->
 As of June 25, 2021, the CDC recommended a pause in the use of bamlanivimab and etesevimab due to decreased efficacy against the P.1 and B.1.351 variants of SARS-CoV-2 [@url:https://www.phe.gov/emergency/events/COVID19/investigation-MCM/Bamlanivimab-etesevimab/Pages/bamlanivimab-etesevimab-distribution-pause.aspx].
 While the reported impact on antibody neutralization needs to be confirmed _in vivo_, it suggests that some adjustments to therapeutic antibody treatments may be necessary to maintain the efficacy that was reported in previous clinical trials.
-<<<<<<< HEAD
 
 Several strategies have been employed to try to mitigate the risk of diminished antibody neutralization.
-Antibody cocktails such as REGN-COV2, CT-P59, and AZD7442 have been developed to overcome the risk for attenuation of neutralizing activity of a single monoclonal antibody.
-=======
-Several strategies have been employed to try to mitigate this risk.
 Antibody cocktails such as those already holding an EUA may help overcome the risk for attenuation of the neutralizing activity of a single monoclonal antibody.
->>>>>>> 8196c9e9
 These cocktails consist of antibodies that recognize different epitopes on the spike protein, decreasing the likelihood that a single amino acid change can cause resistance to all antibodies in the cocktail.
 However, neutralizing resistance can emerge even against an antibody cocktail if the individual antibodies target subdominant epitopes [@doi:10.1101/2021.02.03.429355].
 Another strategy is to develop broadly neutralizing antibodies that target structures that are highly conserved, as these are less likely to mutate [@doi:10.1016/j.immuni.2007.11.018; @doi:10.1126/science.1171491] or to target epitopes that are insensitive to mutations [@doi:10.1016/j.vaccine.2006.04.054].
@@ -504,12 +475,8 @@
 In such cases, these compounds may lack some of the benefits of other categories; for example, computationally designed compounds typically lack safety information, whereas for more established therapeutics, a general understanding of the drug's safety in other contexts may be available prior to the beginning of clinical trials.
 In other cases, however, computational analysis of large bodies of data has allowed researchers to identify candidates among known drugs.
 As illustrated above, this approach may make it possible to find underlying characteristics that produce new hypotheses about the relationship between a host, a virus, and candidate pharmaceuticals.
-<<<<<<< HEAD
-As more data becomes available, such responses are likely to become increasingly feasible and increasingly powerful.
+As more data becomes available, such responses are likely to become increasingly feasible and powerful.
 <!-- What is our overall sense of how valuable computational repurposing tools versus experimental screens of FDA-approved compounds has been? With many diseases, there may not be resources to experimentally test many drugs in vitro. Does the calculation change with a global pandemic when many labs are willing to test all approved compounds in vitro? I'm wondering what we would say about comments like https://blogs.sciencemag.org/pipeline/archives/2021/07/19/too-many-papers I'm pro-computational screening in general but am curious whether the benefits change in this specific setting. -->
-=======
-As more data becomes available, such responses are likely to become increasingly feasible and powerful.
->>>>>>> 8196c9e9
 
 The all-hands-on-deck approach that the scientific community has taken towards the COVID-19 pandemic has facilitated an unprecedented breadth of research into an emerging viral threat.
 Experience gained through prior outbreaks of HCoVs combined with recent scientific advances in other fields has enabled the rapid assessment of candidate drugs using a number of different approaches.
