--- conflicted
+++ resolved
@@ -13,11 +13,7 @@
 While a number of vaccines have been developed and approved in different countries starting in December 2020 [@individual-vaccines], vaccination efforts have not proceeded at the same pace throughout the world and are not yet close to ending the pandemic.
 Due to the continued threat of the virus and the severity of the disease, the identification and development of therapeutic interventions have emerged as significant international priorities.
 Prior developments during other recent outbreaks of emerging diseases, especially those caused by human coronaviruses (HCoV), have provided a number of hypotheses guiding a biomedical approach to the behavior and treatment of this novel coronavirus infection.
-<<<<<<< HEAD
 However, previous emerging HCoV-related disease threats have been controlled much more quickly than SARS-CoV-2 through public health efforts (Figure @fig:csse-deaths), which has made the repurposing and development of pharmaceuticals uniquely important in the face of this crisis.
-=======
-However, previous emerging disease threats have been controlled much more quickly than SARS-CoV-2 through public health efforts (Figure @fig:csse-deaths), which has made the repurposing and development of pharmaceuticals uniquely important in the face of this crisis.
->>>>>>> f0a84cc1
 
 #### Lessons from Prior HCoV Outbreaks
 
@@ -32,22 +28,13 @@
 
 SARS-CoV-2's rapid shift from an unknown virus to a significant worldwide threat initially closely paralleled the emergence of _Severe acute respiratory syndrome-related coronavirus_ (SARS-CoV-1).
 The first documented case of COVID-19 was reported in Wuhan, China in November 2019, and the disease quickly spread worldwide during the early months of 2020.
-<<<<<<< HEAD
 In comparison, the first case of SARS was reported in November 2002 in the Guangdong Province of China, and it spread within China and then into several countries across continents during the first half of 2003 [@doi:10.1093/ajcp/aqaa029; @doi:10.1038/nrmicro.2016.81; @doi:10.3390/ijerph17113973].
-=======
-The first case of SARS (later found to be caused by the coronavirus SARS-CoV-1) was reported in November 2002 in the Guangdong Province of China, and it spread within China and then into several countries across continents during the first half of 2003 [@doi:10.1093/ajcp/aqaa029; @doi:10.1038/nrmicro.2016.81; @doi:10.3390/ijerph17113973].
->>>>>>> f0a84cc1
 In fact, genome sequencing quickly revealed the virus causing COVID-19 to be a novel betacoronavirus closely related to SARS-CoV-1 [@doi:10.46234/ccdcw2020.017].
 While similarities between these two viruses are unsurprising given their close phylogenetic relationship, there are also some differences in how the viruses affect humans.
 SARS-CoV-1 infection is severe, with an estimated case fatality rate (CFR) for SARS of 9.5% [@doi:10.1093/ajcp/aqaa029], while estimates of the CFR associated with COVID-19 are much lower, at approximately 2% [@individual-pathogenesis].
 SARS-CoV-1 is highly contagious via droplet transmission and has a basic reproduction number (R~0~) of 4 (i.e., each person infected was estimated to infect four other people) [@doi:10.1093/ajcp/aqaa029].
-<<<<<<< HEAD
 SARS-CoV-2 also appears to be spread by droplet transmission [@doi:10.1001/jama.2020.12458; @doi:10/gg6br7] and potentially aerosol transmission [@doi:10/gjqmvq], and most estimates of its R~0~ fall between 2.5 and 3 [@individual-pathogenesis].
 Therefore, SARS is thought to be a deadlier and more transmissible disease than COVID-19, but the two viruses followed very different trajectories in their effects on a global scale.
-=======
-SARS-CoV-2 also appears to be spread primarily by droplet transmission [@doi:10.1001/jama.2020.12458; @doi:10/gg6br7], and most estimates of its R~0~ fall between 2.5 and 3 [@individual-pathogenesis].
-Therefore, SARS is thought to be a deadlier and more transmissible disease than COVID-19, but the two associated viruses followed very different trajectories in their effects on a global scale.
->>>>>>> f0a84cc1
 
 With the 17-year difference between these two outbreaks, there are major differences in the tools available to the international community in organizing a response to SARS-CoV-2.
 At the time that SARS-CoV-1 emerged, no new HCoV had been identified in almost 40 years [@doi:10.1038/nrmicro.2016.81].
