## Identification and Development of Prophylactics and Therapeutics for COVID-19 

### Abstract

### Introduction

The novel coronavirus _Severe acute respiratory syndrome-related coronavirus 2_ (SARS-CoV-2) emerged in late 2019 and quickly precipitated the worldwide spread of novel coronavirus disease 2019 (COVID-19), the disease caused by its infection.
COVID-19 is associated with symptoms ranging from none (asymptomatic) to mild to severe, with approximately 2% of patients dying from COVID-19-related complicates such as acute respiratory disease syndrome (ARDS) [cite pathogenesis/transmission].
The virus is likely spread between people primarily by droplets, with the role of contact and aerosol transmission still in question [@doi:10.1001/jama.2020.12458; @doi:10/gg6br7].
As a result, public health guidelines have been critical to efforts to control the spread of the virus.
However, as of December 2020, COVID-19 remains a significant worldwide concern (Figure @fig:csse-deaths), with cases in some places surging far above the numbers reported in early 2020.
Due to the continued threat of the virus and the severity of the disease, the identification and development of prophylactic and therapeutic interventions have emerged as significant international priorities.
Both approaches hold valuable potential for controlling the impact of the disease.
Prophylactics induce immunity to prevent an individual from contracting a disease whereas therapeutics treat a disease in individuals who have already been infected.
For a highly infectious virus like SARS-CoV-2, a vaccine would hold particular value because it could bolster the immune response to the virus of the population broadly, thereby driving a lower rate of infection and likely significantly reducing fatalities.
However, the vaccine development process has historically been slow, and vaccines fail to provide immediate prophylactic protection or treat ongoing infections [@doi:10.3390/v10120680].
Thus, there is also an immediate need for treatments that palliate symptoms and prevent the most severe outcomes from infection.
Fortunately, prior developments during other recent pandemics, especially those caused by human coronaviruses (HCoV), has provided a number of hypotheses guiding a biomedical approach to the novel coronavirus infection.

<!--Possibly swap deaths for cases and compare to SARS cases, then down to Prior HCoV section?-->
{{csse_deaths}} COVID-19 deaths had been reported worldwide as of {{csse_date_pretty}} (Figure @fig:csse-deaths).

![
**Cumulative global COVID-19 deaths since January 22, 2020.**
Data are from the COVID-19 Data Repository by the Center for Systems Science and Engineering at Johns Hopkins University [@https://github.com/CSSEGISandData/COVID-19/tree/master/csse_covid_19_data/csse_covid_19_time_series].
]({{csse_deaths_figure}} "Global COVID-19 deaths"){#fig:csse-deaths secno=1}

#### Lessons from Prior HCoV Outbreaks

SARS-CoV-2's rapid shift from an unknown virus to a significant worldwide threat closely parallels the emergence of _Severe acute respiratory syndrome-related coronavirus_ (SARS-CoV-1).
The first documented case of COVID-19 was reported in Wuhan, China in November 2019, and the disease quickly spread worldwide during the early months of 2020.
Similarly, the first case of SARS was reported in November 2002 in the Guangdong Province of China and spread within China and then into several countries across continents over the following months [@doi:10.1093/ajcp/aqaa029; @doi:10.1038/nrmicro.2016.81].
In fact, the virus causing COVID-19 was quickly identified through genome sequencing as a novel betacoronavirus closely related to SARS-CoV-1 @doi:10.46234/ccdcw2020.017].
There are other similarities but also some differences in characteristics of the two viruses relevant to their spread.
SARS infection is severe, with an estimated death rate of 9.5% [@doi:10.1093/ajcp/aqaa029], while estimates of the death rate associated with COVID-19 are much lower, at approximately 2% [cite pathogenesis/transmission section] .
SARS-CoV-1 is highly contagious via droplet transmission and has a basic reproduction number (R~0~) of 4 (i.e., each person infected was estimated to infect four other people) [@doi:10.1093/ajcp/aqaa029].
SARS-CoV-2 also appears to be spread primarily by droplet transmission [@doi:10.1001/jama.2020.12458; @doi:10/gg6br7], and most estimates of its R~0~ fall between 2.5 and 3 [cite transmission/pathogenesis].
Furthermore, the 17-year difference in the timing of these two outbreaks has led to some major differences in the tools available for the international community's response.
At the time that SARS-CoV-1 emerged, no new HCoV had been identified in almost 40 years [@doi:10.1038/nrmicro.2016.81].
The identity of the virus underlying the SARS disease remained unknown until April of 2003, when the SARS-CoV-1 virus was characterized through a worldwide scientific effort spearheaded by the WHO [@doi:10.1038/nrmicro.2016.81].
In contrast, the SARS-CoV-2 genomic sequence was released on January 3, 2020 [@doi:10.46234/ccdcw2020.017], only days after the international community became aware of the novel pneumonia-like illness now known as COVID-19.
While SARS-CoV-1 belonged to a distinct lineage from the two other HCoV known at the time of its discovery [@doi:10.1093/ajcp/aqaa029], SARS-CoV-2 is closely related to SARS-CoV-1 and a more distant relative of another HCoV characterized in 2012, _Middle East respiratory syndrome-related coronavirus_ [@doi:10/ggjr43; @doi:10.1056/NEJMoa1211721].
Thus, despite their phylogenetic similarity, the viruses have different characteristics relevant to their spread, and the SARS-CoV-2 virus emerged under very different circumstances than SARS-CoV-1 in terms of scientific knowledge about HCoV.

The trajectories of the pandemics associated with each of the viruses have also diverged significantly.
By July 2003, the SARS outbreak was officially determined to be under control, with the success credited to infection management practices such as mask wearing [@doi:10.1038/nrmicro.2016.81].
In contrast, MERS is still circulating and remains a concern because the fatality rate is very high at almost 35%, but the disease is much less easily transmitted, with an R~0~ of 1 [@doi:10.1093/ajcp/aqaa029].
The low R~0~ in combination with public health practices allowed for its spread to be contained [@doi:10.1093/ajcp/aqaa029].
Neither of these trajectories are comparable to that of SARS-CoV-2, which remains a serious threat worldwide a full year after the first known cases of COVID-19.
However, early results suggest that pharmaceutical interventions for COVID-19 may be more successful than previous efforts to develop prophylactics and therapeutics for SARS and MERS.
Vaccines were not used to control either virus, although vaccine development programs were established for SARS-CoV-1 [@doi:10.3390/v11010059].
Care for SARS and MERS patients prioritized supportive care and symptom management [@doi:10.1093/ajcp/aqaa029].
To the extent that clinical treatments for SARS and MERS were explored, there is generally a lack of evidence supporting their efficacy.
For example, Ribavirin is an antiviral that was often used in combination with corticosteroids and sometimes interferon (IFN) medications to treat SARS and MERS [@doi:10.1038/nrmicro.2016.81], but its effects have been found to be inconclusive in retrospective and _in vitro_ analyses of  SARS and the SARS-CoV-1 virus, respectively [@doi:10.1038/nrmicro.2016.81].
IFNs and Ribavirin have shown promise in _in vitro_ analyses of MERS, but their clinical effectiveness remains unknown [@doi:10.1038/nrmicro.2016.81].
Therefore, only limited pharmaceutical advances from prior HCoV outbreaks can be adopted to COVID-19.
Importantly, though, prior analyses of the virological and pathogenic properties of SARS-CoV-1 and MERS-CoV provide a strong foundation for the development of hypotheses about SARS-CoV-2 that have served to accelerated the development and identification of potential prophylactic and therapeutic approaches.

#### Therapeutic Approaches

Therapeutic approaches to the current pandemic can utilize two potential avenues: they can reduce the symptoms that are harmful to COVID-19 patients, or they can directly target the virus to hinder the spread of infection.
The goal of the former is to reduce the severity and risks of an active infection while for the latter, it is to inhibit the development of the virus once an individual is infected.
A variety of symptom profiles with a range of severity are associated with COVID-19, many of which are not life-threatening.
A study of COVID-19 patients in a hospital in Berlin, Germany found that the symptoms associated with the highest risk of death included infection-related symptoms, such as sepsis, respiratory symptoms such as ARDS, and cardiovascular failure or pulmonary embolism [@doi:10.1101/2020.06.15.20131540].
Therefore, therapeutics that reduce risk associated with these severe outcomes are of particular interest to reducing the pandemic death toll.
Therapeutics that directly target the virus itself typically fall into the broad category of antivirals.
Antiviral therapies hinder the spread of a virus within the host, rather than destroying existing copies of the virus, and these drugs can vary in their specificity to a narrow or broad range of viral targets.
For both categories, uncertainty often surrounds treatments' exact mechanisms of action, as most therapies have secondary or off-target effects.
In this review, we describe some treatments and prophylactics that have been considered for COVID-19 and classify them according to their biological properties, specifically whether they are biologics (produced from components of organisms) or small molecules.
Small molecule drugs include drugs targeted at viral particles, drugs targeted at host proteins, and broad spectrum pharmaceuticals, while biologics include antibodies, interferons, and vaccines.
A large number of clinical trials investigating a wide range of possible therapeutics and prophylactics for COVID-19 are currently in progress or have already been completed (Figure @fig:ebm-trials).
The purpose of this review is to critically appraise the literature surrounding a subset of clinical trials and to evaluate a range of approaches to repurpose existing or develop novel approaches to the prevention, mitigation, and treatment of coronavirus infections.

![
**COVID-19 clinical trials.**
There are {{ebm_trials}} COVID-19 clinical trials and {{ebm_trials_results}} trials with results as of {{ebm_date_pretty}}.
The recruitment statuses and trial phases are shown only for trials in which the status or phase is recorded.
The study types include only types used in at least five trials.
The common interventions are all interventions used in at least ten trials.
Combinations of interventions, such as Hydroxychloroquine + Azithromycin, are tallied separately from the individual interventions.
Trials data are from the University of Oxford Evidence-Based Medicine Data Lab's COVID-19 TrialsTracker [@doi:10.5281/zenodo.3732709].
]({{ebm_trials_figure}} "COVID-19 clinical trials"){#fig:ebm-trials secno=1}

A great diversity of symptom profiles has been observed for COVID-19, although a large study from Wuhan, China suggests fever and cough as the two most common symptoms on admission [@doi:10.1056/NEJMoa2002032].
One early retrospective study in China described the clinical presentations of patients infected with SARS-CoV-2 as including lower respiratory tract infection with fever, dry cough, and dyspnea [@doi:10/ggnxb3].
This study [@doi:10/ggnxb3] noted that upper respiratory tract symptoms were less common, which suggests that the virus targets cells located in the lower respiratory tract.
However, data from the New York City region [@doi:10.1001/jama.2020.6775; @doi:10.1056/NEJMc2010419] showed variable rates of fever as a presenting symptom, suggesting that symptoms may not be consistent across samples.
These differences are present when comparing both between institutions in similar locations and between different regions experiencing COVID-19 outbreaks, leading to conflicting reports of the frequency of fever as a presenting symptom for patients upon hospital admission.
For example, even within New York City, one study [@doi:10.1001/jama.2020.6775] identified low oxygen saturation (<90% without the use of supplemental oxygen or ventilation support) in a significant percentage of patients upon presentation, while another study [@doi:10.1056/NEJMc2010419] reported cough, fever, and dyspnea as the most common presenting symptoms.
The variability of both which symptoms present and their severity makes it difficult for public health agencies to provide clear recommendations for citizens regarding what symptoms indicate SARS-CoV-2 infection and should prompt isolation.

At the time that SARS-CoV-1 emerged in the early 2000s, no HCoV had been identified in almost 40 years [@doi:10.1038/nrmicro.2016.81].
The first case of SARS was reported in November 2002 in the Guangdong Province of China, and over the following month, the disease spread more widely within China and then into several countries across multiple continents [@doi:10.1093/ajcp/aqaa029; @doi:10.1038/nrmicro.2016.81].
Unlike previously identified HCoV, SARS was much more severe, with an estimated death rate of 9.5% [@doi:10.1093/ajcp/aqaa029].
It was also highly contagious via droplet transmission, with a basic reproduction number (R~0~) of 4 (i.e., each person infected was estimated to infect four other people) [@doi:10.1093/ajcp/aqaa029].
However, the identity of the virus behind the infection remained unknown until April of 2003, when the SARS-CoV-1 virus was identified through a worldwide scientific effort spearheaded by the WHO [@doi:10.1038/nrmicro.2016.81].
SARS-CoV-1 belonged to a distinct lineage from the two other HCoV known at the time [@doi:10.1093/ajcp/aqaa029].
By July 2003, the SARS outbreak was officially determined to be under control, with the success credited to infection management practices [@doi:10.1038/nrmicro.2016.81].
A decade later, a second outbreak of severe respiratory illness associated with a coronavirus emerged, this time in the Arabian Peninsula.
This disease, known as Middle East respiratory syndrome (MERS), was linked to another novel coronavirus, MERS-CoV.
The fatality rate associated with MERS is much higher than that of SARS, at almost 35%, but the disease is much less easily transmitted, with an R~0~ of 1 [@doi:10.1093/ajcp/aqaa029].
Although MERS is still circulating, its low reproduction number has allowed for its spread to be contained [@doi:10.1093/ajcp/aqaa029].
The COVID-19 pandemic is thus associated with the seventh HCoV to be identified and the fifth since the turn of the millennium, though additional HCoVs may be in circulation but remain undetected.

SARS-CoV-1 and MERS-CoV were ultimately managed largely through infection management practices (e.g., mask wearing) and properties of the virus itself (i.e., low rate of transmission), respectively [@doi:10.1038/nrmicro.2016.81; @doi:10.1093/ajcp/aqaa029].
Vaccines were not used to control either virus, although vaccine development programs were established for SARS-CoV-1 [@doi:10.3390/v11010059].
In general, care for SARS and MERS patients focuses on supportive care and symptom management [@doi:10.1093/ajcp/aqaa029].
Clinical treatments for SARS and MERS developed during the outbreaks generally do not have strong evidence supporting their use.
Common treatments included Ribavirin, an antiviral, often in combination with corticosteroids or sometimes interferon (IFN) medications, which would both be expected to have immunomodulatory effects [@doi:10.1038/nrmicro.2016.81].
However, retrospective and _in vitro_ analyses have reported inconclusive results of these treatments on SARS and the SARS-CoV-1 virus, respectively [@doi:10.1038/nrmicro.2016.81].
IFNs and Ribavirin have shown promise in _in vitro_ analyses of MERS, but their clinical effectiveness remains unknown [@doi:10.1038/nrmicro.2016.81].
Therefore, only limited strategy for the pharmaceutical management of COVID-19 can be adopted from previous severe HCoV infections.
Research in response to prior outbreaks of HCoV-borne infections, such as SARS and MERS, have, however, provided a strong foundation for hypotheses about the pathogenesis of SARS-CoV-2 as well as potential diagnostic and therapeutic approaches.

### Small Molecule Drugs

Small molecules are synthesized compounds of low molecular weight, typically less than 1 kilodalton (kDa) [@url:https://www.nuventra.com/resources/blog/small-molecules-versus-biologics/].
Small-molecule pharmaceutical agents have been a backbone of drug development since the discovery of penicillin in the early twentieth century [@doi:10.1126/science.287.5460.1960].
It and other antibiotics have long been among the best known applications of small molecules to therapeutics, but biotechnological developments such as the prediction of protein-protein interactions have facilitated advances in precise targeting of specific structures using small molecules [@doi:10.1126/science.287.5460.1960].
Small molecule drugs today encompass a wide range of therapeutics beyond antibiotics, including antivirals, protein inhibitors, and many broad-spectrum pharmaceuticals.

#### Small Molecule Antivirals

Antiviral drugs against SARS-CoV-2 are designed to inhibit replication of a virus within an epithelial host cell.
This process requires inhibiting the replication cycle of a virus by disrupting one of six fundamental steps [@isbn:978-1405136457].
In the first step, the virus attaches to the host cell, which it next penetrates through endocytosis.
Then the virus undergoes uncoating, which is classically defined as the release of viral contents into the host cell, and next the viral genetic material enters the nucleus where it gets replicated during the biosynthesis stage.
During the assembly stage, viral proteins are translated, allowing new viral particles to be assembled, and during the final step, release, the new viruses are released into the extracellular environment.
Many antiviral drugs are designed to inhibit the replication of viral genetic material during the biosynthesis step.
Unlike DNA viruses, which can use the host enzymes to propagate themselves, RNA viruses like SARS-CoV-2 depend on their own polymerase, the RNA-dependent RNA polymerase (RdRP), for replication [@doi:10.1007/978-1-4939-2438-7; @doi:10.1002/jmv.25761].
Targeting RdRP is therefore an effective strategy for antivirals against RNA viruses and is the proposed mechanism underlying the treatment of SARS and MERS with Ribavirin [@doi:10.1080/17460441.2019.1581171].
However, although antivirals are designed to target a virus, they can also impact other processes in the host and may have unintended effects.

##### Nucleoside and Nucleotide Analogs

###### Favipiravir

Favipiravir (Avigan), also known as T-705, was discovered by Toyama Chemical Co., Ltd. [@url:https://www.drugbank.ca/drugs/DB12466].
The drug was found to be effective at blocking viral amplification in several influenza subtypes as well as other RNA viruses, such as _Flaviviridae_ and _Picornaviridae_, through a reduction in plaque formation [@doi:10.1128/AAC.46.4.977-981.2002] and viral replication in Madin-Darby Canine Kidney (MDCK) cells [@doi:10.1128/AAC.01051-06].
Furthermore, inoculation of mice with favipiravir was shown to increase survival of influenza infections [@doi:10.1128/AAC.46.4.977-981.2002; @doi:10.1128/AAC.01051-06].
In 2014, the drug was approved in Japan for the treatment of patients infected with influenza that was resistant to conventional treatments like neuraminidase inhibitors [@doi:10.2183/pjab.93.027].
Favipiravir (6-fluoro-3-hydroxy-2-pyrazinecarboxamide) acts as a purine and purine nucleoside analogue that inhibits viral RNA polymerase in a dose-dependent manner across a range of RNA viruses, including Influenza virus [@doi:10.1128/AAC.49.3.981-986.2005; @doi:10.1128/AAC.01074-08; @doi:10.1128/AAC.00356-07; @doi:10.1016/j.bbrc.2012.07.034; @doi:10.1128/AAC.01219-10].
Nucleotides and nucleosides are the natural building blocks for RNA synthesis.
Because of this, modifications to nucleotides and nucleosides can disrupt key processes including replication [@doi:10.1016/j.antiviral.2018.04.004].
Biochemical experiments showed that favipiravir was recognized as a purine nucleoside analogue and incorporated into the viral RNA template.
A single incorporation does not influence RNA transcription; however, multiple events of incorporation lead to the arrest of RNA synthesis [@doi:10.1371/journal.pone.0068347].
Evidence for T-705 inhibiting viral RNA polymerase are based on time-of-drug addition studies that found that viral loads were reduced with the addition of favipiravir in early times post-infection [@doi:10.1128/AAC.49.3.981-986.2005; @doi:10.1016/j.bbrc.2012.07.034; @doi:10.1128/AAC.01219-10].

The effectiveness of favipiravir for treating patients with COVID-19 is currently under investigation.
An open-label, nonrandomized, before-after controlled study was recently conducted [@doi:10.1016/j.eng.2020.03.007].
The study included 80 COVID-19 patients (35 treated with favipiravir, 45 control) from the isolation ward of the National Clinical Research Center for Infectious Diseases (The Third People’s Hospital of Shenzhen), Shenzhen, China.
The patients in the control group were treated with other antivirals, such as lopinavir and ritonavir.
Treatment was applied on days 2-14; treatment stopped either when viral clearance was confirmed or at day 14.
The efficacy of the treatment was measured by 1) the time until viral clearance using Kaplan-Meier survival curves, and 2) the improvement rate of chest computed tomography (CT) scans on day 14 after treatment.
The study found that favipiravir increased the speed of recovery, measured as viral clearance from the patient by RT-PCR, with patients receiving favipiravir recovering in  4 days compared to 11 days for patients receiving antivirals such as lopinavir and ritonavir.
Additionally, the lung CT scans of patients treated with favipiravir showed significantly higher improvement rates (91%) on day 14 compared to control patients (62%).
However, there were adverse side effects in 4 (11%) favipiravir-treated patients and 25 (56%) control patients.
The adverse side effects included diarrhea, vomiting, nausea, rash, and liver and kidney injury.
Overall, despite the study reporting clinical improvement in favipiravir-treated patients, due to some issues with study design, it cannot be determined whether treatment with favipiravir had an effect or whether these patients would have recovered regardless of any treatment.
For example, despite the significant differences observed between the two treatment groups, follow-up analysis is necessary due to the small sample size.
The selection of patients did not take into consideration important factors such as previous clinical conditions or sex, and there was no age categorization.
The study was neither randomized nor blinded, and the baseline control group was another antiviral instead of a placebo.
Therefore, randomized controlled trials are still required.

###### Remdesivir

Remdesivir (GS-5734) is an intravenous antiviral that was developed by Gilead Sciences to treat Ebola Virus Disease (EVD).
At the outset of the COVID-19 pandemic, it did not have any have any FDA-approved use.
However, on May 1, 2020, the FDA issued an Emergency Use Authorization (EUA) for remdesivir for the treatment of hospitalized COVID-19 patients [@url:https://www.fda.gov/media/137564/download].
The EUA was based on information from two clinical trials, NCT04280705 and NCT04292899 [@clinicaltrials:NCT04292899; @clinicaltrials:NCT04280705; @doi:10.1056/NEJMoa2007764; @doi:10.1056/NEJMoa2007016].
Remdesivir is metabolized to GS-441524, an adenosine analog that inhibits a broad range of polymerases and then evades exonuclease repair, causing chain termination [@doi:10.1074/jbc.AC120.013056; @doi:10.1128/mBio.00221-18; @doi:10.1038/s41422-020-0282-0].
A clinical trial in the Democratic Republic of Congo found some evidence of effectiveness against EVD, but two antibody preparations were found to be more effective, and remdesivir was not pursued [@doi:10.1056/NEJMoa1910993].
Although it was developed against EVD, remdesivir also inhibits polymerase and replication of the coronaviruses MERS-CoV and SARS-CoV-1 in cell culture assays with submicromolar IC50s [@doi:10.1126/scitranslmed.aal3653].
It has also been found to inhibit SARS-CoV-2, showing synergy with chloroquine _in vitro_ [@doi:10.1038/s41422-020-0282-0].
The effectiveness of remdesivir for treating patients with COVID-19 is currently under investigation.

Remdesivir was first used on some COVID-19 patients under compassionate use guidelines [@doi:10.1126/science.abb7243, @doi:10.1056/NEJMoa2001191; @doi:10.1101/2020.03.09.20032896].
All were in late stages of COVID-19 infection, and these reports were inconclusive about the drug's efficacy.
Gilead Sciences, the maker of remdesivir, led a recent publication that reported outcomes for compassionate use of the drug in 61 patients hospitalized with confirmed COVID-19.
Here, 200 mg of remdesivir was administered intravenously on day 1, followed by a further 100 mg/day for 9 days [@doi:10.1056/NEJMoa2007016].
There were significant issues with the study design, or lack thereof.
There was no randomized control group.
The inclusion criteria were variable: some patients only required low doses of oxygen, while others required ventilation.
The study included many sites, potentially with variable inclusion criteria and treatment protocols.
The patients analyzed had mixed demographics.
There was a short follow-up period of investigation.
Some patients worsened, some patients died, and eight were excluded from the analysis mainly due to missing post-baseline information; thus, their health is unaccounted for.
Therefore, even though the study reported clinical improvement in 68% of the 53 patients ultimately evaluated, due to the significant issues with study design, it could not be determined whether treatment with remdesivir had an effect or whether these patients would have recovered regardless of treatment.
Another study comparing 5- and 10-day treatment regimens reported similar results but was also limited because of the lack of a placebo control [@doi:10.1056/NEJMoa2015301].
The study did not alter our understanding of the efficacy of remdesivir in treating COVID-19, but the encouraging results provided motivation for placebo-controlled studies.

Remdesivir was later tested in a double-blind placebo-controlled phase 3 clinical trial performed at 60 trial sites, 45 of which were in the United states.
The trial recruited 1,063 patients and randomly assigned them to placebo treatment or treatment with remdesivir.
The treatment was 200 mg on day 1 followed by 100 mg on days 2 through 10.
Data was analyzed from 1,059 patients (538 assigned to remdesivir and 521 to placebo).
The two groups were well matched demographically and clinically at baseline.
Those who received remdesivir had a median recovery time of 11 days with a 95% confidence interval (CI) of 9 to 12 days, as compared to 15 days (95% CI, 13 to 19 days) in those who received a placebo (rate ratio for recovery, 1.32; 95% CI, 1.12 to 1.55; P<0.001).
The Kaplan-Meier estimates of mortality by 14 days were 7.1% with remdesivir and 11.9% with placebo, with hazard ratio (HR) for death of 0.70 and a 95% CI of 0.47 to 1.04.
Though mortality was lower in the remdesivir group, the difference was not significant.
Serious adverse events were reported for 114 of the 541 patients in the remdesivir group who underwent randomization (21.1%) and in 141 of the 522 patients in the placebo group who underwent randomization (27.0%).
The median time to recovery in patients in the subgroup receiving invasive mechanical ventilation or extracorporeal membrane oxygenation (ECMO) could not be established, which may indicate that the follow up time was too short for this group (272 patients).
Largely on the results of this trial, the FDA issued an Emergency Use Authorization (EUA) for remdesivir for the treatment of hospitalized COVID-19 patients.
Clinical trials are currently underway to evaluate the use of remdesivir to treat COVID-19 patients at both early and late stages of infection and in combinations with other drugs (Figure @fig:ebm-trials).
These trials include [@doi:10.1038/s41422-020-0282-0; @clinicaltrials:NCT04292730; @url:https://www.clinicaltrialsregister.eu/ctr-search/trial/2020-000936-23/FR; @clinicaltrials:NCT04252664; @clinicaltrials:NCT04257656].
As of October 22, 2020, remdesivir received FDA approval based on three clinical trials [@url:https://www.fda.gov/news-events/press-announcements/fda-approves-first-treatment-covid-19].

In summary, remdesivir is a first in class drug due to its FDA approval.
Early investigations of this drug establish proof of principle that drugs targeting the virus can benefit COVID-19 patients.
It also shows proof of principle that SARS-CoV-2 can be targeted at the level of viral replication, since remdesivir targets the viral RNA polymerase at high potency.
Moreover, one of the most successful strategies for developing therapeutics for viral diseases is to target the viral replication machinery, which are typically virally encoded polymerases.
Small molecule drugs targeting viral polymerases are the backbones of treatments for other viral diseases including HIV and Herpes.
Notably, the HIV and herpes polymerases are a reverse transcriptase and a DNA polymerase, respectively, whereas SARS-CoV-2 encodes an RdRP, so most of the commonly used polymerase inhibitors are not likely to be active against SARS-CoV-2.
In clinical use, polymerase inhibitors show short term benefits for HIV patients but for long term benefits they must be part of combination regimens.
They are typically combined with protease inhibitors, integrase inhibitors, and even other polymerase inhibitors.
Additional clinical trials of remdesivir in different patient pools and in combination with other therapies will refine its use in the clinic.

##### Protease Inhibitors

Several studies showed that viral proteases play an important role in the life cycle of viruses, including coronaviruses, by modulating the cleavage of viral polyprotein precursors [@doi:10.2174/138161207780162971].
Several FDA-approved drugs target proteases, including lopinavir and ritonavir for HIV infection and simeprevir for hepatitis C virus infection.
In particular, serine protease inhibitors were suggested for the treatment of SARS and MERS viruses [@doi:10.1016/j.antiviral.2015.01.011].
Recently, a study [@doi:10.1016/j.cell.2020.02.052] suggested that camostat mesylate, an FDA-approved protease inhibitor (PI) could block the entry of SARS-CoV-2 into lung cells _in vitro_.
However, to test the efficacy of PIs in patients, randomized clinical trials will need to be conducted on patients and healthy volunteers.
Investigation of possible PIs that would work against SARS-CoV-2 has been driven by computational predictions, leading to the computer-aided design of a Michael acceptor inhibitor, N3, to target a protease critical to SARS-CoV-2 replication.

Discovery of the N3 mechanism arose from interest in the two polyproteins encoded by the SARS-CoV-2 replicase gene, pp1a and pp1ab, that are critical for viral replication and transcription [@doi:10.1038/s41586-020-2223-y].
These polyproteins must undergo proteolytic processing. 
This processing is usually conducted by Mpro, a 33.8-kDa SARS-CoV-2 protease that is therefore fundamental to viral replication and transcription.
N3 was designed computationally [@doi:10.1371/journal.pbio.0030324] to bind in the substrate binding pocket of the Mpro protease of SARS-like coronaviruses [@doi:10.1007/s13238-013-2841-3], therefore inhibiting proteolytic processing.
Subsequently, the structure of N3-bound SARS-CoV-2 Mpro was solved [@doi:10.1038/s41586-020-2223-y], confirming the computational prediction.
N3 was tested _in vitro_ on SARS-CoV-2-infected Vero cells, which belong to a line of cells established from the kidney epithelial cells of an African green monkey, and was found to inhibit SARS-CoV-2 [@doi:10.1038/s41586-020-2223-y].

Although N3 is a strong inhibitor of SARS-CoV-2 _in vitro_, its safety and efficacy still need to be tested in healthy volunteers and patients.
After the design and confirmation of N3 as a highly potent Michael acceptor inhibitor and the identification of Mpro's structure [@doi:10.1038/s41586-020-2223-y; @doi:10.1126/science.abb3405], 10,000 compounds were screened for their _in vitro_ anti-Mpro activity.
The six leads that were identified were ebselen, disulfiram, tideglusib, carmofur, and PX-12.
_In vitro_ analysis revealed that Ebselen had the strongest potency in reducing the viral load in SARS-CoV-2-infected Vero cells [@doi:10.1038/s41586-020-2223-y].
Ebselen is an organoselenium compound with anti-inflammatory and antioxidant properties [@doi:10.1007/s11033-014-3417-x] 
It has been proposed as a possible treatment for conditions ranging from bipolar disorder to diabetes to heart disease [@doi:10.1007/s11033-014-3417-x], and a preliminary investigation of ebselen as a treatment for noise-induced hearing loss provided promising reports of its safety [@doi:10/gbwnbv].
For COVID-19, the NSP5 in SARS-CoV-2 contains a cysteine at the active site of Mpro, and ebselen is able to inactivate the protease by bonding covalently with this cysteine to form a selenosulfide [@doi:10.1007/s11033-014-3417-x; @doi:10.1016/j.freeradbiomed.2020.06.032].
Interestingly there has been some argument that selenium deficiency may be associated with more severe COVID-19 outcomes [@doi:10.3390/nu12072098; @doi:10.1017/S0007114520003128; @doi:10.1016/j.redox.2020.101715], possibly indicating that its antioxidative properties are protective [@doi:10.1016/j.freeradbiomed.2020.06.032].
On the other hand, ebselen and the other compounds identified are likely to be promiscuous binders, which could diminish their therapeutic potential [@doi:10.1038/s41586-020-2223-y].
While there is clear computational and _in vitro_ support for ebselen's potential as a COVID-19 therapeutic, results from clinical trials are not yet available for this compound.

In summary, N3 is a computationally designed molecule that inhibits the viral transcription through inhibiting Mpro.
Ebselen is both a strong Mpro inhibitor and strong inhibitor of viral replication _in vitro_ that was found to reduce SARS-CoV-2 viral load even more effectively than N3.
Ebselen is a very promising compound since its safety has been demonstrated in other indications.
However, Ebselen is likely a false positive since it is a promiscuous compound that can have many targets [@doi:10.1039/c8cc04258f].
Therefore, compounds with higher specificity may be required to effectively translate to clinical trials.

<!--##### Molecules Targeting the Viral Envelope-->
#### Broad-Spectrum Pharmaceuticals

When a virus enters a host, the host becomes the virus' environment.
Therefore, the state of the host can also influence the virus's ability to replicate and spread.
Traditionally, viral targets have been favored for pharmaceutical interventions because altering host processes is likely to be less specific than targeting the virus directly [@doi:10.1016/j.antiviral.2013.03.020].
On the other hand, targeting the host offers potential for a complementary strategy to antivirals that could broadly limit the ability of viruses to replicate [@doi:10.1016/j.antiviral.2013.03.020].
As a result, therapeutic approaches that target host proteins have become an area of interest for SARS-CoV-2.
Viral entry receptors in particular have emerged as a target of interest.
Entry of SARS-CoV-2 into the cell depends on binding to the Angiotensin-converting enzyme 2 (ACE2) receptor, which is catalyzed by the enzyme encoded by _TMPRSS2_ [@doi:10.1016/j.cell.2020.02.052].
In principle, drugs that reduce the expression of these proteins or sterically hinder viral interactions with them might reduce viral entry into cells.

Due to the urgent nature of the COVID-19 pandemic, many of the pharmaceutical agents that have been widely publicized as having possible therapeutic or prophylactic effects are broad-spectrum pharmaceuticals that pre-date the COVID-19 pandemic.
These treatments are not specifically targeted at the virus itself or at the host receptors it relies on, but rather induce broad shifts in host biology that are hypothesized to be potential inhibitors of the virus.
In most cases, interest in particular candidate medications arises because they are already available for other purposes.
However, the fact that the targets of these agents are non-specific means that the mechanism of action can appear to be relevant to COVID-19 without a therapeutic or prophylactic effect being observed in rigorous testing.
This category of drugs has also received significant attention from the media and general public, often before rigorous testing has been able to determine their effectiveness against SARS-CoV-2.

##### ACEi and ARB

Angiotensin-converting enzyme (ACE) inhibitors and angiotensin II receptor blockers (ARBs) are among today's most commonly prescribed medications [@url:https://clincalc.com/DrugStats/Drugs/Lisinopril; @doi:10.1056/NEJMp1901657].
In the United States, for example, they are prescribed well over 100,000,000 times annually.
Data from some animal models suggest that several, but not all, ACE inhibitors and several ARBs increase ACE2 expression in the cells of some organs [@doi:10.1093/cvr/cvaa097].
Clinical studies have not established whether plasma ACE2 expression is increased in humans treated with these medications [@doi:10.1093/europace/euw246].
While randomized clinical trials are ongoing, a variety of observational studies have examined the relationship between exposure to ACE inhibitors or ARBs and outcomes in patients with COVID-19.
An observational study of the association of exposure to ACE inhibitors or ARB with outcomes in COVID-19 was retracted from the _New England Journal of Medicine_ [@doi:10.1056/NEJMoa2007621].
Moreover, because observational studies are subject to confounding, randomized controlled trials are the standard means of assessing the effects of medications, and the findings of the various observational studies bearing on this topic cannot be interpreted as indicating a protective effect of the drug [@doi:10.1161/CIRCRESAHA.120.317205; @doi:10.2215/CJN.03530320].
Several clinical trials testing the effects of ACE inhibitors or ARBs on COVID-19 outcomes are ongoing [@clinicaltrials:NCT04338009; @clinicaltrials:NCT04353596; @clinicaltrials:NCT04311177; @clinicaltrials:NCT04312009; @clinicaltrials:NCT04330300; @clinicaltrials:NCT04366050].
These studies of randomized intervention will provide important data for understanding whether exposure to ACEis or ARBs is associated with COVID-19 outcomes.
Additional information about ACE2, observational studies of ACE inhibitors and ARBs in COVID-19, and clinical trials on this topic have been summarized [@url:http://www.nephjc.com/news/covidace2].

##### Hydroxychloroquine and Chloroquine

Chloroquine (CQ) and hydroxychloroquine (HCQ) are lysosomotropic agents, meaning they are weak bases that can pass through the plasma membrane.
Both drugs increase cellular pH by accumulating in their protonated form inside lysosomes [@doi:10.1186/1743-422X-8-163; @doi:10.1111/j.1529-8019.2007.00131.x].
This shift in pH inhibits the breakdown of proteins and peptides by the lysosomes during the process of proteolysis [@doi:10.1111/j.1529-8019.2007.00131.x].
A number of mechanisms have been proposed through which these drugs could influence the immune response to pathogen challenge.
For example, CQ/HCQ can interfere with digestion of antigens within the lysosome and inhibit CD4 T-cell stimulation while promoting the stimulation of CD8 T-cells [@doi:10.1111/j.1529-8019.2007.00131.x].
CQ/HCQ can also decrease the production of certain key cytokines involved in the immune response, including interleukin-6 (IL-6), and inhibit the stimulation of toll-like receptors (TLR) and TLR signaling [@doi:10.1111/j.1529-8019.2007.00131.x].
The drugs also have anti-inflammatory and photoprotective effects and may also affect rates of cell death, blood clotting, glucose tolerance, and cholesterol levels [@doi:10.1111/j.1529-8019.2007.00131.x].

Interest in CQ and HCQ for treating COVID-19 was catalyzed by a mechanism observed in _in vitro_ studies of both SARS-CoV-1 and SARS-CoV-2.
In one study, CQ inhibited viral entry of SARS-CoV-1 into Vero E6 cells, a cell line that was derived from Vero cells in 1968, through the elevation of endosomal pH and the terminal glycosylation of the cellular entry receptor, ACE2 [@doi:10.1186/1743-422X-2-69].
Increased pH within the cell, as discussed above, inhibits proteolysis, and terminal glycosylation of ACE2 is thought to interfere with virus-receptor binding.
An _in vitro_ study of SARS-CoV-2 infection of Vero cells found both HCQ and CQ to be effective in inhibiting viral replication, with HCQ being more potent [@doi:10.1093/cid/ciaa237].
Additionally, an early case study of three COVID-19 patients reported the presence of antiphospholipid antibodies in all three patients [@doi:10.1056/NEJMc2007575].
Antiphospholipid antibodies are central to the diagnosis of the antiphospholipid syndrome, a disorder that HCQ has often been used to treat [@doi:10.1182/blood.V128.22.5023.5023; @doi:10.1016/j.autrev.2014.01.053; @doi:10.1182/asheducation-2016.1.714].
Because the 90% effective concentration (EC~90~) of CQ in Vero E6 cells (6.90 μM) can be achieved in and tolerated by rheumatoid arthritis patients, it was hypothesized that it might also be possible to achieve the effective concentration in COVID-19 patients [@doi:10.1093/jac/dkaa114].
Additionally, HCQ has been found to be effective in treating HIV [@doi:10/cq2hx9] and chronic Hepatitis C [@doi:10.1002/jmv.24575].
Together, these studies triggered initial enthusiasm about the therapeutic potential for HCQ and CQ against COVID-19.
HCQ/CQ has been proposed both as a treatment for COVID-19 and a prophylaxis against SARS-CoV-2 exposure.
HCQ/CQ are sometimes administered with azithromycin (AZ) and/or zinc supplementation.
<!--
rishirajgoel to add text on Azithromycin
https://www.ncbi.nlm.nih.gov/pmc/articles/PMC4262884/
https://www.ncbi.nlm.nih.gov/pmc/articles/PMC5918160/
https://www.ncbi.nlm.nih.gov/pubmed/28099856
https://www.ncbi.nlm.nih.gov/pubmed/27911847
-->

###### Therapeutic Administration of HCQ/CQ

The initial study evaluating HCQ as a treatment for COVID-19 patients was published on March 20, 2020 by Gautret et al. [@doi:10.1016/j.ijantimicag.2020.105949].
This non-randomized, non-blinded, non-placebo clinical trial compared HCQ to standard of care (SOC) in 42 hospitalized patients in southern France.
They reported that patients who received HCQ showed higher rates of virological clearance by nasopharyngeal swab on Days 3-6 when compared to standard care.
This study also treated six patients with both HCQ + AZ and found this combination therapy to be more effective than HCQ alone.
However, the design and analyses used showed weaknesses that severely limit interpretability of results, including the lack of randomization, lack of blinding, lack of placebo, lack of Intention-To-Treat analysis, lack of correction for sequential multiple comparisons, trial arms entirely confounded by hospital, false negatives in outcome measurements, lack of trial pre-registration, and small sample size.
Two of these weaknesses are due to inappropriate data analysis and can therefore be corrected _post hoc_ by recalculating the p-values (lack of Intention-To-Treat analysis and multiple comparisons).
However, all other weaknesses are fundamental design flaws and cannot be corrected for.
Thus, conclusions cannot be generalized outside of the study.
The International Society of Antimicrobial Chemotherapy, the scientific organization that publishes _International Journal of Antimicrobial Agents_ where the article appeared, has announced that the article does not meet its expected standard for publications [@url:https://www.isac.world/news-and-publications/official-isac-statement], although it has not been officially retracted.
Because of the preliminary data presented in this study, the use of HCQ in COVID-19 treatment was subsequently explored by other researchers.
About one week later, a follow-up case study reported that 11 consecutive patients were treated with HCQ + AZ using the same dosing regimen [@doi:10.1016/j.medmal.2020.03.006].
One patient died, two were transferred to the ICU, and one developed a prolonged QT interval, leading to discontinuation of HCQ + AZ.
As in the Gautret et al. study, the outcome assessed was virological clearance at Day 6 post-treatment, as measured in nasopharyngeal swabs.
Of the ten living patients on Day 6, eight remained positive for SARS-CoV-2 RNA.
Like in the original study, interpretability was severely limited by the lack of a comparison group and the small sample size.
However, these results stand in contrast to the claims by Gautret et al. that all six patients treated with HCQ + AZ tested negative for SARS-CoV-2 RNA by Day 6 post-treatment.
This case study illustrated the need for further investigation using robust study design to evaluate the efficacy of HCQ and/or CQ.

On April 10, 2020, a randomized, non-placebo trial of 62 COVID-19 patients at the Renmin Hospital of Wuhan University was released [@doi:10.1101/2020.03.22.20040758].
This study investigated whether HCQ decreased time to fever break or time to cough relief when compared to SOC [@doi:10.1101/2020.03.22.20040758].
This trial found HCQ decreased both average time to fever break and average time to cough relief, defined as mild or no cough.
While this study improved on some of the methodological flaws in Gautret et al. by randomizing patients, it also had several flaws in trial design and data analysis that prevent generalization of the results.
These weaknesses include the lack of placebo, lack of correction for multiple primary outcomes, inappropriate choice of outcomes, lack of sufficient detail to understand analysis, drastic disparities between pre-registration and published protocol, and small sample size.
The choice of outcomes may be inappropriate as both fevers and cough may break periodically without resolution of illness.
Additionally, for these outcomes, the authors reported that 23 of 62 patients did not have a fever and 25 of 62 patients did not have a cough at the start of the study, but the authors failed to describe how these patients were included in a study assessing time to fever break and time to cough relief.
It is important to note here that the authors claimed "neither the research performers nor the patients were aware of the treatment assignments."
This blinding seems impossible in a non-placebo trial because at the very least, providers would know whether they were administering a medication or not, and this knowledge could lead to systematic differences in the administration of care.
Correction for multiple primary outcomes can be adjusted _post hoc_ by recalculating p-values, but all of the other issues were design and statistical weaknesses that cannot be corrected for.
Additionally, the observation of drastic disparities between pre-registration and published protocol could indicate p-hacking [@doi:10.1371/journal.pbio.1002106].
The design limitations mean that the conclusions cannot be generalized outside of the study.
A second randomized trial, conducted by the Shanghai Public Health Clinical Center, analyzed whether HCQ increased rates of virological clearance at day 7 in respiratory pharyngeal swabs compared to standard care [@doi:10/drbx].
This trial was published in Chinese along with an abstract in English, and only the English abstract was read and interpreted for this review.
The trial found comparable outcomes in virological clearance rate, time to virological clearance, and time to body temperature normalization between the treatment and control groups.
A known weakness is small sample size, with only 30 patients enrolled and 15 in each arm.
This problem suggests the study is underpowered to detect potentially useful differences and precludes interpretation of results.
Additionally, because only the abstract could be read, other design and analysis issues could be present.
Thus, though these studies added randomization to their assessment of HCQ, their conclusions should be interpreted very cautiously.
These two studies assessed different outcomes and reached differing conclusions about the efficacy of HCQ for treating COVID-19; the designs of both studies, especially with respect to sample size, meant that no general conclusions can be made about the efficacy of the drug.

Several widely reported studies on HCQ have issues with data integrity and/or provenance.
A Letter to the Editor published in _BioScience Trends_ on March 16, 2020 claimed that numerous clinical trials have shown that HCQ is superior to control treatment in inhibiting the exacerbation of COVID-19 pneumonia [@doi:10.5582/bst.2020.01047].
This letter has been cited by numerous primary literature, review articles, and media alike [@doi:10.7150/ijbs.45498; @doi:10.7150/ijbs.45053].
However, the letter referred to 15 pre-registration identifiers from the Chinese Clinical Trial Registry.
When these identifiers are followed back to the registry, most trials claim they are not yet recruiting patients or are currently recruiting patients.
For all of these 15 identifiers, no data uploads or links to publications could be located on the pre-registrations.
At the very least, the lack of availability of the primary data means the claim that HCQ is efficacious against COVID-19 pneumonia cannot be verified.
Similarly, a recent multinational registry analysis [@doi:10/ggwzsb] analyzed the efficacy of CQ and HCQ with and without a macrolide, which is a class of antibiotics that includes Azithromycin, for the treatment of COVID-19.
The study observed 96,032 patients split into a control and four treatment conditions (CQ with and without a macrolide; HCQ with and without a macrolide).
They concluded that treatment with CQ and HCQ was associated with increased risk of _de novo_ ventricular arrhythmia during hospitalization.
However, this study has since been retracted by _The Lancet_ due to an inability to validate the data used [@doi:10/ggzqng].
These studies demonstrate that increased skepticism in evaluation of the HCQ/CQ and COVID-19 literature may be warranted, possible because of the significant attention HCQ and CQ have received as possible treatments for COVID-19 and the politicization of these drugs.

Despite the fact that the study suggesting that CQ/HCQ increased risk of ventricular arrhythmia in COVID-19 patients has now been retracted, previous studies have identified risks associated with HCQ/CQ.
A patient with systemic lupus erythematosus developed a prolonged QT interval that was likely exacerbated by use of HCQ in combination with renal failure [@doi:10.1155/2016/4626279].
A prolonged QT interval is associated with ventricular arrhythmia [@doi:10.1016/j.hrthm.2008.05.008].
Furthermore, a separate study [@doi:10.1101/2020.04.08.20054551] investigated the safety associated with the use of HCQ with and without macrolides between 2000 and 2020.
The study involved 900,000 cases treated with HCQ and 300,000 cases treated with HCQ + AZ.
The results indicated that short-term use of HCQ was not associated with additional risk, but that HCQ + AZ was associated with an enhanced risk of cardiovascular complications (15-20% increased risk of chest pain) and a two-fold increased risk of mortality.
Therefore, whether studies utilize HCQ alone or HCQ in combination with a macrolide may be an important consideration in assessing risk.
As results from initial investigations of these drug combinations have emerged, concerns about the efficacy and risks of treating COVID-19 with HCQ and CQ has led to the removal of CQ/HCQ from SOC practices in several countries [@doi:10.1101/2020.04.07.20056424; @url:https://www.cnn.com/2020/04/13/health/chloroquine-risks-coronavirus-treatment-trials-study/index.html].
As of May 25, 2020, WHO had suspended administration of HCQ as part of the worldwide Solidarity Trial [@raw:WHO_briefing_2020_5_25].

As additional research has emerged, HCQ/CQ have increasingly been demonstrated to be ineffective against COVID-19 and to carry a number of significant side effects.
A randomized, open-label, non-placebo trial of 150 COVID-19 patients was conducted in parallel at 16 government-designated COVID-19 centers in China to assess the safety and efficacy of HCQ [@doi:10.1101/2020.04.10.20060558].
The trial compared treatment with HCQ in conjunction with SOC to SOC alone in 150 infected patients who were assigned randomly to the two groups (75 per group).
The primary endpoint of the study was the negative conversion rate of SARS-CoV-2 in 28 days, and the investigators found no difference in this parameter between the groups.
The secondary endpoints were an amelioration of the symptoms of the disease such as axillary temperature ≤36.6°C, SpO2 >94% on room air, and disappearance of symptoms like shortness of breath, cough, and sore throat.
The median time to symptom alleviation was similar across different conditions (19 days in HCQ+SOC vs. 21 days in SOC).
Additionally, 30% of the patients receiving SOC+HCQ reported adverse outcomes compared to 8.8% of patients receiving only SOC, with the most common adverse outcome in the SOC+HCQ group being diarrhea (10% vs. 0% in the SOC group, p=0.004).
However, there are several factors that limit the interpretability of this study.
Most of the enrolled patients had mild-to-moderate symptoms (98%), and the average age was 46.
SOC in this study included the use of antivirals (Lopinavir-Ritonavir, Arbidol, Oseltamivir, Virazole, Entecavir, Ganciclovir, and Interferon alfa), which appeared to introduce confounding effects.
Thus, to isolate the effect of HCQ, SOC would need to exclude the use of antivirals.
In this trial, the samples used to test for the presence of the SARS-CoV-2 virus were collected from the upper respiratory tract, and the authors indicated that the use of upper respiratory samples may have introduced false negatives (e.g., [@doi:10.1001/jama.2020.3786]).
Another limitation of the study that the authors acknowledge was that the HCQ treatment began, on average, at a 16-day delay from the symptom onset.
The fact that this study was open-label and lacked a placebo limits interpretation, and additional analysis is required to determine whether HCQ reduces inflammatory response.
Therefore, despite some potential areas of investigation identified in _post hoc_ analysis, this study cannot be interpreted as providing support for HCQ as a therapeutic against COVID-19.

Additional evidence comes from a retrospective analysis [@doi:10.1101/2020.04.16.20065920] that examined data from 368 COVID-19 patients across all United States Veteran Health Administration medical centers.
The study retrospectively investigated the effect of the administration of HCQ (n=97), HCQ + AZ (n=113), and no HCQ (n=158) on 368 patients.
The primary outcomes assessed were death and the need for mechanical ventilation.
Standard supportive care was rendered to all patients.
Due to the low representation of women (N=17) in the available data, the study included only men, and the median age was 65 years.
The rate of death in the HCQ-only treatment condition was 27.8% and in the HCQ + AZ treatment condition, it was 22.1%.
In comparison to the 14.1% rate of death in the no-HCQ cohort, these data indicated a statistically significant elevation in the risk of death for the HCQ-only group compared to the no-HCQ group (adjusted HR: 2.61, p=0.03), but not for the HCQ + AZ group compared to the no-HCQ group (adjusted HR: 1.14; p=0.72).
Further, the risk of ventilation was similar across all three groups (adjusted HR: 1.43, p=0.48 (HCQ) and 0.43, p=0.09 (HCQ + AZ) compared to no HCQ).
The study thus showed evidence of an association between increased mortality and HCQ in this cohort of COVID-19 patients but no change in rates of mechanical ventilation among the treatment conditions.
The study had a few limitations: it was not randomized, and the baseline vital signs, laboratory tests, and prescription drug use were significantly different among the three groups.
All of these factors could potentially influence treatment outcome.
Furthermore, the authors acknowledge that the effect of the drugs might be different in females and pediatric subjects, since these subjects were not part of the study.
The reported result that HCQ + AZ is safer than HCQ contradicts the findings of the previous large-scale analysis of twenty years of records that found HCQ + AZ to be more frequently associated with cardiac arrhythmia than HCQ alone [@doi:10.1101/2020.04.08.20054551]; whether this discrepancy is caused by the pathology of COVID-19, is influenced by age or sex, or is a statistical artifact is not presently known.

Finally, findings from the Randomized Evaluation of COVID-19 Therapy (RECOVERY) trial were released on October 8, 2020.
This study used a randomized, open-label design to study the effects of HCQ compared to standard care at 176 hospitals in the United Kingdom [@doi:10.1056/NEJMoa2022926].
This large study enrolled 11,197 hospitalized patients whose physicians believed it would not harm them to participate.
Patients were randomized into either the control group or one of the treatment arms, with twice as many patients enrolled in the control group as any treatment group.
Of the patients eligible to receive HCQ, 1,561 were randomized into the HCQ arm while 3,155 were randomized into the control arm.
The demographics of the HCQ and control groups were similar in terms of average age (65 years), proportion female (approximately 38%), ethnic make-up (73% versus 76% white), and prevalence of pre-existing conditions (56% versus 57% overall).
In the HCQ arm of the study, patients received 800 mg at baseline and again after 6 hours, then 400 mg at 12 hours and every subsequent 12 hours.
The primary outcome analyzed was all-cause mortality, and patient vital statistics were reported by physicians upon discharge or death, or else at 28 days following HCQ administration if they remained hospitalized.
The secondary outcome assessed was the combined risk of progression to invasive mechanical ventilation or death within 28 days.
By the advice of an external data monitoring committee, the HCQ arm of the study was reviewed early, leading to it being closed due a lack of support for HCQ as a treatment for COVID-19.
Patients who received HCQ had a longer duration of hospitalization than patients receiving usual care, were less likely to be discharged alive within 28 days, and were more likely to progress to mechanical ventilation.
This large-scale study thus builds upon studies in the United States and China to suggest that HCQ is not an effective treatment, and in fact may negatively impact COVID-19 patients due to its side effects.
The rates of COVID-19-related reported in the RECOVERY trial did not differ between the control and HCQ arms, but patients receiving HCQ were more likely to die due to cardiac events.
Therefore, though none of the studies have been blinded, taken together it becomes clear that all of the available evidence points to significant concerns about the administration of HCQ to hospitalized COVID-19 patients, without providing any support for its efficacy.

###### HCQ for the Treatment of Mild Cases

One additional possible therapeutic application considered was the treatment of mild COVID-19 cases in otherwise healthy individuals.
This possibility was assessed in a randomized, open-label, multi-center analysis conducted in Catalonia (Spain) [@doi:10.1093/cid/ciaa1009].
This analysis enrolled adults 18 and older who had been experiencing mild symptoms of COVID-19 for fewer than five days.
Participants were randomized into an HCQ arm (N=136) and a control arm (N=157), and those in the treatment arm were administered 800 mg of HCQ on the first day of treatment followed by 400 mg on each of the subsequent six days.
The primary outcome assessed was viral clearance at days 3 and 7 following the onset of treatment, and secondary outcomes were clinical progression and time to complete resolution of symptoms.
They found no significant differences between the two groups.
This study thus suggests that HCQ does not improve recovery from COVID-19, even in otherwise healthy adult patients with mild symptoms.

###### Prophylactic Administration of HCQ

An initial study of the possible prophylactic application of HCQ utilized a randomized, double-blind, placebo-controlled design to analyze the administration of HCQ prophylactically [@doi:10.1056/NEJMoa2016638].
Asymptomatic adults in the United States and Canada who had been exposed to SARS-CoV-2 within the past four days were enrolled in an online study to see whether administration of HCQ over five days would influence the probability of developing COVID-19 symptoms over a 14-day period.
Of the participants, 414 received HCQ and 407 received a placebo.
The participants averaged 40 years of age and 51.6% were women.
They found no significant difference in the rate of symptomatic illness between the two groups (11.8% HCQ, 14.3% placebo, p=0.35).
The HCQ condition was associated with side effects, with 40.1% of patients reporting side effects compared to 16.8% in the control group (p<0.001).
However, likely due to the high enrollment of healthcare workers (66% of participants) and the well-known side effects associated with HCQ, a large number of participants were able to correctly identify whether they were receiving HCQ or a placebo (46.5% and 35.7%, respectively).
Furthermore, due to a lack of availability of diagnostic testing, only 20 of the 107 cases were confirmed with a PCR-based test to be positive for SARS-CoV-2.
The rest were categorized as "probable" or "possible" cases by a panel of four physicians who were blind to the treatment status.
One possible confounder is that a patient presenting one or more symptoms, which included diarrhea, was defined as a "possible" case, but diarrhea is also a common side effect of HCQ.
Additionally, four of the twenty PCR-confirmed cases did not develop symptoms until after the observation period had completed, suggesting that the 14-day trial period may not have been long enough or that some participants also encountered secondary exposure events.
Finally, in addition to the young age of the participants in this study, which ranged from 32 to 51, there were possible impediments to generalization introduced by the selection process, as 2,237 patients who were eligible but had already developed symptoms by day 4 were enrolled in a separate study.
It is therefore likely that asymptomatic cases were over-represented in this sample, which would not have been detected based on the diagnostic criteria used.
Therefore, while this study does represent the first effort to conduct a randomized, double-blind, placebo-controlled investigation of HCQ's effect on COVID-19 symptoms in a large sample, the lack of PCR tests and several other design flaws significantly impede interpretation of the results.
However, in line with the results from therapeutic studies, there is no evidence that HCQ provides protection against COVID-19.

A second study [@doi:10.1001/jamainternmed.2020.6319] examined the effect of administering HCQ to healthcare workers as a pre-exposure prophylactic.
The primary outcome assessed was the conversion from SARS-CoV-2 negative to SARS-CoV-2 positive status over the 8 week study period.
This study was also randomized, double-blind, and placebo-controlled and sought to address some of the limitations of the first prophylactic study.
They aimed to enroll 200 healthcare workers, preferentially those working with COVID-19 patients, at two hospitals within the University of Pennsylvania hospital system in Philadelphia, PA.
Participants were randomized 1:1 to receive either 600 mg of HCQ daily or a placebo, and their SARS-CoV-2 infection status and antibody status were assessed using RT-PCR and serological testing, respectively, at baseline, 4 weeks, and 8 weeks following the beginning of the treatment period.
The statistical design of the study accounted for interim analyses at 50 and 100 participants in case efficacy or futility of HCQ for prophylaxis became clear earlier than completion of enrollment.
The 139 individuals enrolled comprised a study population that was fairly young (average age 33) and made of largely of people who were white, women, and without pre-existing conditions.
At the second interim analysis, more individuals in the treatment group than the control group had contracted COVID-19 (4 versus 3), causing the estimate z-score to fall below the pre-established threshold for futility.
As a result, the trial was terminated early, offering additional evidence against the use of HCQ for prophylaxis.

###### Summary of HCQ/CQ Research Findings

Early _in vitro_ evidence indicated that HCQ could be an effective therapeutic against SARS-CoV-2 and COVID-19, leading to early interest in its potential as both a therapeutic and prophylaxis.
Initially it was hypothesized that CQ/HCQ might be effective against SARS-CoV-2, especially since CQ and HCQ have both been found to inhibit the expression of CD154 in T-cells and to reduce TLR signaling that leads to the production of pro-inflammatory cytokines [@doi:10.1038/s41584-020-0372-x].
Clinical trials for COVID-19 have more often used HCQ rather than CQ because it offers the advantages of being cheaper and having fewer side effects than CQ.
However, a large analysis of patients receiving HCQ from January 2000 through March 2020 reported that the combination of HCQ and azithromycin, but not other macrolides, was associated with an elevated risk of cardiovascular complications and mortality.
Multiple clinical studies have already been carried out to assess HCQ as a therapeutic agent for COVID-19, and many more are in progress.
To date, none of these studies have used randomized, double-blind, placebo-controlled designs with a large sample size, which would be the gold standard.
Despite the design limitations (which would be more likely to produce false positives than false negatives), initial optimism about HCQ has not been substantiated by these studies.
The most methodologically rigorous analysis to date [@doi:10.1056/NEJMoa2016638] evaluated the prophylactic potential of HCQ and found no significant differences between the treatment and control groups.
Thus, HCQ/CQ are not likely to be effective therapeutic or prophylactic agents against COVID-19.
Additionally, one study identified an increased risk of mortality in older men receiving HCQ, and administration of HCQ and HCQ+AZ did not decrease the use of mechanical ventilation in these patients [@doi:10.1101/2020.04.16.20065920].
HCQ use for COVID-19 could also lead to shortages for anti-malarial or anti-rheumatic use, where it has been definitively proven to be effective.
Despite significant attention, these drugs appear to be ineffective against COVID-19.
Several countries have now removed CQ from their SOC for COVID-19 due to the lack of evidence of efficacy and the frequency of adverse effects.

##### Dexamethasone

Dexamethasone (9α-fluoro-16α-methylprednisolone) is a synthetic corticosteroid that binds to glucocorticoid receptors [@doi:10.1021/cr068203e; @url:https://www.cebm.net/covid-19/dexamethasone/].
It was first synthesized in the late 1950s as an anti-inflammatory and has been used to treat rheumatoid arthritis and other inflammatory conditions [@doi:10.1021/ja01545a061; @doi:10.1001/jama.1960.03030070009002].
Steroids such as dexamethasone are widely available and affordable, and they are often used to treat community-acquired pneumonia [@doi:10.1038/s41392-020-0127-9].
A clinical trial that began in 2012 recently reported that dexamethasone may improve outcomes for patients with ARDS [@doi:10/ggpxzc].
However, meta-analysis of a small amount of available data regarding the use of dexamethasone to treat SARS suggested that it may, in fact, be associated with patient harm [@doi:10/ggks86], although these findings may have been biased by the fact that all of the studies examined were observational and a large number of inconclusive studies were not included [@doi:10/ggq356].
Dexamethasone works as an anti-inflammatory by binding to glucocorticoid receptors with higher affinity than endogenous cortisol [@doi:10.1016/B978-0-323-48110-6.00034-X].
In order to understand how dexamethasone works to reduce inflammation, it is necessary to consider the stress response more broadly.
In response to stress, corticotropin‐releasing hormone stimulates the release of neurotransmitters known as catecholamines, such as epinephrine, and steroid hormones known as glucocorticoids, such as cortisol [@doi:10.1016/j.cyto.2015.01.008; @doi:10.1111/j.1749-6632.2002.tb04229.x].
While catecholamines are often associated with the fight-or-flight response, the specific role that glucocorticoids play is less clear, although they are thought to be important to restoring homeostasis [@doi:10.1159/000054578].
Immune challenge is a stressor that is known to interact closely with the stress response.
The immune system can therefore interact with the central nervous system; for example, macrophages can both respond to and produce catecholamines [@doi:10.1016/j.cyto.2015.01.008].
Additionally, the production of both catecholamines and glucocorticoids is associated with inhibition of proinflammatory cytokines such as IL-6, IL-12, and tumor necrosis factor-α (TNF‐α) and the stimulation of anti-inflammatory cytokines such as IL-10, meaning that the stress response can regulate inflammatory immune activity [@doi:10.1111/j.1749-6632.2002.tb04229.x].
Administration of dexamethasone has been found to correspond to dose-dependent inhibition of IL-12 production, but not to affect IL-10 [@PMID:8902882]; the fact that this relationship could be disrupted by administration of a glucocorticoid-receptor antagonist suggests that it is regulated by the receptor itself [@PMID:8902882]. <!-- Note: waiting for full text of this paper, this is based on abstract and citations-->
Thus, the administration of dexamethasone for COVID-19 is likely to simulate the release of glucocorticoids endogenously during stress, resulting in binding of the synthetic steroid to the glucocorticoid receptor and the associated inhibition of the production of proinflammatory cytokines.
In this model, dexamethasone reduces inflammation by stimulating the mechanism that reduces inflammation following a threat such as immune challenge.
Immunosuppressive drugs such as steroids are typically contraindicated in the setting of infection [@doi:10.1177/2040622313485275], but because COVID-19 results in hyperinflammation that appears to contribute to mortality via lung damage, immunosuppression may be a helpful approach to treatment [@doi:10/ggnzmc].
The decision of whether and/or when to counter hyperinflammation with immunosuppression in the setting of COVID-19 was an area of intense debate, as the risks of inhibiting antiviral immunity needed to be weighed against the beneficial anti-inflammatory effects [@doi:10/ggq8hs].
As a result, guidelines early in the pandemic typically recommended avoiding treating COVID-19 patients with corticosteroids such as dexamethasone [@doi:10/ggks86].

The application of dexamethasone for the treatment of COVID-19 was evaluated as part of the multi-site RECOVERY trial in the United Kingdom [@doi:10.1101/2020.06.22.20137273].
Over 6,000 hospitalized COVID-19 patients were assigned into standard care or treatment (dexamethasone) arms of the trial with a 2:1 ratio.
At the time of randomization, some patients were ventilated (16%), others were on non-invasive oxygen (60%), and others were breathing independently (24%).
Patients in the treatment arm were administered dexamethasone either orally or intravenously at 6 mg per day for up to 10 days.
The primary end-point was the patient's status at 28-days post-randomization (mortality, discharge, or continued hospitalization), and secondary outcomes analyzed included the progression to invasive mechanical ventilation over the same period.
The 28-day mortality rate was found to be lower in the treatment group than in the standard care group (21.6% vs 24.6%, p <0.001).
However, this finding was driven by differences in mortality among patients who were receiving mechanical ventilation or supplementary oxygen at the start of the study.
The report indicated that dexamethasone reduced 28-day mortality relative to standard care in patients who were ventilated (29.3% vs. 41.4%) and among those who were receiving oxygen supplementation (23.3% vs. 26.2%) at randomization, but not in patients who were breathing independently (17.8% vs. 14.0%).
One possible confounder is that patients receiving mechanical ventilation tended to be younger than patients who were not receiving respiratory support (by 10 years on average) and to have had symptoms for a longer period.
However, adjusting for age did not change their conclusions, although the duration of symptoms was found to be significantly associated with the effect of dexamethasone administration.
These findings also suggested that dexamethasone may have reduced progression to mechanical ventilation, especially among patients who were receiving oxygen support at randomization.
Thus, this large, randomized, and multi-site, albeit not placebo-controlled, study suggests that administration of dexamethasone to patients who are unable to breathe independently may significantly improve survival outcomes.
Additionally, dexamethasone is a widely available and affordable medication, raising the hope that it could be made available to COVID-19 patients globally.

The results of the RECOVERY trial's analysis of dexamethasone suggest that this therapeutic is effective primarily in  patients who had been experiencing symptoms for at least seven days and patients who were not breathing independently [@doi:10.1056/NEJMoa2021436].
Thus, it seems likely that dexamethasone is useful for treating inflammation associated with immunopathy or cytokine release syndrome.
In fact, corticosteroids such as dexamethasone are sometimes used to treat CRS [@doi:10.1182/blood-2014-05-552729].
It is not surprising that administration of an immunosuppressant would be most beneficial when the immune system was dysregulated towards inflammation.
However, it is also unsurprising that care must be taken in administering an immunosuppressant to patients fighting a viral infection.
In particular, the concern has been raised that treatment with dexamethasone might increase patient susceptibility to concurrent (e.g., nosocomial) infections [@doi:10.23812/20-EDITORIAL_1-5].
Additionally, the drug could potentially slow viral clearance and inhibit patients' ability to develop antibodies to SARS-CoV-2 [@doi:10.23812/20-EDITORIAL_1-5; @doi:10/ggks86]. 
Furthermore, dexamethasone has been associated with side effects that include psychosis, glucocorticoid-induced diabetes, and avascular necrosis [@doi:10/ggks86], and the RECOVERY trial did not report outcomes with enough detail to be able to determine whether they observed similar complications.
However, since these results were released, strategies have been proposed for administering dexamethasone alongside more targeted treatments to minimize the likelihood of negative side effects [@doi:10.23812/20-EDITORIAL_1-5].
Given the available evidence, dexamethasone is currently the most promising treatment for severe COVID-19.

### Biologics

Biologics are produced from components of living organisms or viruses.
They include treatments such as humanized monoclonal antibodies (mAb) tocilizumab (TCZ), and neutralizing antibodies (nAbs), as well as prophylactics such as vaccines.
Historically produced from animal tissue, biologics have become increasingly feasible to produce as recombinant DNA technologies have advanced [@doi:10.1016/j.copbio.2009.10.006].
Often, they are glycoproteins or peptides [@doi:10.2174/138920006774832604], but whole viruses can also be used therapeutically or prophylactically, not only for vaccines but also as vectors for gene therapy or therapeutic proteins or for oncolytic virotherapy [@doi:10.3390/jcm9040972].
They are typically catabolized by the body to their amino acid components [@doi:10.2174/138920006774832604].
There are many differences on the development side between biologics and synthesized pharmaceuticals, such as small molecule drugs.
Biologics are typically orders of magnitude larger than small molecule drugs and their physiochemical properties are often much less understood [@doi:10.2174/138920006774832604].
They are often heat sensitive, and their toxicity can vary, as it is not directly associated with the primary effects of the drug [@doi:10.2174/138920006774832604].
However, this class includes some extremely significant medical breakthroughs, including insulin for the management of diabetes and the smallpox vaccine.
As a result, it is another possible avenue through which the pharmacological management of SARS-CoV-2 infection can be explored. 

#### Tocilizumab

TCZ is a receptor antibody that was developed to manage chronic inflammation caused by the continuous synthesis of the cytokine IL-6 [@doi:10.1101/cshperspect.a016295].
IL-6 is a pro-inflammatory cytokine belonging to the interleukin family, which is comprised by immune system regulators that are primarily responsible for immune cell differentiation.
Often used to treat conditions such as rheumatoid arthritis [@doi:10.1101/cshperspect.a016295], TCZ has become a pharmaceutical of interest for the treatment of COVID-19 because of the role IL-6 plays in this disease. 
While secretion of IL-6 can be associated with chronic conditions, it is a key player in the innate immune response and is secreted by macrophages in response to the detection of pathogen-associated molecular patterns (PAMPs) and damage-associated molecular patterns (DAMPs) [@doi:10.1101/cshperspect.a016295].
An analysis of 191 in-patients at two Wuhan hospitals revealed that blood concentrations of IL-6 differed between patients who did and did not recover from COVID-19.
Patients who ultimately deceased had higher IL-6 levels at admission than those who recovered [@doi:10/ggnxb3].
Additionally, IL-6 levels remained higher throughout the course of hospitalization in the patients who ultimately deceased [@doi:10/ggnxb3].
This finding provided some early evidence that COVID-19 deaths may be induced by the hyperactive immune response, often referred to as cytokine release syndrome (CRS) or cytokine storm syndrome (CSS), as IL-6 plays a key role in this response [@doi:10.1128/mmbr.05015-11].
In this context, the observation of elevated IL-6 in patients who died may reflect an over-production of proinflammatory interleukins, suggesting that TCZ may palliate some of the most severe symptoms of COVID-19 associated with increased cytokine production.

Human IL-6 is a 26-kDa glycoprotein that consists of 184 amino acids and contains two potential N-glycosylation sites and four cysteine residues. 
It binds to a type I cytokine receptor (IL-6Rα or glycoprotein 80) that exists in both membrane-bound (IL-6Rα) and soluble (sIL-6Rα) forms [@doi:10.3389/fimmu.2016.00604].
It is not the binding of IL-6 to the receptor that initiates pro- and/or anti-inflammatory signaling, but rather the binding of the complex to another subunit, known as IL-6Rβ or glycoprotein 130 (gp13) [@doi:10.7150/ijbs.4989; @doi:10.3389/fimmu.2016.00604].
Unlike membrane-bound IL-6Rα, which is only found on hepatocytes and some types of leukocytes, gp130 is found on most cells [@doi:10.1007/s00430-006-0019-9].
When IL-6 binds to sIL-6Rα, the complex can then bind to a gp130 protein on any cell [@doi:10.1007/s00430-006-0019-9].
The binding of IL-6 to IL-6Rα is termed classical signaling, while its binding to sIL-6Rα is termed trans-signaling [@doi:10.1016/j.cytogfr.2012.04.001; @doi:10.1042/bj3000281; @doi:10.1007/s00430-006-0019-9].
These two signaling processes are thought to play different roles in health and illness.
For example, trans-signaling may play a role in the proliferation of mucosal T-helper TH2 cells associated with asthma, while an earlier step in this proliferation process may be regulated by classical signaling [@doi:10.1007/s00430-006-0019-9].
Similarly, IL-6 is known to play a role in Crohn's Disease via trans-, but not classical, signaling [@doi:10.1007/s00430-006-0019-9].
Both classical and trans-signaling can occur through three independent pathways: the Janus-activated kinase-STAT3 pathway, the Ras/Mitogen-Activated Protein Kinases (MAPK) pathway and the Phosphoinositol-3 Kinase/Akt pathway [@doi:10.3389/fimmu.2016.00604].
These signaling pathways are involved in a variety of different functions, including cell type differentiation, immunoglobulin synthesis, and cellular survival signaling pathways, respectively [@doi:10.3389/fimmu.2016.00604].
The ultimate result of the IL-6 cascade is to direct transcriptional activity of various promoters of pro-inflammatory cytokines, such as IL-1, TFN, and even IL-6 itself, through the activity of NF-κB [@doi:10.3389/fimmu.2016.00604].
IL-6 synthesis is tightly regulated both transcriptionally and post-transcriptionally, and it has been shown that viral proteins can enhance transcription of the IL-6 gene by strengthening the DNA-binding activity between several transcription factors and IL-6 gene-cis-regulatory elements [@doi:10.2492/inflammregen.33.054].
Therefore, drugs inhibiting the binding of IL-6 to IL-6Rα or sIL-6Rα are of interest for combating the hyperactive inflammatory response characteristic of CRS and CSS.
TCZ is a humanized monoclonal antibody that binds both to the insoluble and soluble receptor of IL-6, providing de facto inhibition of the IL-6 immune cascade.

Tocilizumab is being administered either as an intervention or as concomitant medication in {{ebm_tocilizumab_ct}} COVID-19 clinical trials (Figure @fig:ebm-trials).
No randomized, placebo-controlled studies of TCZ have currently released results.
Therefore, no conclusions can be drawn about its efficacy for the treatment of COVID-19.
However, early interest in TCZ as a possible treatment for COVID-19 emerged from a very small retrospective study in China that examined 20 patients with severe symptoms in early February 2020 and reported rapid improvement in symptoms following treatment with TCZ [@doi:10.1073/pnas.2005615117].
Subsequently, a number of retrospective studies have been conducted in several countries.
Many studies use a retrospective, observational design, where they compare outcomes for COVID-19 patients who received TCZ to those who did not over a set period of time.
For example, one of the largest retrospective, observational analysis released to date [@doi:10/d2pk] compared the rates at which patients who received TCZ deceased or progressed to invasive medical ventilation over a 14-day period compared to patients receiving only SOC.
Under this definition, SOC could include other drugs such as HCQ, azithromycin, lopinavir-ritonavir or darunavir-cobicistat, or heparin.
While this study was not randomized, a subset of patients who were eligible to receive TCZ were unable to obtain it due to shortages; however, these groups were not directly compared in the analysis.
After adjusting for variables such as age, sex, and SOFA score, they found that patients treated with TCZ were less likely to progress to invasive medical ventilation and/or death (adjusted HR = 0.61, CI 0.40-0.92, p=0.020), although analysis of death and ventilation separately suggests that this effect may have been driven by differences in the death rate (20% of control versus 7% of TCZ-treated patients).
They reported particular benefits for patients whose PaO~2~/FiO~2~ ratio, also known as the Horowitz Index for Lung Function, fell below a 150 mm Hg threshold.
They found no differences between groups administered subcutaneous versus intravenous TCZ.

Another retrospective observational analysis of interest examined the charts of patients at a hospital in Connecticut, USA where 64% of all 239 COVID-19 patients in the study period were administered TCZ based on assignment by a standardized algorithm [@doi:10.1016/j.chest.2020.06.006].
They found that TCZ administration was associated with more similar rates of survivorship in patients with severe versus nonsevere COVID-19 at intake, defined based on the amount of supplemental oxygen needed.
They therefore proposed that their algorithm was able to identify patients presenting with or likely to develop CRS as good candidates for TCZ.
This study also reported higher survivorship in Black and Hispanic patients compared to white patients when adjusted for age.
The major limitation with interpretation for these studies is that there may be clinical characteristics that influenced medical practitioners decisions to administer TCZ to some patients and not others.
One interesting example therefore comes from an analysis of patients at a single hospital in Brescia, Italy, where TCZ was not available for a period of time [@doi:10.1016/j.ejim.2020.05.009].
This study compared COVID-19 patients admitted to the hospital before and after March 13, 2020, when the hospital received TCZ.
Therefore, patients who would have been eligible for TCZ prior to this arbitrary date did not receive it as treatment, making this retrospective analysis something of a natural experiment.
Despite this design, demographic factors did not appear to be consistent between the two groups, and the average age of the control group was older than the TCZ group.
The control group also had a higher percentage of males and a higher incidence of comorbidities such as diabetes and heart disease.
All the same, the multivariate HR, which adjusted for these clinical and demographic factors, found a significant difference between survival in the two groups (HR=0.035, CI=0.004-0.347, p = 0.004).
They reported improvement of survival outcomes after the addition of TCZ to their SOC regime, with 11 of 23 patients (47.8%) admitted prior to March 13th dying compared to 2 of 62 (3.2%) admitted afterwards.
They also reported a reduced progression to mechanical ventilation in the TCZ group.
However, this study also holds a significant limitation: the time delay between the two groups means that knowledge about how to treat the disease likely improved over this timeframe as well.
All the same, the results of these observational retrospective studies provide support for TCZ as a pharmaceutical of interest for follow-up in clinical trials. 

In addition to the retrospective observational studies, other analysis have utilized a retrospective case-control design to match pairs of patients with similar baseline characteristics, only one of whom received TCZ for COVID-19.
In one such study, TCZ was significantly associated with a reduced risk of progression to ICU admission or death [@doi:10.1016/j.medmal.2020.05.001].
This study examined only 20 patients treated with TCZ (all but one of the patients treated with TCZ in the hospital during the study period) and compared them to 25 patients receiving SOC.
For the combined primary endpoint of death and/or ICU admission, only 25% of patients receiving TCZ progressed to an endpoint compared to 72% in the SOC group (p = 0.002, presumably based on a chi-square test based on the information provided in the text). 
When the two endpoints were examined separately, progression to invasive medical ventilation remained significant (32% SOC compared to 0% TCZ, p = 0.006) but not for mortality (48% SOC compared to 25% TCZ, p = 0.066).
In contrast, a study that compared 96 patients treated with TCZ to 97 patients treated with SOC only in New York City found that differences in mortality did not differ between the two groups, but that this difference did become significant when intubated patients were excluded from the analysis [@doi:10.1093/qjmed/hcaa206].
Taken together, these findings suggest that future clinical trials of TCZ may want to include intubation as an endpoint.
However, these studies should be approached with caution, not only because of the small number of patients enrolled and the retrospective design, but also because they performed a large number of statistical tests and did not account for multiple hypothesis testing.
These last findings highlight the need to search for a balance between impairing a harmful immune response, such as the one generated during CRS and CSS, and preventing the worsening of the clinical picture of the patients by potential new viral infections.

Though data about TCZ for COVID-19 is still only just emerging, some meta-analyses and systematic reviews have investigated the available data.
One meta-analysis [@doi:10.2139/ssrn.3642653] evaluated 19 studies published or released as preprints prior to July 1, 2020 and found that the overall trends supportive of the frequent conclusion that TCZ does improve survivorship, with a significant HR of 0.41.
This trend improved when they excluded studies that administered a steroid alongside TCZ, with a significant HR of 0.04.
They also found some evidence for reduced IMV or ICU admission, but only when excluding all studies except a small number reporting estimates that were adjusted for possible bias introduced by the challenges of stringency during the enrollment process.
A systematic analysis of nine case-control studies estimated a HR of 0.482, which was also significant [@doi:10.1101/2020.07.10.20150938]. 
Although these estimates are similar, it is important to note that they are drawing from the same literature and are therefore likely to be affected by the same biases in publication.
A second systematic review of studies investigating TCZ treatment for COVID-19 analyzed 31 studies that had been published or released as pre-prints and reported that none carried a low risk of bias (RoB) [@doi:10.1016/j.pulmoe.2020.07.003].
Therefore, the present evidence is not likely to be sufficient for conclusions about the efficacy of TCZ.

Additionally, there are possible risks associated with the administration of TCZ for COVID-19.
TCZ has been used for over a decade to treat rheumatoid arthritis [@doi:10.1177/1759720X18798462], and a recent study found the drug to be safe for pregnant and breastfeeding women [@doi:10.1093/rheumatology/kez100].
However, TCZ may increase the risk of developing infections [@doi:10.1177/1759720X18798462], and rheumatoid arthritis patients with chronic hepatitis B infections had a high risk of hepatitis B virus reactivation when TCZ was administered in combination with other RA drugs [@doi:10.1111/1756-185X.13010].
As a result, TCZ is contraindicated in patients with active infections such as tuberculosis [@doi:10.1186/s12967-020-02339-3].
Previous studies have investigated, with varying results, a possible increased risk of infection in rheumatoid arthritis patients administered TCZ [@doi:10.1093/rheumatology/keq343; @doi:10.1136/annrheumdis-2018-214367], although another study reported that the incidence rate of infections was higher in clinical practice rheumatoid arthritis patients treated with TCZ than in the rates reported by clinical trials [@doi:10.1093/rheumatology/ker223].
In the investigation of 544 Italian COVID-19 patients, the group treated with TCZ was found to be more likely to develop secondary infections, with 24% compared to 4% in the control group [@doi:10/d2pk].
Reactivation of hepatitis B and herpes simplex virus 1 was also reported in a small number of patients in this study, all of whom were receiving TCZ.
A July 2020 case report described negative outcomes of two COVID-19 patients after receiving TCZ, including one death; however, both patients were intubated and had entered septic shock prior to receiving TCZ [@doi:10.1016/j.chest.2020.04.024], likely indicating a severe level of cytokine production.
Additionally, D-dimer and sIL2R levels were reported by one study to increase in patients treated with TCZ, which raised concerns because of the potential association between elevated D-dimer levels and thrombosis and between sIL2R and diseases where T-cell regulation is compromised [@doi:10.1016/j.chest.2020.06.006]. 
An increased risk of bacterial infection was also identified in a systematic review of the literature, based on the unadjusted estimates reported [@doi:10.2139/ssrn.3642653].
In summary, TCZ administration to COVID-19 patients is not without risks, may introduce additional risk of developing secondary infections, and should be approached especially cautiously for patients who have latent viral infections.

In summary, approximately 25% of coronavirus patients develop ARDS, which is caused by an excessive early response of the immune system which can be a component of cytokine release syndrome [@doi:10.1016/j.chest.2020.06.006] and cytokine storm syndrome [@doi:10.1186/s12967-020-02339-3].
This overwhelming inflammation is triggered by IL-6.
TCZ is an inhibitor of IL-6 and therefore may be able to neutralize the inflammatory pathway that leads to the cytokine storm.
While the mechanism suggests TCZ may be beneficial for the treatment of COVID-19 patients experiencing excessive immune activity, no randomized controlled trials are available assessing its effect.
However, small initial studies have found preliminary indications that TCZ may reduce progression to invasive medical ventilation and/or death.
It should be noted that SOC varied widely across retrospective studies, with one study administering HCQ, lopinavir-ritonavir, antibiotics, and/or heparin as part of standard care.
Interest in TCZ as a treatment for COVID-19 was supported by two meta-analyses that converged on a HR estimate of approximately 0.45 [@doi:10.1101/2020.07.10.20150938; @doi:10.2139/ssrn.3642653], but a third meta-analysis found that all of the available literature carries a risk of bias, with even the largest available TCZ studies to date carrying a moderate risk of bias under the ROBINS-I criteria [@doi:10.1016/j.pulmoe.2020.07.003].
Additionally, different studies used different dosages, number of doses, and methods of administration; ongoing research may be needed to optimize administration of TCZ [@doi:10.1016/j.jcv.2020.104443], although similar results were reported by one study for intravenous and subcutaneous administration [@doi:10/d2pk].
Clinical trials that are in progress are likely to provide additional insight into the effectiveness of this drug for the treatment of COVID-19 along with how it should be administered.

#### Neutralizing Antibodies

Monoclonal antibodies have revolutionized the way we treat human diseases.
They have become some of the best-selling drugs in the pharmaceutical market in recent years [@doi:10.1186/s12929-019-0592-z].
There are currently 79 FDA approved mAbs on the market including antibodies for viral infections (e.g. Ibalizumab for HIV and Palivizumab for RSV) [@doi:10.1186/s12929-019-0592-z; @doi:10.1146/annurev-immunol-032712-095916].
Virus-specific neutralizing antibodies commonly target viral surface glycoproteins or host structures, thereby inhibiting viral entry through receptor binding interference [@doi:10.3389/fmicb.2017.02323; @doi:10.1080/21645515.2017.1337614].
This section discusses current efforts in developing neutralizing antibodies against SARS-CoV-2 and how expertise gained from previous approaches for MERS-CoV and SARS-CoV-1 may benefit antibody development.

##### Spike (S) Neutralizing Antibody

During the first SARS epidemic in 2002, nAbs were found in SARS-CoV-1-infected patients [@doi:10.1111/j.1469-0691.2004.01009.x;@doi:10.1086/423286].
Several studies following up on these findings identified various S-glycoprotein epitopes as the major targets of neutralizing antibodies against SARS-CoV-1 [@doi:10.1517/14712590902763755].
The passive transfer of immune serum containing nAbs from SARS-CoV-1-infected mice resulted in protection of naïve mice from viral lower respiratory tract infection upon intranasal challenge [@doi:10.1128/jvi.78.7.3572-3577.2004].
Similarly, a meta-analysis suggested that administration of plasma from recovered SARS-CoV-1 patients reduced mortality upon SARS-CoV-1 infection [@doi:10.1093/infdis/jiu396].
Similar results were observed in MERS-CoV infection during the second coronavirus-related epidemic of the 21st century.
In these cases, neutralizing antibodies were identified against various epitopes of the receptor binding domain (RBD) of the S glycoprotein [@doi:10.1073/pnas.1402074111; @doi:10.1128/JVI.00912-14].
Coronaviruses use trimeric spike (S) glycoproteins on their surface to bind to host cell receptors, such as ACE2, allowing for cell entry [@doi:10.1016/j.cell.2020.02.052; @doi:10.1016/j.cell.2020.02.058].
Each S glycoprotein protomer is comprised of an S1 domain, also called the RBD, and an S2 domain.
The S1 domain binds to host cell receptors while the S2 domain facilitates the fusion between the viral envelope and host cell membranes [@doi:10.1517/14712590902763755].
Although targeting of the host cell receptor ACE2 shows efficacy in inhibiting SARS-CoV-2 infection [@doi:10.1038/nature02145], given the physiological relevance of ACE2 [@doi:10/bsbp49], it would be favorable to target virus-specific structures rather than host receptors.
This forms the rationale of developing neutralizing antibodies against the S glycoprotein, disrupting its interaction with ACE2 and other receptors and thereby inhibiting viral entry.

The first human neutralizing antibody against SARS-CoV-2 targeting the trimeric spike (S) glycoproteins was developed using hybridoma technology [@doi:10.1101/2020.03.11.987958], where antibody-producing B-cells developed by mice can be inserted into myeloma cells to produce a hybrid cell line (the hybridoma) that is grown in culture.
The 47D11 clone was able to cross-neutralize SARS-CoV-1 and SARS-CoV-2 by a mechanism that is different from receptor binding interference.
The exact mechanism of how this clone neutralizes SARS-CoV-2 and inhibits infection _in vitro_ remains unknown, but a potential mechanism might be antibody-induced destabilization of the membrane prefusion structure [@doi:10.1101/2020.03.11.987958; @doi:10.1016/j.cell.2018.12.028].
The ability of this antibody to prevent infection at a feasible dose needs to be validated _in vivo_, especially since _in vitro_ neutralization effects have been shown to not be reflective of _in vivo_ efficacy [@doi:10.1128/JVI.01603-17].
Only a week later, a different group successfully isolated multiple nAbs targeting the RBD of the S glycoprotein from blood samples taken from COVID-19 patients in China [@doi:10.1101/2020.03.21.990770].
Interestingly, the patient-isolated antibodies did not cross-react with RBDs from SARS-CoV-1 and MERS-CoV, although cross-reactivity to the trimeric spike proteins of SARS-CoV-1 and MERS-CoV was observed.
This finding suggests that the RBDs between the three coronavirus species are immunologically distinct and that the isolated nAbs targeting the RBD of SARS-CoV-2 are species specific.
While this specificity is desirable, it also raises the question of whether these antibodies are more susceptible to viral escape mechanisms.
Viral escape is a common resistance mechanism to nAb therapy due to selective pressure from neutralizing antibodies [@doi:10.2217/imt.15.33; @doi:10.1126/science.1213256].
For HIV, broadly neutralizing antibodies (bnAbs) targeting the CD4 binding site (CD4bs) show greater neutralization breadth than monoclonal antibodies, which target only specific HIV strains [@doi:10.1016/j.molmed.2019.01.007].
For MERS-CoV, a combination of multiple neutralizing antibodies targeting different antigenic sites prevented neutralization escape [@doi:10.1128/JVI.02002-17].
It was found that the different antibody isolates did not target the same epitopes, suggesting that using them in combination might produce a synergistic effect that prevents viral escape [@doi:10.1101/2020.03.21.990770].
It was also demonstrated that binding affinity of the antibodies does not reflect their capability to compete with ACE2 binding.
Furthermore, no conclusions about correlations between the severity of disease and the ability to produce neutralizing antibodies can be drawn at this point.
Rather, higher neutralizing antibody titers were more frequently found in patients with severe disease.
Correspondingly, higher levels of anti-spike IgG were observed in patients that deceased from infection compared to patient that recovered [@doi:10.1172/jci.insight.123158].

Results from the SARS and MERS epidemics thus provide valuable lessons for the design of neutralizing antibodies for the current outbreak.
The findings for SARS-CoV-1 and MERS-CoV can aid in identifying which structures constitute suitable targets for nAbs, despite the fact that the RBD appears to be distinct between the three coronavirus species.
These studies also suggest that a combination of nAbs targeting distinct antigens might be necessary to provide protection [@doi:10.1128/JVI.02002-17].
The biggest challenge remains identifying antibodies that not only bind to their target, but also prove to be beneficial for disease management.
On that note, a recently published study indicates that anti-spike antibodies could make the disease worse rather than eliminating the virus [@doi:10.1172/jci.insight.123158].
These findings underscores our current lack of understanding the full immune response to SARS-CoV-2.

#### Interferons

IFNs are a family of cytokines critical to activating the innate immune system response against viral infections.
Interferons are classified into three categories based on their receptor specificity: types I, II and III [@doi:10.1128/mmbr.05015-11].
Specifically, IFNs I (IFN-𝛼 and 𝛽) and II (IFN-𝛾) induce the expression of antiviral proteins that bring the viral RNA to degradation [@doi:10.1016/j.jcv.2003.11.013].
Among these IFNs, IFN-𝛽 has already been found to strongly inhibit the replication of other coronaviruses, such as SARS-CoV-1, in cell culture, while IFN-𝛼 and 𝛾 were shown to be less effective in this context [@doi:10.1016/j.jcv.2003.11.013].
There is evidence that patients with higher susceptibility to ARDS indeed show deficiency in IFN- 𝛽.
For instance, infection with other coronaviruses impairs IFN-𝛽 expression and synthesis, allowing the virus to escape the innate immune response [@doi:10.1016/j.virusres.2014.07.024].
On March 18 2020, Synairgen plc received approval to start a phase II trial for SNG001, an IFN-𝛽-1a formulation to be delivered to the lungs via inhalation.
SNG001 was already shown to be effective in reducing viral load in an _in vivo_ model of swine flu and _in vitro_ models of other coronavirus infections [@synairgen-SNG001].
In July, a press release from Synairgen stated that SNG001 reduced progression to ventilation in a double-blind, placebo-controlled, multi-center study of 101 patients with an average age in the late 50s [@url:https://www.synairgen.com/wp-content/uploads/2020/07/200720-Synairgen-announces-positive-results-from-trial-of-SNG001-in-hospitalised-COVID-19-patients.pdf].
They also reported that patients in the treatment group showed greater recovery and lower breathlessness.
However, given that this information was released in a press release rather than in a manuscript and thus cannot be thoroughly reviewed, these findings should be considered preliminary.

#### Vaccines

##### Vaccine Development

Flu-like illnesses caused by viruses are a common target of vaccine development programs, and influenza vaccine technology in particular has made many strides.
During the H1N1 influenza outbreak, vaccine development was accelerated because of the existing infrastructure, along with the fact that regulatory agencies had already decided that vaccines produced using egg- and cell-based platforms could be licensed under the regulations used for a strain change.
Critiques of the production and distribution of the H1N1 vaccine have stressed the need for alternative development-and-manufacturing platforms that can be readily adapted to new pathogens.
Although a monovalent H1N1 vaccine was not available before the pandemic peaked in the United States and Europe, it was available soon afterward as a stand-alone vaccine that was eventually incorporated into commercially available seasonal influenza vaccines [@doi:10.1056/NEJMp2005630].
If H1N1 vaccine development provides any indication, considering developing and manufacturing platforms for promising COVID-19 vaccine trials early could hasten the emergence of an effective prophylactic vaccine against SARS-CoV-2.

The first critical step towards developing a vaccine against SARS-CoV-2 was characterizing the target, which fortunately happened early in the COVID-19 outbreak with the sequencing and dissemination of the viral genome [@url:https://www.who.int/csr/don/12-january-2020-novel-coronavirus-china/en/].
The Coalition for Epidemic Preparedness Innovations (CEPI) is coordinating global health agencies and pharmaceutical companies to develop vaccines against SARS-CoV-2.
As of September 2020, there were over 180 vaccine candidates against SARS-CoV-2 in development [@doi:10.1038/s41586-020-2798-3].
Unlike many global vaccine development programs previously, such as with H1N1, the vaccine development landscape for COVID-19 includes vaccines produced by a wide array of technologies.
Experience in the field of oncology is encouraging COVID-19 vaccine developers to use next-generation approaches to vaccine development, which have led to the great diversity of vaccine development programs [@url:https://www.the-scientist.com/news-opinion/newer-vaccine-technologies-deployed-to-develop-covid-19-shot-67152].
These diverse technology platforms include DNA, RNA, virus-like particle, recombinant protein, both replicating and non-replicating viral vectors, live attenuated virus, and inactivated virus approaches (Figure @fig:vaccines).
Given the wide range of vaccines under development, it is possible that some vaccine products may eventually be shown to be more effective in certain subpopulations, such as children, pregnant women, immunocompromised patients, the elderly, etc.
The requirements for a successful vaccine trial and deployment are complex and may require coordination between government, industry, academia, and philanthropic entities [@doi:10.1126/science.abc5312].
While little is currently known about immunity to SARS-CoV-2, vaccine development typically tests for serum neutralizing activity, as this has been established as a biomarker for adaptive immunity in other respiratory illnesses [@doi:10.1056/NEJMoa2022483].

![
**Vaccine Development Strategies.**
Several different strategies can and are being employed for the development of vaccines.
Each approach capitalizes on different features of the SARS-CoV-2 virus and delivery through a different platform.
](images/N002-Vaccines.png){#fig:vaccines secno=1}

###### DNA Vaccines

This vaccination method involves the direct introduction of a plasmid containing a DNA sequence encoding the antigen(s) against which an immune response is sought into appropriate tissues [@url:https://www.who.int/biologicals/areas/vaccines/dna/en/].
This approach may offer several advantages over traditional vaccination approaches, such as the stimulation of both B- as well as T-cell responses and the absence of any infectious agent.
Currently, a Phase I safety and immunogenicity clinical trial of INO-4800, a prophylactic vaccine against SARS-CoV-2, is underway [@clinicaltrials:NCT04336410].
The vaccine developer Inovio Pharmaceuticals Technology is overseeing administration of INO-4800 by intradermal injection followed by electroporation with the CELLECTRA® device to healthy volunteers.
Electroporation is the application of brief electric pulses to tissues in order to permeabilize cell membranes in a transient and reversible manner.
It has been shown that electroporation can enhance vaccine efficacy by up to 100-fold, as measured by increases in antigen-specific antibody titers [@doi:10.1016/j.coi.2011.03.008].
The safety of the CELLECTRA® device has been studied for over seven years, and these studies support the further development of electroporation as a safe vaccine delivery method [@doi:10.4161/hv.24702].
The temporary formation of pores through electroporation facilitates the successful transportation of macromolecules into cells, allowing cells to robustly take up INO-4800 for the production of an antibody response.
Approved by the U.S. FDA on April 6, 2020, the Phase I study is enrolling up to 40 healthy adult volunteers in Philadelphia, PA at the Perelman School of Medicine and at the Center for Pharmaceutical Research in Kansas City, MO.
The trial has two experimental arms corresponding to the two locations.
Participants in Experimental Group 1 will receive one intradermal injection of 1.0 milligram (mg) of INO-4800 followed by electroporation using the CELLECTRA® 2000 device twice, administered at Day 0 and Week 4.
Participants in Experimental Group 2 will receive two intradermal injections of 1.0 mg (total 2.0 mg per dosing visit) of INO-4800 followed by electroporation using the CELLECTRA® 2000 device, administered at Day 0 and Week 4.
Safety data and the initial immune responses of participants from the trial are expected by the end of the summer of 2021.
The development of a DNA vaccine against SARS-CoV-2 by Inovio could be an important step forward in the world's search for a COVID-19 vaccine.
Although exciting, the cost of vaccine manufacturing and electroporation may make scaling the use of this technology for prophylactic use for the general public difficult.

###### RNA Vaccines

RNA vaccines are nucleic-acid based modalities that code for viral antigens against which the human body elicits a humoral and cellular immune response.
The mRNA technology is transcribed _in vitro_ and delivered to cells via lipid nanoparticles (LNP) [@doi:10.1002/eji.1830230749].
They are recognized by ribosomes _in vivo_ and then translated and modified into functional proteins [@doi:10.3389/fimmu.2019.00594].
The resulting intracellular viral proteins are displayed on surface MHC proteins, provoking a strong CD8+ T cell response as well as a CD4+ T cell and B cell-associated antibody responses [@doi:10.3389/fimmu.2019.00594].
Naturally, mRNA is not very stable and can degrade quickly in the extracellular environment or the cytoplasm.
The LNP covering protects the mRNA from enzymatic degradation outside of the cell [@doi:10.4155/tde-2016-0006].
Codon optimization to prevent secondary structure formation and modifications of the poly-A tail as well as the 5’ untranslated region to promote ribosomal complex binding can increase mRNA expression in cells.
Furthermore, purifying out dsRNA and immature RNA with FPLC (fast performance liquid chromatography) and HPLC (high performance liquid chromatography) technology will improve translation of the mRNA in the cell [@doi:10.3389/fimmu.2019.00594; @doi:10.1080/14760584.2017.1355245].
Vaccines based on mRNA delivery confer many advantages over traditional viral vectored vaccines and DNA vaccines.
In comparison to live attenuated viruses, mRNA vaccines are non-infectious and can be synthetically produced in an egg-free, cell-free environment, thereby reducing the risk of a detrimental immune response in the host [@doi:10.1016/j.immuni.2020.03.007].
Unlike DNA vaccines, mRNA technologies are naturally degradable and non-integrating, and they do not need to cross the nuclear membrane in addition to the plasma membrane for their effects to be seen [@doi:10.3389/fimmu.2019.00594].
Furthermore, mRNA vaccines are easily, affordably, and rapidly scalable.

Although mRNA vaccines have been developed for therapeutic and prophylactic purposes, none have previously been licensed or commercialized.
Nevertheless, they have shown promise in animal models and preliminary clinical trials for several indications, including rabies, coronavirus, influenza, and cytomegalovirus [@clinicaltrials:NCT01669096].
Preclinical data previously identified effective antibody generation against full-length FPLC-purified influenza hemagglutinin stalk-encoding mRNA in mice, rabbits, and ferrets [@doi:10.1038/s41467-018-05482-0].
Similar immunological responses for mRNA vaccines were observed in humans in Phase I and II clinical trials operated by the pharmaceutical-development companies Curevac and Moderna for rabies, flu, and zika [@doi:10.1080/14760584.2017.1355245].
Positively charged bilayer LNPs carrying the mRNA attract negatively charged cell membranes, endocytose into the cytoplasm [@doi:10.4155/tde-2016-0006], and facilitate endosomal escape.
LNPs can be coated with modalities recognized and engulfed by specific cell types.
LNPs that are 150nm or less effectively enter into lymphatic vessels.

There are three types of RNA vaccines: non-replicating, _in vivo_ self-replicating, and _in vitro_ dendritic cell non-replicating [@url:https://www.phgfoundation.org/briefing/rna-vaccines].
Non-replicating mRNA vaccines consist of a simple open reading frame (ORF) for the viral antigen flanked by the 5’ UTR and 3’ poly-A tail.
_In vivo_ self-replicating vaccines encode a modified viral genome derived from single-stranded, positive sense RNA alphaviruses [@doi:10.3389/fimmu.2019.00594; @doi:10.1080/14760584.2017.1355245].
The RNA genome encodes the viral antigen along with proteins of the genome replication machinery, including an RNA polymerase.
Structural proteins required for viral assembly are not included in the engineered genome [@doi:10.3389/fimmu.2019.00594].
Self-replicating vaccines produce more viral antigens over a longer period of time, thereby evoking a more robust immune response [@url:https://www.phgfoundation.org/briefing/rna-vaccines].
Finally, _in vitro_ dendritic cell non-replicating RNA vaccines limit transfection to dendritic cells.
Dendritic cells are potent antigen-presenting immune cells that easily take up mRNA and present fragments of the translated peptide on their MHC proteins, which can then interact with T cell receptors.
Ultimately, primed T follicular helper cells can stimulate germinal center B cells that also present the viral antigen to produce antibodies against the virus [@doi:10.1016/j.immuni.2014.10.004].
These cells are isolated from the patient, grown and transfected _ex vivo_, and reintroduced to the patient [@doi:10.1038/nrd.2017.243].

mRNA-1273 was the first COVID-19 vaccine to enter a phase I clinical in the United States.
ModernaTX, Inc. is currently spearheading an investigation on the immunogenicity and reactogenicity of mRNA-1273, a conventional lipid nanoparticle encapsulated RNA encoding a full-length prefusion stabilized spike (S) protein for SARS-CoV-2 [@clinicaltrials:NCT04283461].
In a study that is ongoing, forty-five participants were enrolled and given intramuscular injections of mRNA-1273 in their deltoid muscle on day 1 and day 29, and then followed for the next twelve months.
Healthy males and non-pregnant females aged 18-55 years were recruited for this study and divided into three groups receiving 25, 100, or 250 micrograms (&mu;g) of mRNA-1273.
IgG ELISA assays on patient serology samples are being used to examine the immunogenicity of the vaccine [@clinicaltrials:NCT04283461].

A preliminary report describing initial safety and immunogenicity findings is now available [@doi:10.1056/NEJMoa2022483].
Binding antibodies were observed at two weeks after the first dose at all concentrations.
At the time point one week after the second dose was administered on day 29, the pseudotyped lentivirus reporter single-round-of-infection neutralization assay (PsVNA), which was used to assess neutralizing activity, reached a median level similar to the median observed in convalescent plasma samples.
Participants reported mild and moderate systemic adverse events after the day 1 injection, and one severe local event was observed in each of the two highest dose levels.
The second injection led to severe systemic adverse events for three of the participants at the highest dose levels, with one participant in the group being evaluated at an urgent care center on the day after the second dose.
The reported localized adverse events from the second dose were similar to those from the first.

In summary, mRNA vaccines are promising tools in the prevention and control of pandemics because they may sidestep many challenges associated with traditional vaccine design and manufacturing.
<!-- mRNA-1273 is the only RNA vaccine for SARS-CoV-2 for which preliminary results are available. -->
As of August 2020, placebo-blinded and randomized results for mRNA vaccines are not yet available, but the initial results are promising.
In the dose ranging study, even the lowest dose of 25 &mu;g of mRNA-1273 appeared to be sufficient to induce an immunogenicity profile comparable to that observed in convalescent plasma and appeared to be well tolerated among the population of healthy, non-pregnant participants from 18-55 years of age.
Based on the preliminary results from mRNA-1273 [@doi:10.1056/NEJMoa2022483], a new trial aims to enroll 30,000 participants who will be randomized for two injections of 100 &mu;g of mRNA-1273 or placebo, again spaced 28 days apart [@clinicaltrials:NCT04470427].

##### Adjuvants for Vaccines

Adjuvants include a variety of molecules or larger microbial-related products that have an effect on the immune system or an immune response of interest.
They can either be comprised of or contain immunostimulants or immunomodulators.
Adjuvants are sometimes included within vaccines, especially vaccines other than live-attenuated and inactivated viruses, in order to enhance the immune response.
A review on the development of SARS-CoV-2 vaccines [@doi:10.3390/vaccines8020153] also included a brief summary of the potential of adjuvants for these vaccines, including a brief description of some already commonly used adjuvants.
Different adjuvants can regulate different types of immune responses, so the type or combination of adjuvants used in a vaccine will depend on both the type of vaccine and concern related to efficacy and safety.
A variety of possible mechanisms for adjuvants have been researched [@doi:10.1038/nri2510; @doi:10.3389/fimmu.2018.02619; @doi:10.3390/vaccines8010128], including the following: induction of DAMPs that can be recognized by certain PRRs of the innate immune system; functioning as PAMP that can also be recognized by certain PRRs; and more generally enhancing the humoral or cellular immune responses.
Selection of one or more adjuvants requires considering how to promote the advantageous effects of the components and/or immune response and, likewise, to inhibit possible deleterious effects.
There are also considerations related to the method of delivering (or co-delivering) the adjuvant and antigen components of a vaccine.

##### Trained Immunity

Another approach that is being investigated explores the potential for vaccines that are not made from the SARS-CoV-2 virus to confer what has been termed trained immunity. 
In a recent review [@doi:10.1038/s41577-020-0285-6], trained immunity was defined as forms of memory that are temporary (e.g., months or years) and reversible. 
It is induced by exposure to whole-microorganism vaccines or other microbial stimuli that generates heterologous protective effects.
Trained immunity can be displayed by innate immune cells or innate immune features of other cells, and it is characterized by alterations to immune responsiveness to future immune challenges due to epigenetic and metabolic mechanisms.
These alterations can take the form of either an increased or decreased response to immune challenge by a pathogen.
Trained immunity elicited by non-SARS-CoV-2 whole-microorganism vaccines could potentially improve SARS-CoV-2 susceptibility or severity [@doi:10.1016/j.cell.2020.04.042].

One type of stimulus which research indicates can induce trained immunity is bacillus Calmette-Guerin (BCG) vaccination.
BCG is an attenuated form of bacteria _Mycobacterium bovis_.
The vaccine is most commonly administered for the prevention of tuberculosis in humans.
Clinical trials in non-SARS-CoV-2-infected adults have been designed to assess whether BCG vaccination could have prophylactic effects against SARS-CoV-2 by reducing susceptibility, preventing infection, or reducing disease severity. 
A number of trials are now evaluating the effects of the BCG vaccine or the related vaccine VPM1002 [@doi:10.1016/j.cell.2020.04.042; @clinicaltrials:NCT04327206; @clinicaltrials:NCT04328441; @clinicaltrials:NCT04348370; @clinicaltrials:NCT04350931; @clinicaltrials:NCT04362124; @clinicaltrials:NCT04369794; @clinicaltrials:NCT04373291; @clinicaltrials:NCT04379336; @clinicaltrials:NCT04384549; @clinicaltrials:NCT04387409; @clinicaltrials:NCT04414267; @clinicaltrials:NCT04417335; @clinicaltrials:NCT04435379; @clinicaltrials:NCT04439045].

The ongoing trials are using a number of different approaches.
Some trials enroll healthcare workers, other trials hospitalized elderly adults without immunosuppression who get vaccinated with placebo or BCG at hospital discharge, and yet another set of trials older adults (>50 years) under chronic care for conditions like hypertension and diabetes.
One set of trials, for example, uses time until first infection as the primary study endpoint; more generally, outcomes measured in some of these trials are related to incidence of disease and disease severity or symptoms.
Some analyses have suggested a possible correlation at the country level between the frequency of BCG vaccination (or BCG vaccination policies) and the severity of COVID-19 [@doi:10.1016/j.cell.2020.04.042].
Currently it is unclear whether this correlation has any connection to trained immunity.
Many possible confounding factors are also likely to vary among countries, such as age distribution, detection efficiency, stochastic epidemic dynamic effects, differences in healthcare capacity over time in relation to epidemic dynamics, and these have not been adequately accounted for in current analyses. <!-- TO DO: add in study that debunks this-->
It is unclear whether there is an effect of the timing of BCG vaccination, both during an individual's life cycle and relative to the COVID-19 pandemic.
Additionally, given that severe SARS-CoV-2 may be associated with a dysregulated immune response, it is unclear what alterations to the immune response would be most likely to be protective versus pathogenic (e.g., [@doi:10.1016/j.chom.2020.04.009; @doi:10.1016/j.chom.2020.05.009; @doi:10.1016/j.cell.2020.04.042; @doi:10.1016/j.chom.2020.05.008]).
The article [@doi:10.1016/j.cell.2020.04.042] proposes that trained immunity might lead to an earlier and stronger response, which could in turn reduce viremia and the risk of later, detrimental immunopathology.
While trained immunity is an interesting possible avenue to complement vaccine development efforts through the use of an existing vaccine, additional research is required to assess whether the BCG vaccine is likely to confer trained immunity in the case of SARS-CoV-2.

### Discussion

<<<<<<< HEAD
With the emergence of the COVID-19 pandemic caused by the coronavirus SARS-CoV-2, the development and/or identification of therapeutic and prophylactic interventions became an issue of international urgency.
In previous outbreaks of HCoV, namely SARS and MERS, the development of these interventions was very limited.
As research has progressed, several potential approaches to treatment have emerged (Figure @fig:therapeutics)..
=======
As COVID-19 cases have been more widely characterized, it has become clear that the disease presentation is highly heterogeneous.
Many cases, especially in younger adults, present with mild symptoms or even asymptomatically, while others, especially in older adults, can be severe or fatal.
In children, the SARS-CoV-2 virus can present as two distinct diseases, COVID-19 or MIS-C.
While the overall infection fatality rate remains unknown, estimates suggest that it is not more than 1%; however, the severity of many non-lethal cases makes COVID-19 an ongoing, significant concern.
Currently, there are several possible prophylactics and therapeutics under investigation.
Early public attention focused on potential treatments whose therapeutic/prophylactic value has subsequently been disproved or remains under question, such as HCQ and some nutraceuticals, respectively.
Advances in prophylactics continue to develop, with several vaccines currently in clinical trials.
As research has progressed, several potential approaches to treatment have emerged (Figure @fig:therapeutics).
>>>>>>> afd156b5
Most notably, remdesivir has been approved by the FDA for the treatment of COVID-19, and dexamethasone, which was approved by the FDA in 1958, has been found to improve outcomes for patients with severe COVID-19.
Other potential therapies are being still being explored and require additional data (Figure @fig:ebm-trials).
Additionally, major advances in vaccines using mRNA and adenoviruses that have led to three vaccines becoming available or close to becoming available in late 2020 (Figure @fig:therapeutics). <!-- Update depending on where this goes and specify countries etc.-->
As more evidence becomes available, the potential for existing and novel therapies to improve outcomes for COVID-19 patients will become better understood.

![
**Mechanism of Action for Potential Therapeutics**
Potential therapeutics currently being studied target the SARS-CoV-2 or modify the host environment through many different mechanisms.
Here, the relationship between the virus and several therapeutics described above are visualized.
](images/N001-LifeCyclePlusDrugs.png){#fig:therapeutics secno=1}

<<<<<<< HEAD
Insights into the pathogenesis and immune response to SARS-CoV-2 have also provided some insights into prophylactics [cite therapeutics].
Though some concerns remain about the duration of sustained immunity for convalescents, vaccine development efforts are ongoing and show initial promising results.
<!-- TO DO: Needs to be updated with vaccine info about duration, this is changing rapidly so leaving for now-->
The Moderna trial, for example, reported that the neutralizing activity in participants who received two doses of the vaccine was similar to that observed in convalescent plasma.
Insights from the immune response to SARS-CoV-2 have also guided the identification of potential therapeutics.
As cases have become better characterized, it has become evident that many patients experience an initial immune response to the virus that is typically characterized by fever, cough, dyspnea, and related symptoms.
However, the most serious concern is cytokine release syndrome, when the body's immune response becomes dysregulated, resulting in an extreme inflammatory response.
The RECOVERY trial, a large-scale, multi-arm trial enrolling about 15% of all COVID-19 patients in the United Kingdom, was the first to identify that the widely available steroid dexamethasone seems to be beneficial for patients suffering from this immune dysregulation [@doi:10.1101/2020.06.22.20137273].
The results of efforts to identify therapeutic treatments to treat patients early in the course of infection have been more ambiguous.
Early interest in the drugs hydroxychloroquine and chloroquine yielded no promising results from studies with robust experimental designs.
On the other hand, the experimental drug remdesivir, which was developed for Ebola, has received enough support from early analyses to receive FDA approval, but results have been mixed.
The potential for other drugs, such as tocilizumab, to reduce recovery time remains unclear, but some early results were promising.

One concern is that the presentation of COVID-19 appears to be heterogeneous across the lifespan.
Many adult cases, especially in younger adults, present with mild symptoms or even asymptomatically, while others, especially in older adults, can be severe or fatal.
In children, the SARS-CoV-2 virus can present as two distinct diseases, COVID-19 or MIS-C.
The therapeutics and prophylactics discussed here were all tested in adults.
One of the two mRNA vaccines, Pfizer and BioNTech's BNT162b2, has been issued an EUA for patients as young as 16 [@url:https://www.pfizer.com/news/press-release/press-release-detail/pfizer-and-biontech-submit-emergency-use-authorization], while ModernaTX has begun a clinical trial to assess its mRNA vaccine in adolescents ages 12 to 18 [@url:https://investors.modernatx.com/news-releases/news-release-details/moderna-announces-first-participants-dosed-phase-23-study-covid].
However, additional research is needed to identify therapeutics that address the symptoms characteristic of pediatric COVID-19 and MIS-C cases.

#### Potential Avenues of Interest for Therapeutic Development
=======
One of the goals of characterizing the immune response is to identify strategies for the prophylactic enhancements of immunity.
Though some concerns remain about the duration of sustained immunity for convalescents, vaccine development efforts are ongoing and show initial promising results.
The Moderna trial, for example, reported that the neutralizing activity in participants who received two doses of the vaccine was similar to that observed in convalescent plasma.
Vaccine development for COVID-19 is progressing rapidly compared to typical timelines, but vaccine development is still a lengthy process.
In the meantime, some advances have also been made in the treatment of patients with COVID-19.
As cases have become better characterized, it has become evident that many patients experience an initial immune response to the virus that is typically characterized by fever, cough, dyspnea, and related symptoms.
However, the most serious concern is cytokine release syndrome, when the body's immune response becomes dysregulated, resulting in an extreme inflammatory response.
The RECOVERY trial, a large-scale, multi-arm trial enrolling about 15% of all COVID-19 patients in the United Kingdom, was the first to identify that the widely available steroid dexamethasone seems to be beneficial for patients suffering from this immune dysregulation [@doi:10.1101/2020.06.22.20137273].
Efforts to identify therapeutic treatments to treat patients early in the course of infection have been more ambiguous.
Early interest in the drugs hydroxychloroquine and chloroquine yielded no promising results from studies with robust experimental designs.
The experimental drug remdesivir, which was developed for Ebola, has received enough support from early analyses to receive FDA approval, but results have been mixed.
The potential for other drugs, such as tocilizumab, to reduce recovery time remains unclear, but some early results were promising.

### Additional Therapeutics of Interest
>>>>>>> afd156b5

Given what is currently known about these therapeutics for COVID-19, a number of related therapies beyond those explored above may also prove to be of interest.
For example, the demonstrated benefit of dexamethasone and the ongoing potential of tocilizumab for treatment of COVID-19 suggests that other anti-inflammatory agents might also hold value for the treatment of COVID-19.
Given that current evidence about treating COVID-19 with dexamethasone suggests that the need to curtail the cytokine storm inflammatory response to the virus can transcend the risks of immunosuppression, exploration of more anti-inflammatory agents may be warranted.
While dexamethasone is considered widely available and generally affordable, the high costs of biologics such as tocilizumab therapy may present obstacles to wide-scale distribution of this drug if it proves of value.
At the doses used for rheumatoid arthritis patients, the cost for tocilizumab ranges from $179.20 to $896 per dose for the IV form and $355 for the pre-filled syringe [@url:https://www.ncbi.nlm.nih.gov/books/NBK349513/table/T43/].
There are several anti-inflammatory agents used for the treatment of autoimmune diseases that may also be able to counter the effects of the cytokine storm induced by the virus, some of which, such as cyclosporine, are likely to be more cost-effective and readily available than biologics [@url:https://escholarship.umassmed.edu/meyers_pp/385].
While tocilizumab targets IL-6, several other inflammatory markers could be potential targets, including TNF-alpha.
Inhibition of TNF-alpha by an inhibitor such as Etanercept has been previously suggested for treatment of SARS-CoV-1 [@doi:10.1185/030079903125002757] and may be relevant for SARS-CoV-2 as well.
Another anti-IL-6 antibody, sarilumab, is also being investigated [@url:http://www.news.sanofi.us/2020-03-16-Sanofi-and-Regeneron-begin-global-Kevzara-R-sarilumab-clinical-trial-program-in-patients-with-severe-COVID-19; @clinicaltrials:NCT04327388].
Baricitinib and other small molecule inhibitors of the Janus-activated kinase pathway also curtail the inflammatory response and have been suggested as potential options for SARS-CoV-2 infections [@doi:10/dph5].
Baricitinib in particular may be able to reduce the ability of SARS-CoV-2 to infect lung cells [@doi:10/ggnrsx].
Clinical trials studying baricitinib in COVID-19 have already begun in the US and in Italy [@url:https://investor.lilly.com/news-releases/news-release-details/lilly-begins-clinical-testing-therapies-covid-19; @clinicaltrials:NCT04320277].
Identification and targeting of further inflammatory markers that are relevant in SARS-CoV-2 infection may be of value for curtailing the inflammatory response and lung damage.

In addition to immunosuppressive treatments that are most beneficial late in disease progression, much research is focused on identifying treatments would be likely to benefit early-stage patients.
For example, although studies of hydroxychloroquine have not supported the early theory-driven interest in this antiviral treatment, alternative compounds with related mechanisms may still have potential.
Hydroxyferroquine derivatives of HCQ have been described as a class of bioorganometallic compounds that exert antiviral effects with some selectivity for SARS-CoV-1 _in vitro_ [@doi:10.1021/jm0601856].
Future work could explore whether such compounds exert antiviral effects against SARS-CoV-2 and whether they would be safer for use in COVID-19.
Another potential approach is the development of antivirals, which could be broad-spectrum, specific to coronaviruses, or targeted to SARS-CoV-2.
Development of new antivirals is complicated by the fact that none have yet been approved for human coronaviruses.
Intriguing new options are emerging, however.
Beta-D-N4-hydroxycytidine (NHC) is an orally bioavailable ribonucleotide analog showing broad-spectrum activity against RNA viruses, which may inhibit SARS-CoV-2 replication _in vitro_ and _in vivo_ in mouse models of HCoVs [@doi:10.1126/scitranslmed.abb5883].
A range of other antivirals are also in development.
Development of antivirals will be further facilitated as research reveals more information about the interaction of SARS-CoV-2 with the host cell and host cell genome, mechanisms of viral replication, mechanisms of viral assembly, and mechanisms of viral release to other cells; this can allow researchers to target specific stages and structures of the viral life cycle.
Finally, antibodies against viruses, also known as antiviral monoclonal antibodies, could be an alternative as well and are described in detail in an above section.
The goal of antiviral antibodies is to neutralize viruses through either cell-killing activity or blocking of viral replication [@doi:10.1016/j.tim.2015.07.005].
They may also engage the host immune response, encouraging the immune system to hone in on the virus.
Given the cytokine storm that results from immune system activation in response to the virus, which has been implicated in worsening of the disease, a neutralizing antibody (nAb) may be preferable.
Upcoming work may explore the specificity of nAbs for their target, mechanisms by which the nAbs impede the virus, and improvements to antibody structure that may enhance the ability of the antibody to block viral activity.

Some research is also investigating potential therapeutics and prophylactics that would interact with components of the innate immune response.
For example, there are a variety of TLRs, PRRs that recognize PAMPs and DAMPs.
TLRs form a part of innate immune recognition and can more generally contribute to promoting both innate and adaptive responses [@ISBN:9780815332183].
In mouse models, poly(I:C) and CpG, which are agonists of toll-like receptors TLR3 and TLR9, respectively, showed protective effects when administered prior to SARS-CoV-1 infection [@doi:10.1128/JVI.01410-12].
Therefore, TLR agonists hold some potential for broad-spectrum prophylaxis.

Given that a large number of clinical trials are currently in progress, more information about the potential of these and other therapeutics should become available over time.
This information, combined with advances in understanding the molecular structure and viral pathogenesis of SARS-CoV-2, may lead to a more complete understanding of how the virus affects the human host and what strategies can improve outcomes.
To date, investigations of potential therapeutics for COVID-19 have focused primarily on repurposing existing drugs.
This approach is necessary given the urgency of the situation as well as the extensive time required for developing and testing new therapies.
However, in the long-term, new drugs specific for treatment of COVID-19 may also enter development.
Development of novel drugs is likely to be guided by what is known about the pathogenesis and molecular structure of SARS-CoV-2.
For example, understanding the various structural components of SARS-CoV-2 may allow for the development of small molecule inhibitors of those components.
Currently, crystal structures of the SARS-CoV-2 main protease have recently been resolved [@doi:10.1038/s41586-020-2223-y; @url:https://www.diamond.ac.uk/covid-19/for-scientists/Main-protease-structure-and-XChem.html], and efforts are already in place to perform screens for small molecule inhibitors of the main protease, which have yielded potential hits [@doi:10.1038/s41586-020-2223-y].
Much work remains to be done to determine further crystal structures of other viral components, understand the relative utility of targeting different viral components, perform additional small molecule inhibitor screens, and determine the safety and efficacy of the potential inhibitors.
While still nascent, work in this area is promising.
Over the longer term, this approach and others may lead to the development of novel therapeutics specifically for COVID-19 and SARS-CoV-2.
<<<<<<< HEAD

#### Conclusions of the Present Analysis

Due to the large number of clinical trials currently under examination (Figure @fig:ebm-trials), not all candidates are examined here.
Instead, this review seeks to provide an overview of the range of mechanisms that have been explored and to examine some prominent candidates in the context of the pathogenesis of and immune response to SARS-CoV-2.
As more research becomes available, this review will be updated to include additional therapeutics that emerge and to include new findings that are released about those discussed here.
While no therapeutics or vaccines were developed for SARS-CoV-1 or MERS-CoV, the current state of COVID-19 research suggests that the body of literature produced before and after the emergence of these viruses has prepared the biomedical community for a rapid response to novel HCoV like SARS-CoV-2.
At present, two pharmaceutical therapeutics and one vaccine have been authorized for the treatment and prevention, respectively, of COVID-19.
As the COVID-19 pandemic continues to be a topic of significant worldwide interest, more information is expected to become available about pharmaceutical mechanisms that can be used to combat this, and possibly other, HCoV.
These advances therefore not only benefit the international community's ability to respond to the current crisis, but are also likely to shape responses to future viral threats.
 
=======
>>>>>>> afd156b5
<|MERGE_RESOLUTION|>--- conflicted
+++ resolved
@@ -823,20 +823,9 @@
 
 ### Discussion
 
-<<<<<<< HEAD
 With the emergence of the COVID-19 pandemic caused by the coronavirus SARS-CoV-2, the development and/or identification of therapeutic and prophylactic interventions became an issue of international urgency.
 In previous outbreaks of HCoV, namely SARS and MERS, the development of these interventions was very limited.
 As research has progressed, several potential approaches to treatment have emerged (Figure @fig:therapeutics)..
-=======
-As COVID-19 cases have been more widely characterized, it has become clear that the disease presentation is highly heterogeneous.
-Many cases, especially in younger adults, present with mild symptoms or even asymptomatically, while others, especially in older adults, can be severe or fatal.
-In children, the SARS-CoV-2 virus can present as two distinct diseases, COVID-19 or MIS-C.
-While the overall infection fatality rate remains unknown, estimates suggest that it is not more than 1%; however, the severity of many non-lethal cases makes COVID-19 an ongoing, significant concern.
-Currently, there are several possible prophylactics and therapeutics under investigation.
-Early public attention focused on potential treatments whose therapeutic/prophylactic value has subsequently been disproved or remains under question, such as HCQ and some nutraceuticals, respectively.
-Advances in prophylactics continue to develop, with several vaccines currently in clinical trials.
-As research has progressed, several potential approaches to treatment have emerged (Figure @fig:therapeutics).
->>>>>>> afd156b5
 Most notably, remdesivir has been approved by the FDA for the treatment of COVID-19, and dexamethasone, which was approved by the FDA in 1958, has been found to improve outcomes for patients with severe COVID-19.
 Other potential therapies are being still being explored and require additional data (Figure @fig:ebm-trials).
 Additionally, major advances in vaccines using mRNA and adenoviruses that have led to three vaccines becoming available or close to becoming available in late 2020 (Figure @fig:therapeutics). <!-- Update depending on where this goes and specify countries etc.-->
@@ -848,7 +837,6 @@
 Here, the relationship between the virus and several therapeutics described above are visualized.
 ](images/N001-LifeCyclePlusDrugs.png){#fig:therapeutics secno=1}
 
-<<<<<<< HEAD
 Insights into the pathogenesis and immune response to SARS-CoV-2 have also provided some insights into prophylactics [cite therapeutics].
 Though some concerns remain about the duration of sustained immunity for convalescents, vaccine development efforts are ongoing and show initial promising results.
 <!-- TO DO: Needs to be updated with vaccine info about duration, this is changing rapidly so leaving for now-->
@@ -870,22 +858,6 @@
 However, additional research is needed to identify therapeutics that address the symptoms characteristic of pediatric COVID-19 and MIS-C cases.
 
 #### Potential Avenues of Interest for Therapeutic Development
-=======
-One of the goals of characterizing the immune response is to identify strategies for the prophylactic enhancements of immunity.
-Though some concerns remain about the duration of sustained immunity for convalescents, vaccine development efforts are ongoing and show initial promising results.
-The Moderna trial, for example, reported that the neutralizing activity in participants who received two doses of the vaccine was similar to that observed in convalescent plasma.
-Vaccine development for COVID-19 is progressing rapidly compared to typical timelines, but vaccine development is still a lengthy process.
-In the meantime, some advances have also been made in the treatment of patients with COVID-19.
-As cases have become better characterized, it has become evident that many patients experience an initial immune response to the virus that is typically characterized by fever, cough, dyspnea, and related symptoms.
-However, the most serious concern is cytokine release syndrome, when the body's immune response becomes dysregulated, resulting in an extreme inflammatory response.
-The RECOVERY trial, a large-scale, multi-arm trial enrolling about 15% of all COVID-19 patients in the United Kingdom, was the first to identify that the widely available steroid dexamethasone seems to be beneficial for patients suffering from this immune dysregulation [@doi:10.1101/2020.06.22.20137273].
-Efforts to identify therapeutic treatments to treat patients early in the course of infection have been more ambiguous.
-Early interest in the drugs hydroxychloroquine and chloroquine yielded no promising results from studies with robust experimental designs.
-The experimental drug remdesivir, which was developed for Ebola, has received enough support from early analyses to receive FDA approval, but results have been mixed.
-The potential for other drugs, such as tocilizumab, to reduce recovery time remains unclear, but some early results were promising.
-
-### Additional Therapeutics of Interest
->>>>>>> afd156b5
 
 Given what is currently known about these therapeutics for COVID-19, a number of related therapies beyond those explored above may also prove to be of interest.
 For example, the demonstrated benefit of dexamethasone and the ongoing potential of tocilizumab for treatment of COVID-19 suggests that other anti-inflammatory agents might also hold value for the treatment of COVID-19.
@@ -934,7 +906,6 @@
 Much work remains to be done to determine further crystal structures of other viral components, understand the relative utility of targeting different viral components, perform additional small molecule inhibitor screens, and determine the safety and efficacy of the potential inhibitors.
 While still nascent, work in this area is promising.
 Over the longer term, this approach and others may lead to the development of novel therapeutics specifically for COVID-19 and SARS-CoV-2.
-<<<<<<< HEAD
 
 #### Conclusions of the Present Analysis
 
@@ -944,7 +915,4 @@
 While no therapeutics or vaccines were developed for SARS-CoV-1 or MERS-CoV, the current state of COVID-19 research suggests that the body of literature produced before and after the emergence of these viruses has prepared the biomedical community for a rapid response to novel HCoV like SARS-CoV-2.
 At present, two pharmaceutical therapeutics and one vaccine have been authorized for the treatment and prevention, respectively, of COVID-19.
 As the COVID-19 pandemic continues to be a topic of significant worldwide interest, more information is expected to become available about pharmaceutical mechanisms that can be used to combat this, and possibly other, HCoV.
-These advances therefore not only benefit the international community's ability to respond to the current crisis, but are also likely to shape responses to future viral threats.
- 
-=======
->>>>>>> afd156b5
+These advances therefore not only benefit the international community's ability to respond to the current crisis, but are also likely to shape responses to future viral threats.