## Identification and Development of Prophylactics and Therapeutics for COVID-19 

### Abstract

After emerging in China in late 2019, the novel coronavirus SARS-CoV-2 spread worldwide and as of early 2021, continues to significantly impact most countries.
Only a small number of coronaviruses are known to infect humans, and only two are associated with the severe outcomes associated with SARS-CoV-2: SARS-CoV-1, a closely related species of SARS-CoV-2 that emerged in 2002, and MERS-CoV, which emerged in 2012.
Both of these previous epidemics were controlled fairly rapidly through public health measures, and no vaccines or robust therapeutic interventions were identified.
However, previous insights into the immune response to coronaviruses gained during the outbreaks of SARS and MERS have proved beneficial to identifying approaches to the treatment and prophylaxis of COVID-19.
A number of potential therapeutics against SARS-CoV-2 were rapidly identified, leading to a large number of clinical trials investigating a variety of possible therapeutic approaches being initiated early on in the pandemic.
As a result, a small number of therapeutics have already been authorized by regulatory agencies such as the Food and Drugs Administration in the United States, and many other therapeutics remain under investigation.
Here, we describe a range of approaches for the treatment of COVID-19, along with their proposed mechanisms of action and the current status of clinical investigation into each candidate.
The status of these investigations will continue to evolve, and this review will be updated as progress is made.

### Importance 

The COVID-19 pandemic is a rapidly evolving crisis.
With the worldwide scientific community shifting focus onto the SARS-CoV-2 virus and the disease it causes, a large number of possible pharmaceutical approaches for treatment and prevention have been proposed.
What is known about each of these potential interventions evolved rapidly throughout 2020 and early 2021.
In March 2020, we began monitoring a range of candidates and have continued to update this manuscript as new information has become available.
Some therapeutics have been supported, others have been revealed to be unlikely to confer any therapeutic benefits, and most require more data before a conclusion can be drawn.
This rapidly changing area of research provides important insight into how the ongoing pandemic can be managed and also demonstrates the power of interdisciplinary collaboration to rapidly understand a virus and match its characteristics with existing or novel pharmaceuticals.

### Introduction

The novel coronavirus _Severe acute respiratory syndrome-related coronavirus 2_ (SARS-CoV-2) emerged in late 2019 and quickly precipitated the worldwide spread of novel coronavirus disease 2019 (COVID-19).
COVID-19 is associated with symptoms ranging from none (asymptomatic) to mild to severe, with approximately 2% of patients dying from COVID-19-related complications, such as acute respiratory disease syndrome (ARDS) [@individual-pathogenesis].
The virus is likely spread between people primarily by droplets, with the role of contact and aerosol transmission still in question [@doi:10.1001/jama.2020.12458; @doi:10/gg6br7].
As a result, public health guidelines have been critical to efforts to control the spread of the virus.
However, as of early 2021, COVID-19 remains a significant worldwide concern (Figure @fig:csse-deaths), with cases in some places surging far above the numbers reported during the initial outbreak in early 2020.
Due to the continued threat of the virus and the severity of the disease, the identification and development of prophylactic and therapeutic interventions have emerged as significant international priorities.
Both approaches hold valuable potential for controlling the impact of the disease.
Prophylactics bolster immunity to prevent an individual from contracting a disease, whereas therapeutics treat a disease in individuals who have already been infected.
While vaccine development programs have attracted significant attention and produced a number of promising candidates, there is also an immediate need for treatments that palliate symptoms and prevent the most severe outcomes from infection.
Fortunately, prior developments during other recent pandemics, especially those caused by human coronaviruses (HCoV), has provided a number of hypotheses guiding a biomedical approach to the novel coronavirus infection.

{{csse_deaths}} COVID-19 deaths had been reported worldwide as of {{csse_date_pretty}} (Figure @fig:csse-deaths).

![
**Cumulative global COVID-19 deaths since January 22, 2020.**
Data are from the COVID-19 Data Repository by the Center for Systems Science and Engineering at Johns Hopkins University [@https://github.com/CSSEGISandData/COVID-19/tree/master/csse_covid_19_data/csse_covid_19_time_series].
]({{csse_deaths_figure}} "Global COVID-19 deaths"){#fig:csse-deaths secno=1}

#### Lessons from Prior HCoV Outbreaks

SARS-CoV-2's rapid shift from an unknown virus to a significant worldwide threat closely parallels the emergence of _Severe acute respiratory syndrome-related coronavirus_ (SARS-CoV-1).
The first documented case of COVID-19 was reported in Wuhan, China in November 2019, and the disease quickly spread worldwide during the early months of 2020.
Similarly, the first case of SARS was reported in November 2002 in the Guangdong Province of China, and it spread within China and then into several countries across continents over the following months [@doi:10.1093/ajcp/aqaa029; @doi:10.1038/nrmicro.2016.81].
In fact, genome sequencing quickly revealed the virus causing COVID-19 to be a novel betacoronavirus closely related to SARS-CoV-1 [@doi:10.46234/ccdcw2020.017].

There are many similarities but also some differences in the characteristics of the two viruses that determine how they spread.
SARS infection is severe, with an estimated death rate of 9.5% [@doi:10.1093/ajcp/aqaa029], while estimates of the death rate associated with COVID-19 are much lower, at approximately 2% [@individual-pathogenesis].
SARS-CoV-1 is highly contagious via droplet transmission and has a basic reproduction number (R~0~) of 4 (i.e., each person infected was estimated to infect four other people) [@doi:10.1093/ajcp/aqaa029].
SARS-CoV-2 also appears to be spread primarily by droplet transmission [@doi:10.1001/jama.2020.12458; @doi:10/gg6br7], and most estimates of its R~0~ fall between 2.5 and 3 [@individual-pathogenesis].
Furthermore, the 17-year difference in the timing of these two outbreaks has led to some major differences in the tools available for the international community's response.
At the time that SARS-CoV-1 emerged, no new HCoV had been identified in almost 40 years [@doi:10.1038/nrmicro.2016.81].
The identity of the virus underlying the SARS disease remained unknown until April of 2003, when the SARS-CoV-1 virus was characterized through a worldwide scientific effort spearheaded by the WHO [@doi:10.1038/nrmicro.2016.81].
In contrast, the SARS-CoV-2 genomic sequence was released on January 3, 2020 [@doi:10.46234/ccdcw2020.017], only days after the international community became aware of the novel pneumonia-like illness now known as COVID-19.
While SARS-CoV-1 belonged to a distinct lineage from the two other HCoV known at the time of its discovery [@doi:10.1093/ajcp/aqaa029], SARS-CoV-2 is closely related to SARS-CoV-1 and a more distant relative of another HCoV characterized in 2012, _Middle East respiratory syndrome-related coronavirus_ [@doi:10/ggjr43; @doi:10.1056/NEJMoa1211721].

Thus, despite their phylogenetic similarity, SARS-CoV-2 emerged under very different circumstances than SARS-CoV-1 in terms of scientific knowledge about HCoV.
The trajectories of the pandemics associated with each of the viruses have also diverged significantly.
By July 2003, the SARS outbreak was officially determined to be under control, with the success credited to infection management practices such as mask wearing [@doi:10.1038/nrmicro.2016.81].
In contrast, MERS is still circulating and remains a concern; although the fatality rate is very high at almost 35%, the disease is much less easily transmitted, as its R~0~ has been estimated to be 1 [@doi:10.1093/ajcp/aqaa029].
The low R~0~ in combination with public health practices allowed for its spread to be contained [@doi:10.1093/ajcp/aqaa029].
Neither of these trajectories are comparable to that of SARS-CoV-2, which remains a serious threat worldwide more than a year after the first cases of COVID-19 emerged.

Early results suggest that pharmaceutical interventions for COVID-19 may be more successful than efforts to develop prophylactics and therapeutics for SARS and MERS were.
Care for SARS and MERS patients prioritized supportive care and symptom management [@doi:10.1093/ajcp/aqaa029].
To the extent that clinical treatments for SARS and MERS were explored, there is generally a lack of evidence supporting their efficacy.
For example, Ribavirin is an antiviral that was often used in combination with corticosteroids and sometimes interferon (IFN) medications to treat SARS and MERS [@doi:10.1038/nrmicro.2016.81], but its effects have been found to be inconclusive in retrospective and _in vitro_ analyses of SARS and the SARS-CoV-1 virus, respectively [@doi:10.1038/nrmicro.2016.81].
IFNs and Ribavirin have shown promise in _in vitro_ analyses of MERS, but their clinical effectiveness remains unknown [@doi:10.1038/nrmicro.2016.81].
Therefore, only limited pharmaceutical advances from prior HCoV outbreaks can be adopted to COVID-19.
Importantly, though, prior analyses of the virological and pathogenic properties of SARS-CoV-1 and MERS-CoV provide a strong foundation for the development of hypotheses about SARS-CoV-2 that have served to accelerated the development and identification of potential prophylactic and therapeutic approaches.

#### Therapeutic Approaches

Therapeutic approaches to the current pandemic can utilize two potential avenues: they can reduce the symptoms that are harmful to COVID-19 patients, or they can directly target the virus to hinder the spread of infection.
The goal of the former is to reduce the severity and risks of an active infection, while for the latter, it is to inhibit the replication of the virus once an individual is infected.
A variety of symptom profiles with a range of severity are associated with COVID-19, many of which are not life-threatening.
A study of COVID-19 patients in a hospital in Berlin, Germany found that the symptoms associated with the highest risk of death included infection-related symptoms, such as sepsis, respiratory symptoms such as ARDS, and cardiovascular failure or pulmonary embolism [@doi:10.1101/2020.06.15.20131540].
Therapeutics that reduce the risks associated with these severe outcomes hold particular potential to reduce the pandemic death toll.
On the other hand, therapeutics that directly target the virus itself would hold the potential to prevent people infected with SARS-CoV-2 from developing potentially damaging symptoms.
These treatments typically fall into the broad category of antivirals.
Antiviral therapies hinder the spread of a virus within the host, rather than destroying existing copies of the virus, and these drugs can vary in their specificity to a narrow or broad range of viral targets.
For both categories, uncertainty often surrounds the treatments' exact mechanisms of action, as most therapies have secondary or off-target effects.

A large number of clinical trials investigating a range of possible therapeutics and prophylactics for COVID-19 are currently in progress or have already been completed (Figure @fig:ebm-trials).
The purpose of this review is to critically appraise the literature surrounding a subset of clinical trials and to evaluate a range of approaches to repurpose existing or develop novel approaches to the prevention, mitigation, and treatment of coronavirus infections.
The treatments and prophylactics evaluated here are classified according to their biological properties, specifically whether they are biologics (produced from components of organisms) or small molecules.
Small molecule drugs include drugs targeted at viral particles, drugs targeted at host proteins, and broad spectrum pharmaceuticals, while biologics include antibodies and interferons.
As results become available from additional clinical trials, we will continue to update this manuscript to keep pace with the current understanding of which therapeutics may be effective against SARS-CoV-2 or for COVID-19.

![
**COVID-19 clinical trials.**
There are {{ebm_trials}} COVID-19 clinical trials and {{ebm_trials_results}} trials with results as of {{ebm_date_pretty}}.
The recruitment statuses and trial phases are shown only for trials in which the status or phase is recorded.
The study types include only types used in at least five trials.
The common interventions are all interventions used in at least ten trials.
Combinations of interventions, such as Hydroxychloroquine + Azithromycin, are tallied separately from the individual interventions.
Trials data are from the University of Oxford Evidence-Based Medicine Data Lab's COVID-19 TrialsTracker [@doi:10.5281/zenodo.3732709].
]({{ebm_trials_figure}} "COVID-19 clinical trials"){#fig:ebm-trials secno=1}

### Small Molecule Drugs

Small molecules are synthesized compounds of low molecular weight, typically less than 1 kilodalton (kDa) [@url:https://www.nuventra.com/resources/blog/small-molecules-versus-biologics/].
Small-molecule pharmaceutical agents have been a backbone of drug development since the discovery of penicillin in the early twentieth century [@doi:10.1126/science.287.5460.1960].
It and other antibiotics have long been among the best known applications of small molecules to therapeutics, but biotechnological developments such as the prediction of protein-protein interactions have facilitated advances in precise targeting of specific structures using small molecules [@doi:10.1126/science.287.5460.1960].
Small molecule drugs today encompass a wide range of therapeutics beyond antibiotics, including antivirals, protein inhibitors, and many broad-spectrum pharmaceuticals.

#### Small Molecule Antivirals

Antiviral drugs against SARS-CoV-2 are designed to inhibit replication of a virus within an epithelial host cell.
This process requires inhibiting the replication cycle of a virus by disrupting one of six fundamental steps [@isbn:978-1405136457].
In the first of these steps, the virus attaches to the host cell, which it next penetrates through endocytosis.
Then the virus undergoes uncoating, which is classically defined as the release of viral contents into the host cell.
Next, the viral genetic material enters the nucleus where it gets replicated during the biosynthesis stage.
During the assembly stage, viral proteins are translated, allowing new viral particles to be assembled, and during the final step, release, the new viruses are released into the extracellular environment.
Many antiviral drugs are designed to inhibit the replication of viral genetic material during the biosynthesis step.
Unlike DNA viruses, which can use the host enzymes to propagate themselves, RNA viruses like SARS-CoV-2 depend on their own polymerase, the RNA-dependent RNA polymerase (RdRP), for replication [@doi:10.1007/978-1-4939-2438-7; @doi:10.1002/jmv.25761].
Targeting RdRP is therefore an effective strategy for antivirals against RNA viruses and is the proposed mechanism underlying the treatment of SARS and MERS with Ribavirin [@doi:10.1080/17460441.2019.1581171].
However, although antivirals are designed to target a virus, they can also impact other processes in the host and may have unintended effects.
Therefore, these therapeutics must be evaluated for both efficacy and safety.

##### Nucleoside and Nucleotide Analogs

###### Favipiravir

Favipiravir (Avigan), also known as T-705, was discovered by Toyama Chemical Co., Ltd. [@url:https://www.drugbank.ca/drugs/DB12466].
The drug was found to be effective at blocking viral amplification in several influenza subtypes as well as other RNA viruses, such as _Flaviviridae_ and _Picornaviridae_, through a reduction in plaque formation [@doi:10.1128/AAC.46.4.977-981.2002] and viral replication in Madin-Darby canine kidney cells [@doi:10.1128/AAC.01051-06].
Furthermore, inoculation of mice with favipiravir was shown to increase survival of influenza infections [@doi:10.1128/AAC.46.4.977-981.2002; @doi:10.1128/AAC.01051-06].
In 2014, the drug was approved in Japan for the treatment of influenza that was resistant to conventional treatments like neuraminidase inhibitors [@doi:10.2183/pjab.93.027].
Favipiravir (6-fluoro-3-hydroxy-2-pyrazinecarboxamide) acts as a purine and purine nucleoside analogue that inhibits viral RNA polymerase in a dose-dependent manner across a range of RNA viruses, including influenza viruses [@doi:10.1128/AAC.49.3.981-986.2005; @doi:10.1128/AAC.01074-08; @doi:10.1128/AAC.00356-07; @doi:10.1016/j.bbrc.2012.07.034; @doi:10.1128/AAC.01219-10].
Nucleotides and nucleosides are the natural building blocks for RNA synthesis.
Because of this, modifications to nucleotides and nucleosides can disrupt key processes including replication [@doi:10.1016/j.antiviral.2018.04.004].
Biochemical experiments showed that favipiravir was recognized as a purine nucleoside analogue and incorporated into the viral RNA template.
A single incorporation does not influence RNA transcription; however, multiple events of incorporation lead to the arrest of RNA synthesis [@doi:10.1371/journal.pone.0068347].
Evidence for T-705 inhibiting viral RNA polymerase are based on time-of-drug addition studies that found that viral loads were reduced with the addition of favipiravir in early times post-infection [@doi:10.1128/AAC.49.3.981-986.2005; @doi:10.1016/j.bbrc.2012.07.034; @doi:10.1128/AAC.01219-10].

The effectiveness of favipiravir for treating patients with COVID-19 is currently under investigation.
An open-label, nonrandomized, before-after controlled study was recently conducted [@doi:10.1016/j.eng.2020.03.007].
The study included 80 COVID-19 patients (35 treated with favipiravir, 45 control) from the isolation ward of the National Clinical Research Center for Infectious Diseases (The Third People’s Hospital of Shenzhen), Shenzhen, China.
The patients in the control group were treated with other antivirals, such as lopinavir and ritonavir.
It should be noted that although the control patients received antivirals, two subsequent large-scale analyses, the WHO Solidarity trial and the RECOVERY trial, identified no effect of lopinavir or of a lopinavir-ritonavir combination, respectively, on the metrics of COVID-19-related mortality that each assessed [@doi:10.1056/NEJMoa2023184; @doi:10/fnx2; @doi:10.1056/NEJMe2034294].
Treatment was applied on days 2-14; treatment stopped either when viral clearance was confirmed or at day 14.
The efficacy of the treatment was measured by, first, the time until viral clearance using Kaplan-Meier survival curves, and, second, the improvement rate of chest computed tomography (CT) scans on day 14 after treatment.
The study found that favipiravir increased the speed of recovery, measured as viral clearance from the patient by RT-PCR, with patients receiving favipiravir recovering in four days compared to 11 days for patients receiving antivirals such as lopinavir and ritonavir.
Additionally, the lung CT scans of patients treated with favipiravir showed significantly higher improvement rates (91%) on day 14 compared to control patients (62%).
However, there were adverse side effects in 4 (11%) favipiravir-treated patients and 25 (56%) control patients.
The adverse side effects included diarrhea, vomiting, nausea, rash, and liver and kidney injury.
Overall, despite the study reporting clinical improvement in favipiravir-treated patients, due to some issues with study design, it cannot be determined whether treatment with favipiravir had an effect or whether these patients would have recovered regardless of any treatment.
For example, despite the significant differences observed between the two treatment groups, follow-up analysis is necessary due to the small sample size.
The selection of patients did not take into consideration important factors such as previous clinical conditions or sex, and there was no age categorization.
The study was neither randomized nor blinded, and the baseline control group was another antiviral instead of a placebo.
Additionally, it should be noted that this study was temporarily retracted and then restored without an explanation [@url:https://retractionwatch.com/retracted-coronavirus-covid-19-papers/].

In late 2020 and early 2021, the first randomized controlled trials of favipiravir for the treatment of COVID-19 released results [@doi:10.1016/j.ejps.2020.105631; @doi:10.1007/s00705-021-04956-9; @doi:10.1093/cid/ciaa1176].
The first [@doi:10.1016/j.ejps.2020.105631] used a randomized, controlled, open-label design to compare two drugs, favipiravir and baloxavir marboxil, to SOC alone.
Here, SOC included antivirals such as lopinavir/ritonavir and was administered to all patients.
The primary endpoint analyzed was viral clearance at day 14.
The sample size for this study was very small, with 29 total patients enrolled, and no significant effect of the treatments was found for the primary or any of the secondary outcomes analyzed, which included mortality.
The second study was larger, with 96 patients enrolled, and also utilized a randomized design.
This study enrolled only patients with mild to moderate symptoms and randomized them into two groups: one receiving CQ in addition to SOC, and the other receiving favipiravir in addition to SOC.
This study reported a non-significant trend for patients receiving favipiravir to have a shorter hospital stay and less likelihood of progressing to mechanical ventilation or to an oxygen saturation < 90%.
However, given the fact that favipiravir was being compared to CQ, which is now widely understood to be ineffective for treating COVID-19, these results do not suggest that favipiravir was likely to have had a strong effect on these outcomes. 
On the other hand, another trial of 60 patients reported a significant effect of favipiravir on viral clearance at four days (a secondary endpoint), but not at 10 days (the primary endpoint) [@doi:10.1093/cid/ciaa1176].
This study, as well as a prior study of favipiravir [@doi:10/ftgm], also reported that the drug was generally well-tolerated.
Thus, in combination, these small studies suggest that the effects of favipiravir as a treatment for COVID-19 cannot be determined based on the available evidence, but additionally, none raise major concerns about the safety profile of the drug.

###### Remdesivir

Remdesivir (GS-5734) is an intravenous antiviral that was developed by Gilead Sciences to treat Ebola Virus Disease (EVD).
At the outset of the COVID-19 pandemic, it did not have any have any FDA-approved use.
However, on May 1, 2020, the FDA issued an Emergency Use Authorization (EUA) for remdesivir for the treatment of hospitalized COVID-19 patients [@url:https://www.fda.gov/media/137564/download].
The EUA was based on information from two clinical trials, NCT04280705 and NCT04292899 [@clinicaltrials:NCT04292899; @clinicaltrials:NCT04280705; @doi:10.1056/NEJMoa2007764; @doi:10.1056/NEJMoa2007016].
Remdesivir is metabolized to GS-441524, an adenosine analog that inhibits a broad range of polymerases and then evades exonuclease repair, causing chain termination [@doi:10.1074/jbc.AC120.013056; @doi:10.1128/mBio.00221-18; @doi:10.1038/s41422-020-0282-0].
A clinical trial in the Democratic Republic of Congo found some evidence of effectiveness against EVD, but two antibody preparations were found to be more effective, and remdesivir was not pursued [@doi:10.1056/NEJMoa1910993].
Although it was developed against EVD, remdesivir also inhibits polymerase and replication of the coronaviruses MERS-CoV and SARS-CoV-1 in cell culture assays with submicromolar IC50s [@doi:10.1126/scitranslmed.aal3653].
It has also been found to inhibit SARS-CoV-2, showing synergy with chloroquine _in vitro_ [@doi:10.1038/s41422-020-0282-0].
The effectiveness of remdesivir for treating patients with COVID-19 is currently under investigation.

Remdesivir was first used on some COVID-19 patients under compassionate use guidelines [@doi:10.1126/science.abb7243, @doi:10.1056/NEJMoa2001191; @doi:10.1101/2020.03.09.20032896].
All were in late stages of COVID-19 infection, and initial reports were inconclusive about the drug's efficacy.
Gilead Sciences, the maker of remdesivir, led a recent publication that reported outcomes for compassionate use of the drug in 61 patients hospitalized with confirmed COVID-19.
Here, 200 mg of remdesivir was administered intravenously on day 1, followed by a further 100 mg/day for 9 days [@doi:10.1056/NEJMoa2007016].
There were significant issues with the study design, or lack thereof.
There was no randomized control group.
The inclusion criteria were variable: some patients only required low doses of oxygen, while others required ventilation.
The study included many sites, potentially with variable inclusion criteria and treatment protocols.
The patients analyzed had mixed demographics.
There was a short follow-up period of investigation.
Some patients worsened, some patients died, and eight were excluded from the analysis mainly due to missing post-baseline information; thus, their health is unaccounted for.
Therefore, even though the study reported clinical improvement in 68% of the 53 patients ultimately evaluated, due to the significant issues with study design, it could not be determined whether treatment with remdesivir had an effect or whether these patients would have recovered regardless of treatment.
Another study comparing 5- and 10-day treatment regimens reported similar results but was also limited because of the lack of a placebo control [@doi:10.1056/NEJMoa2015301].
These studies did not alter the understanding of the efficacy of remdesivir in treating COVID-19, but the encouraging results provided motivation for placebo-controlled studies.

Remdesivir was later tested in a double-blind placebo-controlled phase 3 clinical trial performed at 60 trial sites, 45 of which were in the United States [@doi:10.1056/NEJMoa2007764; @clinicaltrials:NCT04280705].
The trial recruited 1,062 patients and randomly assigned them to placebo treatment or treatment with remdesivir.
Patients were stratified for randomization based on site and the severity of disease presentation at baseline [@doi:10.1056/NEJMoa2007764].
The treatment was 200 mg on day 1, followed by 100 mg on days 2 through 10.
Data was analyzed from a total of 1,059 patients who completed the 29-day course of the trial, with 517 assigned to remdesivir and 508 to placebo [@doi:10.1056/NEJMoa2007764].
The two groups were well matched demographically and clinically at baseline.
Those who received remdesivir had a median recovery time of 10 days, as compared with 15 days in those who received placebo (rate ratio for recovery, 1.29; 95% CI, 1.12 to 1.49; _p_ < 0.001).
The Kaplan-Meier estimates of mortality by 14 days were 6.7% with remdesivir and 11.9% with placebo, with a hazard ratio (HR) for death of 0.55 and a 95% CI of 0.36 to 0.83, and at day 29, remdesivir corresponded to 11.4% and the placebo to 15.2% (HR: 0.73; 95% CI: 0.52 to 1.03).
Serious adverse events were reported in 131 of the 532 patients who received remdesivir (24.6%) and in 163 of the 516 patients in the placebo group (31.6%).
This study also reported an association between remdesivir administration and both clinical improvement and a lack of progression to more invasive respiratory intervention in patients receiving non-invasive and invasive ventilation at randomization [@doi:10.1056/NEJMoa2007764].
Largely on the results of this trial, the FDA reissued and expanded the EUA for remdesivir for the treatment of hospitalized COVID-19 patients ages twelve and older [@url:https://www.fda.gov/media/137564/download].
Additional clinical trials are currently underway to evaluate the use of remdesivir to treat COVID-19 patients at both early and late stages of infection and in combination with other drugs (Figure @fig:ebm-trials).
These trials include [@doi:10.1038/s41422-020-0282-0; @clinicaltrials:NCT04292730; @url:https://www.clinicaltrialsregister.eu/ctr-search/trial/2020-000936-23/FR; @clinicaltrials:NCT04252664; @clinicaltrials:NCT04257656].
As of October 22, 2020, remdesivir received FDA approval based on three clinical trials [@url:https://www.fda.gov/news-events/press-announcements/fda-approves-first-treatment-covid-19].

However, results suggesting no effect of remdesivir on survival were reported by the WHO Solidarity trial [@doi:10.1056/NEJMoa2023184].
This large-scale, open-label trial enrolled 11,330 adult in-patients at 405 hospitals in 30 countries around the world [@doi:10.1056/NEJMoa2023184].
Patients were randomized in equal proportions into four experimental and a control conditions, corresponding to four candidate treatments for COVID-19 and SOC, respectively; no placebo was administered.
The 2,750 patients in the remdesivir group were administered 200 mg intravenously on the first day and 100 mg on each subsequent day until day 10 and assessed for in-hospital death (primary endpoint), duration of hospitalization, and progression to mechanical ventilation.
There were also 2,708 control patients who would have been eligible and able to receive remdesivir were they not assigned to the control group.
A total of 604 patients among these two cohorts deceased during initial hospitalization, with 301 in the remdesivir group and 303 in the control group.
The rate ratio of death between these two groups was therefore not significant (_p_ = 0.50), suggesting that the administration of remdesivir did not affect survival.
The two secondary analyses similarly did not find any effect of remdesivir.
Additionally, the authors compared data from their study with data from three other studies of remdesivir (including [@doi:10.1056/NEJMoa2007764]) stratified by supplemental oxygen status.
The adjusted rate ratio for death based on this meta-analysis was 0.91.
These results thus do not support the previous findings that remdesivir reduced median recovery time and mortality risk in COVID-19 patients.

In response to the results of the Solidarity trial, Gilead, which manufactures remdesivir under the name Veklury^R, released a statement pointing to the fact that the Solidarity trial was not placebo-controlled or double-blind and at the time of the statement had not been peer reviewed [@url:https://www.gilead.com/news-and-press/company-statements/gilead-sciences-statement-on-the-solidarity-trial]; these sentiments have been echoed elsewhere [@doi:10.1093/eurheartj/ehaa934].
Other critiques of this study have noted that antivirals are not typically targeted at patients with severe illness, and therefore remdesivir could be more beneficial for patients with mild rather than severe cases [@url:https://www.sciencemag.org/news/2020/10/very-very-bad-look-remdesivir-first-fda-approved-covid-19-drug; @doi:10.1056/NEJMe2034294].
However, the publication associated with the trial sponsored by Gilead did purport an effect of remdesivir on patients with severe disease, identifying an 11 versus 18 day recovery period (rate ratio for recovery: 1.31, 95% CI 1.12 to 1.52), although the results of a significance test were not provided [@doi:10.1056/NEJMoa2007764].
Additionally, a smaller analysis of 598 patients, of whom two-thirds were randomized to receive remdesivir for either 5 or 10 days, reported a small effect of treatment with remdesivir for five days relative to standard of care in patients with moderate COVID-19 [@doi:10.1001/jama.2020.16349].
These results suggest that remdesivir could improve outcomes for patients with moderate COVID-19, but that additional information would be needed to understand the effects of different durations of treatment.
Therefore, the arguments put forward in defense of remdesivir do not necessarily seem robust in light of the large sample size used in the Solidarity trial, especially since the broad international nature of the Solidarity clinical trial, which included countries with a wide range of economic profiles and a variety of healthcare systems, provides a much-needed global perspective in a pandemic [@doi:10.1056/NEJMe2034294].
On the other hand, only 62% of patients in the Solidarity trial were randomized on the day of admission or one day afterwards [@doi:10.1056/NEJMoa2023184], and concerns have been raised that differences in disease progression could influence the effectiveness of remdesivir [@doi:10.1056/NEJMe2034294].
Despite the findings of the Solidarity trial, remdesivir remains available for the treatment of COVID-19 in many places.
Follow-up studies are needed and, in many cases, are underway to further investigate remdesivir-related outcomes, with possibilities including combinations of remdesivir with other drugs such as baricitinib, which is an inhibitor of Janus kinase 1 and 2 [@doi:10.1056/NEJMoa2031994].

Similarly, the extent to which the remdesivir dosing regimen could influence outcomes continues to be under consideration.
In complement to the study that found that a 5-day course of remdesivir improved outcomes for patients with moderate COVID-19 but a 10-day course did not [@doi:10.1001/jama.2020.16349], a randomized, open-label trial compared the effect of remdesivir on 397 patients with severe COVID-19 over 5 versus 10 days [@doi:10.1056/NEJMoa2015301; @ClinicalTrials:NCT04292899].
Patients in the two groups were administered 200 mg of remdesivir intravenously on the first day, followed by 100 mg on the subsequent four or nine days, respectively.
The two groups differed significantly in their clinical status, with patients assigned to the 10-day group having more severe illness.
This study also differed from most because it included not only adults, but also pediatric patients as young as 12 years old.
It reported no significant differences across several outcomes for patients receiving a 5-day or 10-day course, when correcting for baseline clinical status.
The data did suggest that the 10-day course might reduce mortality in the most severe patients at day 14, but the representation of this group in the study population was too low to justify any conclusions [@doi:10.1056/NEJMoa2015301].
Thus, additional research is also required to determine whether the dosage and duration of remdesivir administration influences outcomes.

In summary, remdesivir is a first in class drug due to its FDA approval.
Early investigations of this drug established proof of principle that drugs targeting the virus can benefit COVID-19 patients.
It also shows proof of principle that SARS-CoV-2 can be targeted at the level of viral replication, since remdesivir targets the viral RNA polymerase at high potency.
Moreover, one of the most successful strategies for developing therapeutics for viral diseases is to target the viral replication machinery, which are typically virally encoded polymerases.
Small molecule drugs targeting viral polymerases are the backbones of treatments for other viral diseases including human immunodeficiency virus (HIV) and herpes.
Notably, the HIV and herpes polymerases are a reverse transcriptase and a DNA polymerase, respectively, whereas SARS-CoV-2 encodes an RdRP, so most of the commonly used polymerase inhibitors are not likely to be active against SARS-CoV-2.
In clinical use, polymerase inhibitors show short term benefits for HIV patients, but for long term benefits they must be part of combination regimens.
They are typically combined with protease inhibitors, integrase inhibitors, and even other polymerase inhibitors.
Additional clinical trials of remdesivir in different patient pools and in combination with other therapies will refine its use in the clinic.

##### Protease Inhibitors

Several studies showed that viral proteases play an important role in the life cycle of viruses, including coronaviruses, by modulating the cleavage of viral polyprotein precursors [@doi:10.2174/138161207780162971].
Several FDA-approved drugs target proteases, including lopinavir and ritonavir for HIV infection and simeprevir for hepatitis C virus infection.
In particular, serine protease inhibitors were suggested for the treatment of SARS and MERS viruses [@doi:10.1016/j.antiviral.2015.01.011].
Recently, a study [@doi:10.1016/j.cell.2020.02.052] suggested that camostat mesylate, an FDA-approved protease inhibitor (PI) could block the entry of SARS-CoV-2 into lung cells _in vitro_.
Thus far, investigation of possible PIs that could work against SARS-CoV-2 has been driven by computational predictions.

Computer-aided design allowed for the development of a Michael acceptor inhibitor, now known as N3, to target a protease critical to SARS-CoV-2 replication.
Discovery of the N3 mechanism arose from interest in the two polyproteins encoded by the SARS-CoV-2 replicase gene, pp1a and pp1ab, that are critical for viral replication and transcription [@doi:10.1038/s41586-020-2223-y].
These polyproteins must undergo proteolytic processing.
This processing is usually conducted by Mpro, a 33.8-kDa SARS-CoV-2 protease that is therefore fundamental to viral replication and transcription.
N3 was designed computationally [@doi:10.1371/journal.pbio.0030324] to bind in the substrate binding pocket of the Mpro protease of SARS-like coronaviruses [@doi:10.1007/s13238-013-2841-3], therefore inhibiting proteolytic processing.
Subsequently, the structure of N3-bound SARS-CoV-2 Mpro was solved [@doi:10.1038/s41586-020-2223-y], confirming the computational prediction.
N3 was tested _in vitro_ on SARS-CoV-2-infected Vero cells, which belong to a line of cells established from the kidney epithelial cells of an African green monkey, and was found to inhibit SARS-CoV-2 [@doi:10.1038/s41586-020-2223-y].

Although N3 is a strong inhibitor of SARS-CoV-2 _in vitro_, its safety and efficacy still need to be tested in healthy volunteers and patients.
After the design and confirmation of N3 as a highly potent Michael acceptor inhibitor and the identification of Mpro's structure [@doi:10.1038/s41586-020-2223-y; @doi:10.1126/science.abb3405], 10,000 compounds were screened for their _in vitro_ anti-Mpro activity.
The six leads that were identified were ebselen, disulfiram, tideglusib, carmofur, and PX-12.
_In vitro_ analysis revealed that Ebselen had the strongest potency in reducing the viral load in SARS-CoV-2-infected Vero cells [@doi:10.1038/s41586-020-2223-y].
Ebselen is an organoselenium compound with anti-inflammatory and antioxidant properties [@doi:10.1007/s11033-014-3417-x] 
It has been proposed as a possible treatment for conditions ranging from bipolar disorder to diabetes to heart disease [@doi:10.1007/s11033-014-3417-x], and a preliminary investigation of ebselen as a treatment for noise-induced hearing loss provided promising reports of its safety [@doi:10/gbwnbv].
For COVID-19, the NSP5 in SARS-CoV-2 contains a cysteine at the active site of Mpro, and ebselen is able to inactivate the protease by bonding covalently with this cysteine to form a selenosulfide [@doi:10.1007/s11033-014-3417-x; @doi:10.1016/j.freeradbiomed.2020.06.032].
Interestingly there has been some argument that selenium deficiency may be associated with more severe COVID-19 outcomes [@doi:10.3390/nu12072098; @doi:10.1017/S0007114520003128; @doi:10.1016/j.redox.2020.101715], possibly indicating that its antioxidative properties are protective [@doi:10.1016/j.freeradbiomed.2020.06.032].
On the other hand, ebselen and the other compounds identified are likely to be promiscuous binders, which could diminish their therapeutic potential [@doi:10.1038/s41586-020-2223-y].
While there is clear computational and _in vitro_ support for ebselen's potential as a COVID-19 therapeutic, results from clinical trials are not yet available for this compound.

In summary, N3 is a computationally designed molecule that inhibits the viral transcription through inhibiting Mpro.
Ebselen is both a strong Mpro inhibitor and strong inhibitor of viral replication _in vitro_ that was found to reduce SARS-CoV-2 viral load even more effectively than N3.
Ebselen is a very promising compound since its safety has been demonstrated in other indications.
However, Ebselen is likely to be a false positive since it is a promiscuous compound that can have many targets [@doi:10.1039/c8cc04258f].
Therefore, compounds with higher specificity may be required to effectively translate to clinical trials.
<!-- TO DO: any updates on this literature?-->

<!--##### Molecules Targeting the Viral Envelope-->
#### Broad-Spectrum Pharmaceuticals

When a virus enters a host, the host becomes the virus' environment.
Therefore, the state of the host can also influence the virus's ability to replicate and spread.
Traditionally, viral targets have been favored for pharmaceutical interventions because altering host processes is likely to be less specific than targeting the virus directly [@doi:10.1016/j.antiviral.2013.03.020].
On the other hand, targeting the host offers potential for a complementary strategy to antivirals that could broadly limit the ability of viruses to replicate [@doi:10.1016/j.antiviral.2013.03.020].
As a result, therapeutic approaches that target host proteins have become an area of interest for SARS-CoV-2.
Viral entry receptors in particular have been identified as a potential target.
Entry of SARS-CoV-2 into the cell depends on binding to the angiotensin-converting enzyme 2 (ACE2) receptor, which is catalyzed by the enzyme encoded by _TMPRSS2_ [@doi:10.1016/j.cell.2020.02.052].
In principle, drugs that reduce the expression of these proteins or sterically hinder viral interactions with them might reduce viral entry into cells.

Due to the urgent nature of the COVID-19 pandemic, many of the pharmaceutical agents that have been widely publicized as having possible therapeutic or prophylactic effects are broad-spectrum pharmaceuticals that pre-date the COVID-19 pandemic.
These treatments are not specifically targeted at the virus itself or at the host receptors it relies on, but rather induce broad shifts in host biology that are hypothesized to be potential inhibitors of the virus.
In most cases, interest in particular candidate medications arises because they are already available for other purposes.
However, the fact that the targets of these agents are non-specific means that the mechanism of action can appear to be relevant to COVID-19 without a therapeutic or prophylactic effect being observed in clinical trials.
This category of drugs has also received significant attention from the media and general public, often before rigorous testing has been able to determine their effectiveness against SARS-CoV-2.

##### ACEi and ARB

Angiotensin-converting enzyme (ACE) inhibitors and angiotensin II receptor blockers (ARBs) are among today's most commonly prescribed medications [@url:https://clincalc.com/DrugStats/Drugs/Lisinopril; @doi:10.1056/NEJMp1901657].
In the United States, for example, they are prescribed well over 100,000,000 times annually.
Data from some animal models suggest that several, but not all, ACE inhibitors and several ARBs increase ACE2 expression in the cells of some organs [@doi:10.1093/cvr/cvaa097].
Clinical studies have not established whether plasma ACE2 expression is increased in humans treated with these medications [@doi:10.1093/europace/euw246].
While randomized clinical trials are ongoing, a variety of observational studies have examined the relationship between exposure to ACE inhibitors or ARBs and outcomes in patients with COVID-19.
An observational study of the association of exposure to ACE inhibitors or ARB with outcomes in COVID-19 was retracted from the _New England Journal of Medicine_ [@doi:10.1056/NEJMoa2007621].
Moreover, because observational studies are subject to confounding, randomized controlled trials are the standard means of assessing the effects of medications, and the findings of the various observational studies bearing on this topic cannot be interpreted as indicating a protective effect of the drug [@doi:10.1161/CIRCRESAHA.120.317205; @doi:10.2215/CJN.03530320].
Several clinical trials testing the effects of ACE inhibitors or ARBs on COVID-19 outcomes are ongoing [@clinicaltrials:NCT04338009; @clinicaltrials:NCT04353596; @clinicaltrials:NCT04311177; @clinicaltrials:NCT04312009; @clinicaltrials:NCT04330300; @clinicaltrials:NCT04366050].
These studies of randomized intervention will provide important data for understanding whether exposure to ACEis or ARBs is associated with COVID-19 outcomes.
Additional information about ACE2, observational studies of ACE inhibitors and ARBs in COVID-19, and clinical trials on this topic have been summarized [@url:http://www.nephjc.com/news/covidace2].
<!-- TO DO: double-check no major updates here-->

##### Hydroxychloroquine and Chloroquine

Chloroquine (CQ) and hydroxychloroquine (HCQ) are lysosomotropic agents, meaning they are weak bases that can pass through the plasma membrane.
Both drugs increase cellular pH by accumulating in their protonated form inside lysosomes [@doi:10.1186/1743-422X-8-163; @doi:10.1111/j.1529-8019.2007.00131.x].
This shift in pH inhibits the breakdown of proteins and peptides by the lysosomes during the process of proteolysis [@doi:10.1111/j.1529-8019.2007.00131.x].
A number of mechanisms have been proposed through which these drugs could influence the immune response to pathogen challenge.
For example, CQ/HCQ can interfere with digestion of antigens within the lysosome and inhibit CD4 T-cell stimulation while promoting the stimulation of CD8 T-cells [@doi:10.1111/j.1529-8019.2007.00131.x].
CQ/HCQ can also decrease the production of certain key cytokines involved in the immune response, including interleukin-6 (IL-6), and inhibit the stimulation of Toll-like receptors (TLR) and TLR signaling [@doi:10.1111/j.1529-8019.2007.00131.x].
The drugs also have anti-inflammatory and photoprotective effects and may also affect rates of cell death, blood clotting, glucose tolerance, and cholesterol levels [@doi:10.1111/j.1529-8019.2007.00131.x].

Interest in CQ and HCQ for treating COVID-19 was catalyzed by a mechanism observed in _in vitro_ studies of both SARS-CoV-1 and SARS-CoV-2.
In one study, CQ inhibited viral entry of SARS-CoV-1 into Vero E6 cells, a cell line that was derived from Vero cells in 1968, through the elevation of endosomal pH and the terminal glycosylation of the cellular entry receptor, ACE2 [@doi:10.1186/1743-422X-2-69].
Increased pH within the cell, as discussed above, inhibits proteolysis, and terminal glycosylation of ACE2 is thought to interfere with virus-receptor binding.
An _in vitro_ study of SARS-CoV-2 infection of Vero cells found both HCQ and CQ to be effective in inhibiting viral replication, with HCQ being more potent [@doi:10.1093/cid/ciaa237].
Additionally, an early case study of three COVID-19 patients reported the presence of antiphospholipid antibodies in all three patients [@doi:10.1056/NEJMc2007575].
Antiphospholipid antibodies are central to the diagnosis of the antiphospholipid syndrome, a disorder that HCQ has often been used to treat [@doi:10.1182/blood.V128.22.5023.5023; @doi:10.1016/j.autrev.2014.01.053; @doi:10.1182/asheducation-2016.1.714].
Because the 90% effective concentration (EC~90~) of CQ in Vero E6 cells (6.90 μM) can be achieved in and tolerated by rheumatoid arthritis (RA) patients, it was hypothesized that it might also be possible to achieve the effective concentration in COVID-19 patients [@doi:10.1093/jac/dkaa114].
Additionally, HCQ has been found to be effective in treating HIV [@doi:10/cq2hx9] and chronic Hepatitis C [@doi:10.1002/jmv.24575].
Together, these studies triggered initial enthusiasm about the therapeutic potential for HCQ and CQ against COVID-19.
HCQ/CQ has been proposed both as a treatment for COVID-19 and a prophylaxis against SARS-CoV-2 exposure, and trials often investigated these drugs in combination with azithromycin (AZ) and/or zinc supplementation.
However, as more evidence has emerged, it has become clear that HCQ/CQ offer no benefits against SARS-CoV-2 or COVID-19.

###### Trials Assessing Therapeutic Administration of HCQ/CQ

The initial study evaluating HCQ as a treatment for COVID-19 patients was published on March 20, 2020 by Gautret et al. [@doi:10.1016/j.ijantimicag.2020.105949].
This non-randomized, non-blinded, non-placebo clinical trial compared HCQ to standard of care (SOC) in 42 hospitalized patients in southern France.
It reported that patients who received HCQ showed higher rates of virological clearance by nasopharyngeal swab on Days 3-6 when compared to SOC.
This study also treated six patients with both HCQ + AZ and found this combination therapy to be more effective than HCQ alone.
However, the design and analyses used showed weaknesses that severely limit interpretability of results, including the lack of randomization, lack of blinding, lack of placebo, lack of Intention-To-Treat analysis, lack of correction for sequential multiple comparisons, trial arms entirely confounded by hospital, false negatives in outcome measurements, lack of trial pre-registration, and small sample size.
Two of these weaknesses are due to inappropriate data analysis and can therefore be corrected _post hoc_ by recalculating the p-values (lack of Intention-To-Treat analysis and multiple comparisons).
However, all other weaknesses are fundamental design flaws and cannot be corrected for.
Thus, conclusions cannot be generalized outside of the study.
The International Society of Antimicrobial Chemotherapy, the scientific organization that publishes the journal where the article appeared, subsequently announced that the article did not meet its expected standard for publications [@url:https://www.isac.world/news-and-publications/official-isac-statement], although it has not been officially retracted.

Because of the preliminary data presented in this study, HCQ treatment was subsequently explored by other researchers.
About one week later, a follow-up case study reported that 11 consecutive patients were treated with HCQ + AZ using the same dosing regimen [@doi:10.1016/j.medmal.2020.03.006].
One patient died, two were transferred to the intensive care unit (ICU), and one developed a prolonged QT interval, leading to discontinuation of HCQ + AZ administration.
As in the Gautret et al. study, the outcome assessed was virological clearance at Day 6 post-treatment, as measured from nasopharyngeal swabs.
Of the ten living patients on Day 6, eight remained positive for SARS-CoV-2 RNA.
Like in the original study, interpretability was severely limited by the lack of a comparison group and the small sample size.
However, these results stand in contrast to the claims by Gautret et al. that all six patients treated with HCQ + AZ tested negative for SARS-CoV-2 RNA by Day 6 post-treatment.
This case study illustrated the need for further investigation using robust study design to evaluate the efficacy of HCQ and/or CQ.

On April 10, 2020, a randomized, non-placebo trial of 62 COVID-19 patients at the Renmin Hospital of Wuhan University was released [@doi:10.1101/2020.03.22.20040758].
This study investigated whether HCQ decreased time to fever break or time to cough relief when compared to SOC [@doi:10.1101/2020.03.22.20040758].
This trial found HCQ decreased both average time to fever break and average time to cough relief, defined as mild or no cough.
While this study improved on some of the methodological flaws in Gautret et al. by randomizing patients, it also had several flaws in trial design and data analysis that prevent generalization of the results.
These weaknesses include the lack of placebo, lack of correction for multiple primary outcomes, inappropriate choice of outcomes, lack of sufficient detail to understand analysis, drastic disparities between pre-registration and published protocol, and small sample size.
The choice of outcomes may be inappropriate as both fevers and cough may break periodically without resolution of illness.
Additionally, for these outcomes, the authors reported that 23 of 62 patients did not have a fever and 25 of 62 patients did not have a cough at the start of the study, but the authors failed to describe how these patients were included in a study assessing time to fever break and time to cough relief.
It is important to note here that the authors claimed "neither the research performers nor the patients were aware of the treatment assignments."
This blinding seems impossible in a non-placebo trial because at the very least, providers would know whether they were administering a medication or not, and this knowledge could lead to systematic differences in the administration of care.
Correction for multiple primary outcomes can be adjusted _post hoc_ by recalculating p-values, but all of the other issues were design and statistical weaknesses that cannot be corrected for.
Additionally, the observation of drastic disparities between pre-registration and published protocol could indicate p-hacking [@doi:10.1371/journal.pbio.1002106].
The design limitations mean that the conclusions cannot be generalized outside of the study.
A second randomized trial, conducted by the Shanghai Public Health Clinical Center, analyzed whether HCQ increased rates of virological clearance at day 7 in respiratory pharyngeal swabs compared to SOC [@doi:10/drbx].
This trial was published in Chinese along with an abstract in English, and only the English abstract was read and interpreted for this review.
The trial found comparable outcomes in virological clearance rate, time to virological clearance, and time to body temperature normalization between the treatment and control groups.
A known weakness is small sample size, with only 30 patients enrolled and 15 in each arm.
This problem suggests the study is underpowered to detect potentially useful differences and precludes interpretation of results.
Additionally, because only the abstract could be read, other design and analysis issues could be present.
Thus, though these studies added randomization to their assessment of HCQ, their conclusions should be interpreted very cautiously.
These two studies assessed different outcomes and reached differing conclusions about the efficacy of HCQ for treating COVID-19; the designs of both studies, especially with respect to sample size, meant that no general conclusions can be made about the efficacy of the drug.

Several widely reported studies on HCQ also have issues with data integrity and/or provenance.
A Letter to the Editor published in _BioScience Trends_ on March 16, 2020 claimed that numerous clinical trials have shown that HCQ is superior to control treatment in inhibiting the exacerbation of COVID-19 pneumonia [@doi:10.5582/bst.2020.01047].
This letter has been cited by numerous primary literature, review articles, and media alike [@doi:10.7150/ijbs.45498; @doi:10.7150/ijbs.45053].
However, the letter referred to 15 pre-registration identifiers from the Chinese Clinical Trial Registry.
When these identifiers are followed back to the registry, most trials claim they are not yet recruiting patients or are currently recruiting patients.
For all of these 15 identifiers, no data uploads or links to publications could be located on the pre-registrations.
At the very least, the lack of availability of the primary data means the claim that HCQ is efficacious against COVID-19 pneumonia cannot be verified.
Similarly, a recent multinational registry analysis [@doi:10/ggwzsb] analyzed the efficacy of CQ and HCQ with and without a macrolide, which is a class of antibiotics that includes Azithromycin, for the treatment of COVID-19.
The study observed 96,032 patients split into a control and four treatment conditions (CQ with and without a macrolide; HCQ with and without a macrolide).
They concluded that treatment with CQ and HCQ was associated with increased risk of _de novo_ ventricular arrhythmia during hospitalization.
However, this study has since been retracted by _The Lancet_ due to an inability to validate the data used [@doi:10/ggzqng].
These studies demonstrate that increased skepticism in evaluation of the HCQ/CQ and COVID-19 literature may be warranted, possible because of the significant attention HCQ and CQ have received as possible treatments for COVID-19 and the politicization of these drugs.

Despite the fact that the study suggesting that CQ/HCQ increased risk of ventricular arrhythmia in COVID-19 patients has now been retracted, previous studies have identified risks associated with HCQ/CQ.
A patient with systemic lupus erythematosus developed a prolonged QT interval that was likely exacerbated by use of HCQ in combination with renal failure [@doi:10.1155/2016/4626279].
A prolonged QT interval is associated with ventricular arrhythmia [@doi:10.1016/j.hrthm.2008.05.008].
Furthermore, a separate study [@doi:10.1101/2020.04.08.20054551] investigated the safety associated with the use of HCQ with and without macrolides between 2000 and 2020.
The study involved 900,000 cases treated with HCQ and 300,000 cases treated with HCQ + AZ.
The results indicated that short-term use of HCQ was not associated with additional risk, but that HCQ + AZ was associated with an enhanced risk of cardiovascular complications (15-20% increased risk of chest pain) and a two-fold increased risk of mortality.
Therefore, whether studies utilize HCQ alone or HCQ in combination with a macrolide may be an important consideration in assessing risk.
As results from initial investigations of these drug combinations have emerged, concerns about the efficacy and risks of treating COVID-19 with HCQ and CQ has led to the removal of CQ/HCQ from SOC practices in several countries [@doi:10.1101/2020.04.07.20056424; @url:https://www.cnn.com/2020/04/13/health/chloroquine-risks-coronavirus-treatment-trials-study/index.html].
As of May 25, 2020, WHO had suspended administration of HCQ as part of the worldwide Solidarity Trial [@raw:WHO_briefing_2020_5_25], and later the final results of this large-scale trial that compared 947 patients administered HCQ to 906 controls revealed no effect on the primary outcome, mortality during hospitalization (rate ratio: 1.19; _p_ = 0.23)

Additional research has emerged largely identifying HCQ/CQ to be ineffective against COVID-19 while simultaneously revealing a number of significant side effects.
A randomized, open-label, non-placebo trial of 150 COVID-19 patients was conducted in parallel at 16 government-designated COVID-19 centers in China to assess the safety and efficacy of HCQ [@doi:10.1101/2020.04.10.20060558].
The trial compared treatment with HCQ in conjunction with SOC to SOC alone in 150 infected patients who were assigned randomly to the two groups (75 per group).
The primary endpoint of the study was the negative conversion rate of SARS-CoV-2 in 28 days, and the investigators found no difference in this parameter between the groups.
The secondary endpoints were an amelioration of the symptoms of the disease such as axillary temperature ≤36.6°C, SpO2 >94% on room air, and disappearance of symptoms like shortness of breath, cough, and sore throat.
The median time to symptom alleviation was similar across different conditions (19 days in HCQ+SOC vs. 21 days in SOC).
Additionally, 30% of the patients receiving SOC+HCQ reported adverse outcomes compared to 8.8% of patients receiving only SOC, with the most common adverse outcome in the SOC+HCQ group being diarrhea (10% vs. 0% in the SOC group, p=0.004).
However, there are several factors that limit the interpretability of this study.
Most of the enrolled patients had mild-to-moderate symptoms (98%), and the average age was 46.
SOC in this study included the use of antivirals (Lopinavir-Ritonavir, Arbidol, Oseltamivir, Virazole, Entecavir, Ganciclovir, and Interferon alfa), which appeared to introduce confounding effects.
Thus, to isolate the effect of HCQ, SOC would need to exclude the use of antivirals.
In this trial, the samples used to test for the presence of the SARS-CoV-2 virus were collected from the upper respiratory tract, and the authors indicated that the use of upper respiratory samples may have introduced false negatives (e.g., [@doi:10.1001/jama.2020.3786]).
Another limitation of the study that the authors acknowledge was that the HCQ treatment began, on average, at a 16-day delay from the symptom onset.
The fact that this study was open-label and lacked a placebo limits interpretation, and additional analysis is required to determine whether HCQ reduces inflammatory response.
Therefore, despite some potential areas of investigation identified in _post hoc_ analysis, this study cannot be interpreted as providing support for HCQ as a therapeutic against COVID-19.

Additional evidence comes from a retrospective analysis [@doi:10.1101/2020.04.16.20065920] that examined data from 368 COVID-19 patients across all United States Veteran Health Administration medical centers.
The study retrospectively investigated the effect of the administration of HCQ (n=97), HCQ + AZ (n=113), and no HCQ (n=158) on 368 patients.
The primary outcomes assessed were death and the need for mechanical ventilation.
Standard supportive care was rendered to all patients.
Due to the low representation of women (N=17) in the available data, the analysis included only men, and the median age was 65 years.
The rate of death in the HCQ-only treatment condition was 27.8% and in the HCQ + AZ treatment condition, it was 22.1%.
In comparison to the 14.1% rate of death in the no-HCQ cohort, these data indicated a statistically significant elevation in the risk of death for the HCQ-only group compared to the no-HCQ group (adjusted HR: 2.61, p=0.03), but not for the HCQ + AZ group compared to the no-HCQ group (adjusted HR: 1.14; p=0.72).
Further, the risk of ventilation was similar across all three groups (adjusted HR: 1.43, _p_ = 0.48 (HCQ) and 0.43, _p_ = 0.09 (HCQ + AZ) compared to no HCQ).
The study thus showed evidence of an association between increased mortality and HCQ in this cohort of COVID-19 patients but no change in rates of mechanical ventilation among the treatment conditions.
The study had a few limitations: it was not randomized, and the baseline vital signs, laboratory tests, and prescription drug use were significantly different among the three groups.
All of these factors could potentially influence treatment outcome.
Furthermore, the authors acknowledge that the effect of the drugs might be different in females and pediatric subjects, since these subjects were not part of the study.
The reported result that HCQ + AZ is safer than HCQ contradicts the findings of the previous large-scale analysis of twenty years of records that found HCQ + AZ to be more frequently associated with cardiac arrhythmia than HCQ alone [@doi:10.1101/2020.04.08.20054551]; whether this discrepancy is caused by the pathology of COVID-19, is influenced by age or sex, or is a statistical artifact is not presently known.

Finally, findings from the Randomized Evaluation of COVID-19 Therapy (RECOVERY) trial were released on October 8, 2020.
This study used a randomized, open-label design to study the effects of HCQ compared to SOC at 176 hospitals in the United Kingdom [@doi:10.1056/NEJMoa2022926].
This large study enrolled 11,197 hospitalized patients whose physicians believed it would not harm them to participate.
Patients were randomized into either the control group or one of the treatment arms, with twice as many patients enrolled in the control group as any treatment group.
Of the patients eligible to receive HCQ, 1,561 were randomized into the HCQ arm, and 3,155 were randomized into the control arm.
The demographics of the HCQ and control groups were similar in terms of average age (65 years), proportion female (approximately 38%), ethnic make-up (73% versus 76% white), and prevalence of pre-existing conditions (56% versus 57% overall).
In the HCQ arm of the study, patients received 800 mg at baseline and again after 6 hours, then 400 mg at 12 hours and every subsequent 12 hours.
The primary outcome analyzed was all-cause mortality, and patient vital statistics were reported by physicians upon discharge or death, or else at 28 days following HCQ administration if they remained hospitalized.
The secondary outcome assessed was the combined risk of progression to invasive mechanical ventilation or death within 28 days.
By the advice of an external data monitoring committee, the HCQ arm of the study was reviewed early, leading to it being closed due a lack of support for HCQ as a treatment for COVID-19.
Patients who received HCQ had a longer duration of hospitalization than patients receiving usual care, were less likely to be discharged alive within 28 days, and were more likely to progress to mechanical ventilation.
This large-scale study thus builds upon studies in the United States and China to suggest that HCQ is not an effective treatment, and in fact may negatively impact COVID-19 patients due to its side effects.
The rates of COVID-19-related mortality reported in the RECOVERY trial did not differ between the control and HCQ arms, but patients receiving HCQ were more likely to die due to cardiac events.
Therefore, though none of the studies have been blinded, examining them together makes it clear that the available evidence points to significant dangers associated with the administration of HCQ to hospitalized COVID-19 patients, without providing any support for its efficacy.

###### HCQ for the Treatment of Mild Cases

One additional possible therapeutic application of HCQ considered was the treatment of mild COVID-19 cases in otherwise healthy individuals.
This possibility was assessed in a randomized, open-label, multi-center analysis conducted in Catalonia (Spain) [@doi:10.1093/cid/ciaa1009].
This analysis enrolled adults 18 and older who had been experiencing mild symptoms of COVID-19 for fewer than five days.
Participants were randomized into an HCQ arm (N=136) and a control arm (N=157), and those in the treatment arm were administered 800 mg of HCQ on the first day of treatment followed by 400 mg on each of the subsequent six days.
The primary outcome assessed was viral clearance at days 3 and 7 following the onset of treatment, and secondary outcomes were clinical progression and time to complete resolution of symptoms.
They found no significant differences between the two groups.
This study thus suggests that HCQ does not improve recovery from COVID-19, even in otherwise healthy adult patients with mild symptoms.

###### Prophylactic Administration of HCQ

An initial study of the possible prophylactic application of HCQ utilized a randomized, double-blind, placebo-controlled design to analyze the administration of HCQ prophylactically [@doi:10.1056/NEJMoa2016638].
Asymptomatic adults in the United States and Canada who had been exposed to SARS-CoV-2 within the past four days were enrolled in an online study to evaluate whether administration of HCQ over five days influenced the probability of developing COVID-19 symptoms over a 14-day period.
Of the participants, 414 received HCQ and 407 received a placebo.
No significant difference in the rate of symptomatic illness was observed between the two groups (11.8% HCQ, 14.3% placebo, _p_ = 0.35).
The HCQ condition was associated with side effects, with 40.1% of patients reporting side effects compared to 16.8% in the control group (_p_ < 0.001).
However, likely due to the high enrollment of healthcare workers (66% of participants) and the well-known side effects associated with HCQ, a large number of participants were able to correctly identify whether they were receiving HCQ or a placebo (46.5% and 35.7%, respectively).
Furthermore, due to a lack of availability of diagnostic testing, only 20 of the 107 cases were confirmed with a PCR-based test to be positive for SARS-CoV-2.
The rest were categorized as "probable" or "possible" cases by a panel of four physicians who were blind to the treatment status.
One possible confounder is that a patient presenting one or more symptoms, which included diarrhea, was defined as a "possible" case, but diarrhea is also a common side effect of HCQ.
Additionally, four of the twenty PCR-confirmed cases did not develop symptoms until after the observation period had completed, suggesting that the 14-day trial period may not have been long enough or that some participants also encountered secondary exposure events.
Finally, in addition to the young age of the participants in this study, which ranged from 32 to 51, there were possible impediments to generalization introduced by the selection process, as 2,237 patients who were eligible but had already developed symptoms by day 4 were enrolled in a separate study.
It is therefore likely that asymptomatic cases were over-represented in this sample, which would not have been detected based on the diagnostic criteria used.
Therefore, while this study does represent the first effort to conduct a randomized, double-blind, placebo-controlled investigation of HCQ's effect on COVID-19 symptoms in a large sample, the lack of PCR tests and several other design flaws significantly impede interpretation of the results.
However, in line with the results from therapeutic studies, once again no evidence was found suggesting an effect of HCQ against COVID-19.

A second study [@doi:10.1001/jamainternmed.2020.6319] examined the effect of administering HCQ to healthcare workers as a pre-exposure prophylactic.
The primary outcome assessed was the conversion from SARS-CoV-2 negative to SARS-CoV-2 positive status over the 8 week study period.
This study was also randomized, double-blind, and placebo-controlled, and it sought to address some of the limitations of the first prophylactic study.
They aimed to enroll 200 healthcare workers, preferentially those working with COVID-19 patients, at two hospitals within the University of Pennsylvania hospital system in Philadelphia, PA.
Participants were randomized 1:1 to receive either 600 mg of HCQ daily or a placebo, and their SARS-CoV-2 infection status and antibody status were assessed using RT-PCR and serological testing, respectively, at baseline, 4 weeks, and 8 weeks following the beginning of the treatment period.
The statistical design of the study accounted for interim analyses at 50 and 100 participants in case efficacy or futility of HCQ for prophylaxis became clear earlier than completion of enrollment.
The 139 individuals enrolled comprised a study population that was fairly young (average age 33) and made of largely of people who were white, women, and without pre-existing conditions.
At the second interim analysis, more individuals in the treatment group than the control group had contracted COVID-19 (4 versus 3), causing the estimate z-score to fall below the pre-established threshold for futility.
As a result, the trial was terminated early, offering additional evidence against the use of HCQ for prophylaxis.

###### Summary of HCQ/CQ Research Findings

Early _in vitro_ evidence indicated that HCQ could be an effective therapeutic against SARS-CoV-2 and COVID-19, leading to significant media attention and public interest in its potential as both a therapeutic and prophylactic.
Initially it was hypothesized that CQ/HCQ might be effective against SARS-CoV-2 in part because CQ and HCQ have both been found to inhibit the expression of CD154 in T-cells and to reduce TLR signaling that leads to the production of pro-inflammatory cytokines [@doi:10.1038/s41584-020-0372-x].
Clinical trials for COVID-19 have more often used HCQ rather than CQ because it offers the advantages of being cheaper and having fewer side effects than CQ.
However, research has not found support for a positive effect of HCQ on COVID-19 patients.
Multiple clinical studies have already been carried out to assess HCQ as a therapeutic agent for COVID-19, and many more are in progress.
To date, none of these studies have used randomized, double-blind, placebo-controlled designs with a large sample size, which would be the gold standard.
Despite the design limitations (which would be more likely to produce false positives than false negatives), initial optimism about HCQ has largely dissipated.
The most methodologically rigorous analysis of HCQ as a prophylactic [@doi:10.1056/NEJMoa2016638] found no significant differences between the treatment and control groups, and the WHO's global Solidarity trial similarly reported no effect of HCQ on mortality [@doi:10.1056/NEJMoa2023184].
Thus, HCQ/CQ are not likely to be effective therapeutic or prophylactic agents against COVID-19.
Additionally, one study identified an increased risk of mortality in older men receiving HCQ, and administration of HCQ and HCQ+AZ did not decrease the use of mechanical ventilation in these patients [@doi:10.1101/2020.04.16.20065920].
HCQ use for COVID-19 could also lead to shortages for anti-malarial or anti-rheumatic use, where it has documented efficacy.
Despite significant early attention, these drugs appear to be ineffective against COVID-19.
Several countries have now removed CQ/HCQ from their SOC for COVID-19 due to the lack of evidence of efficacy and the frequency of adverse effects.

##### Dexamethasone

Dexamethasone (9α-fluoro-16α-methylprednisolone) is a synthetic corticosteroid that binds to glucocorticoid receptors [@doi:10.1021/cr068203e; @url:https://www.cebm.net/covid-19/dexamethasone/].
It was first synthesized in the late 1950s as an anti-inflammatory and has been used to treat RA and other inflammatory conditions [@doi:10.1021/ja01545a061; @doi:10.1001/jama.1960.03030070009002].
Steroids such as dexamethasone are widely available and affordable, and they are often used to treat community-acquired pneumonia [@doi:10.1038/s41392-020-0127-9].
A clinical trial that began in 2012 recently reported that dexamethasone may improve outcomes for patients with ARDS [@doi:10/ggpxzc].
However, a meta-analysis of a small amount of available data about dexamethasone as a treatment for SARS suggested that it may, in fact, be associated with patient harm [@doi:10/ggks86]; however, these findings may have been biased by the fact that all of the studies examined were observational and a large number of inconclusive studies were not included [@doi:10/ggq356].
Dexamethasone works as an anti-inflammatory agent by binding to glucocorticoid receptors with higher affinity than endogenous cortisol [@doi:10.1016/B978-0-323-48110-6.00034-X].
In order to understand how dexamethasone reduces inflammation, it is necessary to consider the stress response broadly.
In response to stress, corticotropin‐releasing hormone stimulates the release of neurotransmitters known as catecholamines, such as epinephrine, and steroid hormones known as glucocorticoids, such as cortisol [@doi:10.1016/j.cyto.2015.01.008; @doi:10.1111/j.1749-6632.2002.tb04229.x].
While catecholamines are often associated with the fight-or-flight response, the specific role that glucocorticoids play is less clear, although they are thought to be important to restoring homeostasis [@doi:10.1159/000054578].
Immune challenge is a stressor that is known to interact closely with the stress response.
The immune system can therefore interact with the central nervous system; for example, macrophages can both respond to and produce catecholamines [@doi:10.1016/j.cyto.2015.01.008].
Additionally, the production of both catecholamines and glucocorticoids is associated with inhibition of proinflammatory cytokines such as IL-6, IL-12, and tumor necrosis factor-α (TNF‐α) and the stimulation of anti-inflammatory cytokines such as IL-10, meaning that the stress response can regulate inflammatory immune activity [@doi:10.1111/j.1749-6632.2002.tb04229.x].
Administration of dexamethasone has been found to correspond to dose-dependent inhibition of IL-12 production, but not to affect IL-10 [@PMID:8902882]; the fact that this relationship could be disrupted by administration of a glucocorticoid-receptor antagonist suggests that it is regulated by the receptor itself [@PMID:8902882]. <!-- TO DO: waiting for full text of this paper, this is based on abstract and citations-->
Thus, the administration of dexamethasone for COVID-19 is likely to simulate the release of glucocorticoids endogenously during stress, resulting in binding of the synthetic steroid to the glucocorticoid receptor and the associated inhibition of the production of proinflammatory cytokines.
In this model, dexamethasone reduces inflammation by stimulating the biological mechanism that reduces inflammation following a threat such as immune challenge.
Immunosuppressive drugs such as steroids are typically contraindicated in the setting of infection [@doi:10.1177/2040622313485275], but because COVID-19 results in hyperinflammation that appears to contribute to mortality via lung damage, immunosuppression may be a helpful approach to treatment [@doi:10/ggnzmc].
The decision of whether and/or when to counter hyperinflammation with immunosuppression in the setting of COVID-19 was an area of intense debate, as the risks of inhibiting antiviral immunity needed to be weighed against the beneficial anti-inflammatory effects [@doi:10/ggq8hs].
As a result, guidelines early in the pandemic typically recommended avoiding treating COVID-19 patients with corticosteroids such as dexamethasone [@doi:10/ggks86].

The application of dexamethasone for the treatment of COVID-19 was evaluated as part of the multi-site RECOVERY trial in the United Kingdom [@doi:10.1101/2020.06.22.20137273].
Over 6,000 hospitalized COVID-19 patients were assigned into the SOC or treatment (dexamethasone) arms of the trial with a 2:1 ratio.
At the time of randomization, some patients were ventilated (16%), others were on non-invasive oxygen (60%), and others were breathing independently (24%).
Patients in the treatment arm were administered dexamethasone either orally or intravenously at 6 mg per day for up to 10 days.
The primary end-point was the patient's status at 28-days post-randomization (mortality, discharge, or continued hospitalization), and secondary outcomes analyzed included the progression to invasive mechanical ventilation over the same period.
The 28-day mortality rate was found to be lower in the treatment group than in the SOC group (21.6% vs 24.6%, _p_ < 0.001).
However, this finding was driven by differences in mortality among patients who were receiving mechanical ventilation or supplementary oxygen at the start of the study.
The report indicated that dexamethasone reduced 28-day mortality relative to SOC in patients who were ventilated (29.3% vs. 41.4%) and among those who were receiving oxygen supplementation (23.3% vs. 26.2%) at randomization, but not in patients who were breathing independently (17.8% vs. 14.0%).
One possible confounder is that patients receiving mechanical ventilation tended to be younger than patients who were not receiving respiratory support (by 10 years on average) and to have had symptoms for a longer period.
However, adjusting for age did not change the conclusions, although the duration of symptoms was found to be significantly associated with the effect of dexamethasone administration.
These findings also suggested that dexamethasone may have reduced progression to mechanical ventilation, especially among patients who were receiving oxygen support at randomization.
Thus, this large, randomized, and multi-site, albeit not placebo-controlled, study suggests that administration of dexamethasone to patients who are unable to breathe independently may significantly improve survival outcomes.
Additionally, dexamethasone is a widely available and affordable medication, raising the hope that it could be made available to COVID-19 patients globally.
<!-- TO DO: Check the status since this came out?-->

The results of the RECOVERY trial's analysis of dexamethasone suggest that this therapeutic is effective primarily in patients who had been experiencing symptoms for at least seven days and patients who were not breathing independently [@doi:10.1056/NEJMoa2021436].
<<<<<<< HEAD
A meta-analysis that evaluated the results of the RECOVERY trial alongside trials of other corticosteroids, such as hydrocortisone, similarly concluded that corticosteroids may be beneficial to patients with severe COVID-19 who are receiving oxygen supplementation [@doi:10.1053/j.jvca.2020.11.057].
=======
>>>>>>> 746b98e4
Thus, it seems likely that dexamethasone is useful for treating inflammation associated with immunopathy or cytokine release syndrome.
In fact, corticosteroids such as dexamethasone are sometimes used to treat cytokine release syndrome (CRS) [@doi:10.1182/blood-2014-05-552729].
It is not surprising that administration of an immunosuppressant would be most beneficial when the immune system was dysregulated towards inflammation.
However, it is also unsurprising that care must be taken in administering an immunosuppressant to patients fighting a viral infection.
In particular, the concern has been raised that treatment with dexamethasone might increase patient susceptibility to concurrent (e.g., nosocomial) infections [@doi:10.23812/20-EDITORIAL_1-5].
Additionally, the drug could potentially slow viral clearance and inhibit patients' ability to develop antibodies to SARS-CoV-2 [@doi:10.23812/20-EDITORIAL_1-5; @doi:10/ggks86], and the lack of data about viral clearance has been put forward as a major limitation of the RECOVERY trial [@doi:10/ftk4].
Furthermore, dexamethasone has been associated with side effects that include psychosis, glucocorticoid-induced diabetes, and avascular necrosis [@doi:10/ggks86], and the RECOVERY trial did not report outcomes with enough detail to be able to determine whether they observed similar complications.
The effects of dexamethasone have also been found to differ among populations, especially in high-income versus middle- or low-income countries [@doi:10/gg42kx].
However, since the RECOVERY trial's results were released, strategies have been proposed for administering dexamethasone alongside more targeted treatments to minimize the likelihood of negative side effects [@doi:10.23812/20-EDITORIAL_1-5].
Given the available evidence, dexamethasone is currently the most promising treatment for severe COVID-19.

### Biologics

Biologics are produced from components of living organisms or viruses.
They include treatments such as humanized monoclonal antibodies (mAb) tocilizumab (TCZ), and neutralizing antibodies (nAbs), and can also include prophylactics such as vaccines.
Historically produced from animal tissue, biologics have become increasingly feasible to produce as recombinant DNA technologies have advanced [@doi:10.1016/j.copbio.2009.10.006].
Often, they are glycoproteins or peptides [@doi:10.2174/138920006774832604], but whole viruses can also be used therapeutically or prophylactically, not only for vaccines but also as vectors for gene therapy or therapeutic proteins or for oncolytic virotherapy [@doi:10.3390/jcm9040972].
They are typically catabolized by the body to their amino acid components [@doi:10.2174/138920006774832604].
There are many differences on the development side between biologics and synthesized pharmaceuticals, such as small molecule drugs.
Biologics are typically orders of magnitude larger than small molecule drugs, and their physiochemical properties are often much less understood [@doi:10.2174/138920006774832604].
They are often heat sensitive, and their toxicity can vary, as it is not directly associated with the primary effects of the drug [@doi:10.2174/138920006774832604].
However, this class includes some extremely significant medical breakthroughs, including insulin for the management of diabetes and the smallpox vaccine.
As a result, biologics are another possible avenue through which the pharmacological management of SARS-CoV-2 infection can be approached. 

#### Tocilizumab

TCZ is a receptor antibody that was developed to manage chronic inflammation caused by the continuous synthesis of the cytokine IL-6 [@doi:10.1101/cshperspect.a016295].
IL-6 is a pro-inflammatory cytokine belonging to the interleukin family, which is comprised by immune system regulators that are primarily responsible for immune cell differentiation.
Often used to treat conditions such as RA [@doi:10.1101/cshperspect.a016295], TCZ has become a pharmaceutical of interest for the treatment of COVID-19 because of the role IL-6 plays in this disease. 
While secretion of IL-6 can be associated with chronic conditions, it is a key player in the innate immune response and is secreted by macrophages in response to the detection of pathogen-associated molecular patterns and damage-associated molecular patterns [@doi:10.1101/cshperspect.a016295].
An analysis of 191 in-patients at two Wuhan hospitals revealed that blood concentrations of IL-6 differed between patients who did and did not recover from COVID-19.
Patients who ultimately deceased had higher IL-6 levels at admission than those who recovered [@doi:10/ggnxb3].
Additionally, IL-6 levels remained higher throughout the course of hospitalization in the patients who ultimately deceased [@doi:10/ggnxb3].
This finding provided some early evidence that COVID-19 deaths may be induced by the hyperactive immune response, often referred to as CRS or cytokine storm syndrome (CSS), as IL-6 plays a key role in this response [@doi:10.1128/mmbr.05015-11].
In this context, the observation of elevated IL-6 in patients who died may reflect an over-production of proinflammatory interleukins, suggesting that TCZ could potentially palliate some of the most severe symptoms of COVID-19 associated with increased cytokine production.

Human IL-6 is a 26-kDa glycoprotein that consists of 184 amino acids and contains two potential N-glycosylation sites and four cysteine residues. 
It binds to a type I cytokine receptor (IL-6Rα or glycoprotein 80) that exists in both membrane-bound (IL-6Rα) and soluble (sIL-6Rα) forms [@doi:10.3389/fimmu.2016.00604].
It is not the binding of IL-6 to the receptor that initiates pro- and/or anti-inflammatory signaling, but rather the binding of the complex to another subunit, known as IL-6Rβ or glycoprotein 130 (gp13) [@doi:10.7150/ijbs.4989; @doi:10.3389/fimmu.2016.00604].
Unlike membrane-bound IL-6Rα, which is only found on hepatocytes and some types of leukocytes, gp130 is found on most cells [@doi:10.1007/s00430-006-0019-9].
When IL-6 binds to sIL-6Rα, the complex can then bind to a gp130 protein on any cell [@doi:10.1007/s00430-006-0019-9].
The binding of IL-6 to IL-6Rα is termed classical signaling, while its binding to sIL-6Rα is termed trans-signaling [@doi:10.1016/j.cytogfr.2012.04.001; @doi:10.1042/bj3000281; @doi:10.1007/s00430-006-0019-9].
These two signaling processes are thought to play different roles in health and illness.
For example, trans-signaling may play a role in the proliferation of mucosal T-helper TH2 cells associated with asthma, while an earlier step in this proliferation process may be regulated by classical signaling [@doi:10.1007/s00430-006-0019-9].
Similarly, IL-6 is known to play a role in Crohn's Disease via trans-, but not classical, signaling [@doi:10.1007/s00430-006-0019-9].
Both classical and trans-signaling can occur through three independent pathways: the Janus-activated kinase-STAT3 pathway, the Ras/Mitogen-Activated Protein Kinases (MAPK) pathway and the Phosphoinositol-3 Kinase/Akt pathway [@doi:10.3389/fimmu.2016.00604].
These signaling pathways are involved in a variety of different functions, including cell type differentiation, immunoglobulin synthesis, and cellular survival signaling pathways, respectively [@doi:10.3389/fimmu.2016.00604].
The ultimate result of the IL-6 cascade is to direct transcriptional activity of various promoters of pro-inflammatory cytokines, such as IL-1, TFN, and even IL-6 itself, through the activity of NF-κB [@doi:10.3389/fimmu.2016.00604].
IL-6 synthesis is tightly regulated both transcriptionally and post-transcriptionally, and it has been shown that viral proteins can enhance transcription of the IL-6 gene by strengthening the DNA-binding activity between several transcription factors and IL-6 gene-cis-regulatory elements [@doi:10.2492/inflammregen.33.054].
Therefore, drugs inhibiting the binding of IL-6 to IL-6Rα or sIL-6Rα are of interest for combating the hyperactive inflammatory response characteristic of CRS and CSS.
TCZ is a humanized monoclonal antibody that binds both to the insoluble and soluble receptor of IL-6, providing de facto inhibition of the IL-6 immune cascade.

Tocilizumab is being administered either as an intervention or as concomitant medication in {{ebm_tocilizumab_ct}} COVID-19 clinical trials (Figure @fig:ebm-trials).
No randomized, placebo-controlled studies of TCZ have currently released results.
Therefore, no conclusions can be drawn about its efficacy for the treatment of COVID-19.
However, early interest in TCZ as a possible treatment for COVID-19 emerged from a very small retrospective study in China that examined 20 patients with severe symptoms in early February 2020 and reported rapid improvement in symptoms following treatment with TCZ [@doi:10.1073/pnas.2005615117].
Subsequently, a number of retrospective studies have been conducted in several countries.
Many studies use a retrospective, observational design, where they compare outcomes for COVID-19 patients who received TCZ to those who did not over a set period of time.
For example, one of the largest retrospective, observational analysis released to date [@doi:10/d2pk] compared the rates at which patients who received TCZ deceased or progressed to invasive medical ventilation over a 14-day period compared to patients receiving only SOC.
Under this definition, SOC could include other drugs such as HCQ, azithromycin, lopinavir-ritonavir or darunavir-cobicistat, or heparin.
While this study was not randomized, a subset of patients who were eligible to receive TCZ were unable to obtain it due to shortages; however, these groups were not directly compared in the analysis.
After adjusting for variables such as age, sex, and SOFA (sequential organ failure assessment) score, they found that patients treated with TCZ were less likely to progress to invasive medical ventilation and/or death (adjusted HR = 0.61, CI 0.40-0.92, _p_ = 0.020), although analysis of death and ventilation separately suggests that this effect may have been driven by differences in the death rate (20% of control versus 7% of TCZ-treated patients).
They reported particular benefits for patients whose PaO~2~/FiO~2~ ratio, also known as the Horowitz Index for Lung Function, fell below a 150 mm Hg threshold.
They found no differences between groups administered subcutaneous versus intravenous TCZ.

Another retrospective observational analysis of interest examined the charts of patients at a hospital in Connecticut, USA where 64% of all 239 COVID-19 patients in the study period were administered TCZ based on assignment by a standardized algorithm [@doi:10.1016/j.chest.2020.06.006].
They found that TCZ administration was associated with more similar rates of survivorship in patients with severe versus nonsevere COVID-19 at intake, defined based on the amount of supplemental oxygen needed.
They therefore proposed that their algorithm was able to identify patients presenting with or likely to develop CRS as good candidates for TCZ.
This study also reported higher survivorship in Black and Hispanic patients compared to white patients when adjusted for age.
The major limitation with interpretation for these studies is that there may be clinical characteristics that influenced medical practitioners decisions to administer TCZ to some patients and not others.
One interesting example therefore comes from an analysis of patients at a single hospital in Brescia, Italy, where TCZ was not available for a period of time [@doi:10.1016/j.ejim.2020.05.009].
This study compared COVID-19 patients admitted to the hospital before and after March 13, 2020, when the hospital received TCZ.
Therefore, patients who would have been eligible for TCZ prior to this arbitrary date did not receive it as treatment, making this retrospective analysis something of a natural experiment.
Despite this design, demographic factors did not appear to be consistent between the two groups, and the average age of the control group was older than the TCZ group.
The control group also had a higher percentage of males and a higher incidence of comorbidities such as diabetes and heart disease.
All the same, the multivariate HR, which adjusted for these clinical and demographic factors, found a significant difference between survival in the two groups (HR=0.035, CI=0.004-0.347, _p_ = 0.004).
They reported improvement of survival outcomes after the addition of TCZ to their SOC regime, with 11 of 23 patients (47.8%) admitted prior to March 13th dying compared to 2 of 62 (3.2%) admitted afterwards.
They also reported a reduced progression to mechanical ventilation in the TCZ group.
However, this study also holds a significant limitation: the time delay between the two groups means that knowledge about how to treat the disease likely improved over this timeframe as well.
All the same, the results of these observational retrospective studies provide support for TCZ as a pharmaceutical of interest for follow-up in clinical trials. 

In addition to the retrospective observational studies, other analysis have utilized a retrospective case-control design to match pairs of patients with similar baseline characteristics, only one of whom received TCZ for COVID-19.
In one such study, TCZ was significantly associated with a reduced risk of progression to ICU admission or death [@doi:10.1016/j.medmal.2020.05.001].
This study examined only 20 patients treated with TCZ (all but one of the patients treated with TCZ in the hospital during the study period) and compared them to 25 patients receiving SOC.
For the combined primary endpoint of death and/or ICU admission, only 25% of patients receiving TCZ progressed to an endpoint compared to 72% in the SOC group (_p_ = 0.002, presumably based on a chi-square test based on the information provided in the text). 
When the two endpoints were examined separately, progression to invasive medical ventilation remained significant (32% SOC compared to 0% TCZ, _p_ = 0.006) but not for mortality (48% SOC compared to 25% TCZ, _p_ = 0.066).
In contrast, a study that compared 96 patients treated with TCZ to 97 patients treated with SOC only in New York City found that differences in mortality did not differ between the two groups, but that this difference did become significant when intubated patients were excluded from the analysis [@doi:10.1093/qjmed/hcaa206].
Taken together, these findings suggest that future clinical trials of TCZ may want to include intubation as an endpoint.
However, these studies should be approached with caution, not only because of the small number of patients enrolled and the retrospective design, but also because they performed a large number of statistical tests and did not account for multiple hypothesis testing.
These last findings highlight the need to search for a balance between impairing a harmful immune response, such as the one generated during CRS and CSS, and preventing the worsening of the clinical picture of the patients by potential new viral infections.

Though data about TCZ for COVID-19 is still only just emerging, some meta-analyses and systematic reviews have investigated the available data.
One meta-analysis [@doi:10.2139/ssrn.3642653] evaluated 19 studies published or released as preprints prior to July 1, 2020 and found that the overall trends were supportive of the frequent conclusion that TCZ does improve survivorship, with a significant HR of 0.41 (_p_ < 0.001).
This trend improved when they excluded studies that administered a steroid alongside TCZ, with a significant HR of 0.04 (_p_ < 0.001).
They also found some evidence for reduced invasive ventilation or ICU admission, but only when excluding all studies except a small number whose estimates were adjusted for the possible bias introduced by the challenges of stringency during the enrollment process.
A systematic analysis of sixteen case-control studies of TCZ estimated an odds ratio of 0.453 (95% CI 0.376–0.547, _p_ < 0.001), suggesting possible benefits associated with TCZ treatment [@doi:10.7717/peerj.10322].
Although these estimates are similar, it is important to note that they are drawing from the same literature and are therefore likely to be affected by the same biases in publication.
A second systematic review of studies investigating TCZ treatment for COVID-19 analyzed 31 studies that had been published or released as pre-prints and reported that none carried a low risk of bias (RoB) [@doi:10.1016/j.pulmoe.2020.07.003].
Therefore, the present evidence is not likely to be sufficient for conclusions about the efficacy of TCZ.

Additionally, there are possible risks associated with the administration of TCZ for COVID-19.
TCZ has been used for over a decade to treat RA [@doi:10.1177/1759720X18798462], and a recent study found the drug to be safe for pregnant and breastfeeding women [@doi:10.1093/rheumatology/kez100].
However, TCZ may increase the risk of developing infections [@doi:10.1177/1759720X18798462], and RA patients with chronic hepatitis B infections had a high risk of hepatitis B virus reactivation when TCZ was administered in combination with other RA drugs [@doi:10.1111/1756-185X.13010].
As a result, TCZ is contraindicated in patients with active infections such as tuberculosis [@doi:10.1186/s12967-020-02339-3].
Previous studies have investigated, with varying results, a possible increased risk of infection in RA patients administered TCZ [@doi:10.1093/rheumatology/keq343; @doi:10.1136/annrheumdis-2018-214367], although another study reported that the incidence rate of infections was higher in clinical practice RA patients treated with TCZ than in the rates reported by clinical trials [@doi:10.1093/rheumatology/ker223].
In the investigation of 544 Italian COVID-19 patients, the group treated with TCZ was found to be more likely to develop secondary infections, with 24% compared to 4% in the control group [@doi:10/d2pk].
Reactivation of hepatitis B and herpes simplex virus 1 was also reported in a small number of patients in this study, all of whom were receiving TCZ.
A July 2020 case report described negative outcomes of two COVID-19 patients after receiving TCZ, including one death; however, both patients were intubated and had entered septic shock prior to receiving TCZ [@doi:10.1016/j.chest.2020.04.024], likely indicating a severe level of cytokine production.
Additionally, D-dimer and sIL2R levels were reported by one study to increase in patients treated with TCZ, which raised concerns because of the potential association between elevated D-dimer levels and thrombosis and between sIL2R and diseases where T-cell regulation is compromised [@doi:10.1016/j.chest.2020.06.006]. 
An increased risk of bacterial infection was also identified in a systematic review of the literature, based on the unadjusted estimates reported [@doi:10.2139/ssrn.3642653].
In summary, TCZ administration to COVID-19 patients is not without risks, may introduce additional risk of developing secondary infections, and should be approached especially cautiously for patients who have latent viral infections.

In summary, approximately 25% of coronavirus patients develop ARDS, which is caused by an excessive early response of the immune system which can be a component of cytokine release syndrome [@doi:10.1016/j.chest.2020.06.006] and cytokine storm syndrome [@doi:10.1186/s12967-020-02339-3].
This overwhelming inflammation is triggered by IL-6.
TCZ is an inhibitor of IL-6 and therefore may neutralize the inflammatory pathway that leads to the cytokine storm.
While the mechanism suggests TCZ could be beneficial for the treatment of COVID-19 patients experiencing excessive immune activity, no randomized controlled trials are available assessing its effect.
However, small initial studies have found preliminary indications that TCZ may reduce progression to invasive medical ventilation and/or death.
It should be noted that SOC varied widely across retrospective studies, with one study administering HCQ, lopinavir-ritonavir, antibiotics, and/or heparin as part of SOC.
Interest in TCZ as a treatment for COVID-19 was supported by two meta-analyses [@doi:10.1101/2020.07.10.20150938; @doi:10.2139/ssrn.3642653], but a third meta-analysis found that all of the available literature carries a risk of bias, with even the largest available TCZ studies to date carrying a moderate risk of bias under the ROBINS-I criteria [@doi:10.1016/j.pulmoe.2020.07.003].
Additionally, different studies used different dosages, number of doses, and methods of administration; ongoing research may be needed to optimize administration of TCZ [@doi:10.1016/j.jcv.2020.104443], although similar results were reported by one study for intravenous and subcutaneous administration [@doi:10/d2pk].
Clinical trials that are in progress are likely to provide additional insight into the effectiveness of this drug for the treatment of COVID-19 along with how it should be administered.

#### Neutralizing Antibodies

Monoclonal antibodies have revolutionized the way we treat human diseases.
They have become some of the best-selling drugs in the pharmaceutical market in recent years [@doi:10.1186/s12929-019-0592-z].
There are currently 79 FDA approved mAbs on the market, including antibodies for viral infections (e.g. Ibalizumab for HIV and Palivizumab for RSV) [@doi:10.1186/s12929-019-0592-z; @doi:10.1146/annurev-immunol-032712-095916].
Virus-specific neutralizing antibodies commonly target viral surface glycoproteins or host structures, thereby inhibiting viral entry through receptor binding interference [@doi:10.3389/fmicb.2017.02323; @doi:10.1080/21645515.2017.1337614].
This section discusses current efforts in developing neutralizing antibodies against SARS-CoV-2 and how expertise gained from previous approaches for MERS-CoV and SARS-CoV-1 may benefit antibody development.

##### Spike (S) Neutralizing Antibody

During the first SARS epidemic in 2002, nAbs were found in SARS-CoV-1-infected patients [@doi:10.1111/j.1469-0691.2004.01009.x;@doi:10.1086/423286].
Several studies following up on these findings identified various S-glycoprotein epitopes as the major targets of neutralizing antibodies against SARS-CoV-1 [@doi:10.1517/14712590902763755].
The passive transfer of immune serum containing nAbs from SARS-CoV-1-infected mice resulted in protection of naïve mice from viral lower respiratory tract infection upon intranasal challenge [@doi:10.1128/jvi.78.7.3572-3577.2004].
Similarly, a meta-analysis suggested that administration of plasma from recovered SARS-CoV-1 patients reduced mortality upon SARS-CoV-1 infection [@doi:10.1093/infdis/jiu396].
Similar results were observed in MERS-CoV infection during the second coronavirus-related epidemic of the 21st century.
In these cases, neutralizing antibodies were identified against various epitopes of the receptor binding domain (RBD) of the S glycoprotein [@doi:10.1073/pnas.1402074111; @doi:10.1128/JVI.00912-14].
Coronaviruses use trimeric spike (S) glycoproteins on their surface to bind to the host cell, allowing for cell entry [@doi:10.1016/j.cell.2020.02.052; @doi:10.1016/j.cell.2020.02.058].
Each S glycoprotein protomer is comprised of an S1 domain, also called the RBD, and an S2 domain.
The S1 domain binds to the host cell while the S2 domain facilitates the fusion between the viral envelope and host cell membranes [@doi:10.1517/14712590902763755].
Although targeting of the host cell enzyme ACE2 shows efficacy in inhibiting SARS-CoV-2 infection [@doi:10.1038/nature02145], given the physiological relevance of ACE2 [@doi:10/bsbp49], it would be favorable to target virus-specific structures rather than host receptors.
This concern underlies the rationale for developing neutralizing antibodies against the S glycoprotein, disrupting its interaction with ACE2 and other potential entry points and thereby inhibiting viral entry.

The first human neutralizing antibody against SARS-CoV-2 targeting the S glycoproteins was developed using hybridoma technology [@doi:10.1101/2020.03.11.987958], where antibody-producing B-cells developed by mice can be inserted into myeloma cells to produce a hybrid cell line (the hybridoma) that is grown in culture.
The 47D11 clone was able to cross-neutralize SARS-CoV-1 and SARS-CoV-2 by a mechanism that is different from receptor binding interference.
The exact mechanism of how this clone neutralizes SARS-CoV-2 and inhibits infection _in vitro_ remains unknown, but a potential mechanism might be antibody-induced destabilization of the membrane prefusion structure [@doi:10.1101/2020.03.11.987958; @doi:10.1016/j.cell.2018.12.028].
The ability of this antibody to prevent infection at a feasible dose needs to be validated _in vivo_, especially since _in vitro_ neutralization effects have been shown to not be reflective of _in vivo_ efficacy [@doi:10.1128/JVI.01603-17].
Only a week later, a different group successfully isolated multiple nAbs targeting the RBD of the S glycoprotein from blood samples taken from COVID-19 patients in China [@doi:10.1101/2020.03.21.990770].
Interestingly, the patient-isolated antibodies did not cross-react with RBDs from SARS-CoV-1 and MERS-CoV, although cross-reactivity to the trimeric spike proteins of SARS-CoV-1 and MERS-CoV was observed.
This finding suggests that the RBDs between the three coronavirus species are immunologically distinct and that the isolated nAbs targeting the RBD of SARS-CoV-2 are species specific.
While this specificity is desirable, it also raises the question of whether these antibodies are more susceptible to viral escape mechanisms.
Viral escape is a common resistance mechanism to nAb therapy due to selective pressure from neutralizing antibodies [@doi:10.2217/imt.15.33; @doi:10.1126/science.1213256].
For HIV, broadly neutralizing antibodies (bnAbs) targeting the CD4 binding site (CD4bs) show greater neutralization breadth than monoclonal antibodies, which target only specific HIV strains [@doi:10.1016/j.molmed.2019.01.007].
For MERS-CoV, a combination of multiple neutralizing antibodies targeting different antigenic sites prevented neutralization escape [@doi:10.1128/JVI.02002-17].
It was found that the different antibody isolates did not target the same epitopes, suggesting that using them in combination might produce a synergistic effect that prevents viral escape [@doi:10.1101/2020.03.21.990770].
It was also demonstrated that binding affinity of the antibodies does not reflect their capability to compete with ACE2 binding.
Furthermore, no conclusions about correlations between the severity of disease and the ability to produce neutralizing antibodies can be drawn at this point.
Rather, higher neutralizing antibody titers were more frequently found in patients with severe disease.
Correspondingly, higher levels of anti-spike IgG were observed in patients that deceased from infection compared to patient that recovered [@doi:10.1172/jci.insight.123158].

Results from the SARS and MERS epidemics thus provide valuable lessons for the design of neutralizing antibodies for the current outbreak.
The findings for SARS-CoV-1 and MERS-CoV can aid in identifying which structures constitute suitable targets for nAbs, despite the fact that the RBD appears to be distinct between the three coronavirus species.
These studies also suggest that a combination of nAbs targeting distinct antigens might be necessary to provide protection [@doi:10.1128/JVI.02002-17].
The biggest challenge remains identifying antibodies that not only bind to their target, but also prove to be beneficial for disease management.
On that note, a recently published study indicates that anti-spike antibodies could make the disease worse rather than eliminating the virus [@doi:10.1172/jci.insight.123158].
These findings underscores our current lack of understanding the full immune response to SARS-CoV-2.
<!-- TO DO : Confirm up to date-->

#### Interferons

IFNs are a family of cytokines critical to activating the innate immune response against viral infections.
Interferons are classified into three categories based on their receptor specificity: types I, II and III [@doi:10.1128/mmbr.05015-11].
Specifically, IFNs I (IFN-𝛼 and 𝛽) and II (IFN-𝛾) induce the expression of antiviral proteins [@doi:10.1016/j.jcv.2003.11.013].
Among these IFNs, IFN-𝛽 has already been found to strongly inhibit the replication of other coronaviruses, such as SARS-CoV-1, in cell culture, while IFN-𝛼 and 𝛾 were shown to be less effective in this context [@doi:10.1016/j.jcv.2003.11.013].
There is evidence that patients with higher susceptibility to ARDS indeed show deficiency in IFN-𝛽.
For instance, infection with other coronaviruses impairs IFN-𝛽 expression and synthesis, allowing the virus to escape the innate immune response [@doi:10.1016/j.virusres.2014.07.024].
On March 18 2020, Synairgen plc received approval to start a phase II trial for SNG001, an IFN-𝛽-1a formulation to be delivered to the lungs via inhalation.
SNG001 was previously shown to be effective in reducing viral load in an _in vivo_ model of swine flu and _in vitro_ models of coronavirus infections [@synairgen-SNG001].
In July, a press release from Synairgen stated that SNG001 reduced progression to ventilation in a double-blind, placebo-controlled, multi-center study of 101 patients with an average age in the late 50s [@url:https://www.synairgen.com/wp-content/uploads/2020/07/200720-Synairgen-announces-positive-results-from-trial-of-SNG001-in-hospitalised-COVID-19-patients.pdf].
They also reported that patients in the treatment group showed greater recovery and lower breathlessness.
However, given that this information was released in a press release rather than in a manuscript and thus cannot be thoroughly reviewed, these findings should be considered preliminary.
Additionally, the WHO Solidarity trial reported no significant effect of IFN-𝛽1a on patient survival during hospitalization [@doi:10.1056/NEJMoa2023184].
<!-- Check what happened with press release and add summary sentence-->

### Discussion

With the emergence of the COVID-19 pandemic caused by the coronavirus SARS-CoV-2, the development and/or identification of therapeutic and prophylactic interventions became an issue of international urgency.
In previous outbreaks of HCoV, namely SARS and MERS, the development of these interventions was very limited.
As research has progressed, several potential approaches to treatment have emerged (Figure @fig:therapeutics)..
Most notably, remdesivir has been approved by the FDA for the treatment of COVID-19, and dexamethasone, which was approved by the FDA in 1958, has been found to improve outcomes for patients with severe COVID-19.
Other potential therapies are being still being explored and require additional data (Figure @fig:ebm-trials).
As more evidence becomes available, the potential for existing and novel therapies to improve outcomes for COVID-19 patients will become better understood.

![
**Mechanism of Action for Potential Therapeutics**
Potential therapeutics currently being studied can target the SARS-CoV-2 virus or modify the host environment through many different mechanisms.
Here, the relationship between the virus and several therapeutics described above are visualized.
](images/N001-LifeCyclePlusDrugs.png){#fig:therapeutics secno=1}

Insights into the pathogenesis of and immune response to SARS-CoV-2 (see [@individual-pathogenesis]) have also guided the identification of potential prophylactics and therapeutics.
As cases have become better characterized, it has become evident that many patients experience an initial immune response to the virus that is typically characterized by fever, cough, dyspnea, and related symptoms.
However, the most serious concern is cytokine release syndrome, when the body's immune response becomes dysregulated, resulting in an extreme inflammatory response.
The RECOVERY trial, a large-scale, multi-arm trial enrolling about 15% of all COVID-19 patients in the United Kingdom, was the first to identify that the widely available steroid dexamethasone seems to be beneficial for patients suffering from this immune dysregulation [@doi:10.1101/2020.06.22.20137273].
The results of efforts to identify therapeutic treatments to treat patients early in the course of infection have been more ambiguous.
Early interest in the drugs hydroxychloroquine and chloroquine yielded no promising results from studies with robust experimental designs.
On the other hand, the experimental drug remdesivir, which was developed as a candidate therapeutic for EVD, has received enough support from early analyses to receive FDA approval, although results have been mixed.
The potential for other drugs, such as tocilizumab, to reduce recovery time remains unclear, but some early results were promising.

One additional concern is that the presentation of COVID-19 appears to be heterogeneous across the lifespan.
Many adult cases, especially in younger adults, present with mild symptoms or even asymptomatically, while others, especially in older adults, can be severe or fatal.
In children, the SARS-CoV-2 virus can present as two distinct diseases, COVID-19 or MIS-C.
The therapeutics and prophylactics discussed here were primarily tested in adults, and additional research is needed to identify therapeutics that address the symptoms characteristic of pediatric COVID-19 and MIS-C cases.

#### Potential Avenues of Interest for Therapeutic Development

Given what is currently known about these therapeutics for COVID-19, a number of related therapies beyond those explored above may also prove to be of interest.
For example, the demonstrated benefit of dexamethasone and the ongoing potential of tocilizumab for treatment of COVID-19 suggests that other anti-inflammatory agents might also hold value for the treatment of COVID-19.
Current evidence supporting the treatment of severe COVID-19 with dexamethasone suggests that the need to curtail the cytokine storm inflammatory response transcends the risks of immunosuppression, and other anti-inflammatory agents may therefore benefit patients in this phase of the disease.
While dexamethasone is considered widely available and generally affordable, the high costs of biologics such as tocilizumab therapy may present obstacles to wide-scale distribution of this drug if it proves of value.
At the doses used for RA patients, the cost for tocilizumab ranges from $179.20 to $896 per dose for the IV form and $355 for the pre-filled syringe [@url:https://www.ncbi.nlm.nih.gov/books/NBK349513/table/T43/].
Several other anti-inflammatory agents used for the treatment of autoimmune diseases may also be able to counter the effects of the cytokine storm induced by the virus, and some of these, such as cyclosporine, are likely to be more cost-effective and readily available than biologics [@url:https://escholarship.umassmed.edu/meyers_pp/385].
While tocilizumab targets IL-6, several other inflammatory markers could be potential targets, including TNF-α.
Inhibition of TNF-α by a compound such as Etanercept was previously suggested for treatment of SARS-CoV-1 [@doi:10.1185/030079903125002757] and may be relevant for SARS-CoV-2 as well.
Another anti-IL-6 antibody, sarilumab, is also being investigated [@url:http://www.news.sanofi.us/2020-03-16-Sanofi-and-Regeneron-begin-global-Kevzara-R-sarilumab-clinical-trial-program-in-patients-with-severe-COVID-19; @clinicaltrials:NCT04327388].
Baricitinib and other small molecule inhibitors of the Janus-activated kinase pathway also curtail the inflammatory response and have been suggested as potential options for SARS-CoV-2 infections [@doi:10/dph5].
Baricitinib, in particular, may be able to reduce the ability of SARS-CoV-2 to infect lung cells [@doi:10/ggnrsx].
Clinical trials studying baricitinib in COVID-19 have already begun in the US and in Italy [@url:https://investor.lilly.com/news-releases/news-release-details/lilly-begins-clinical-testing-therapies-covid-19; @clinicaltrials:NCT04320277].
Identification and targeting of further inflammatory markers that are relevant in SARS-CoV-2 infection may be of value for curtailing the inflammatory response and lung damage.

In addition to immunosuppressive treatments, which are most beneficial late in disease progression, much research is focused on identifying therapeutics for early-stage patients.
For example, although studies of hydroxychloroquine have not supported the early theory-driven interest in this antiviral treatment, alternative compounds with related mechanisms may still have potential.
Hydroxyferroquine derivatives of HCQ have been described as a class of bioorganometallic compounds that exert antiviral effects with some selectivity for SARS-CoV-1 _in vitro_ [@doi:10.1021/jm0601856].
Future work could explore whether such compounds exert antiviral effects against SARS-CoV-2 and whether they would be safer for use in COVID-19.
Another potential approach is the development of antivirals, which could be broad-spectrum, specific to coronaviruses, or targeted to SARS-CoV-2.
Development of new antivirals is complicated by the fact that none have yet been approved for human coronaviruses.
Intriguing new options are emerging, however.
Beta-D-N4-hydroxycytidine (NHC) is an orally bioavailable ribonucleotide analog showing broad-spectrum activity against RNA viruses, which may inhibit SARS-CoV-2 replication _in vitro_ and _in vivo_ in mouse models of HCoVs [@doi:10.1126/scitranslmed.abb5883].
A range of other antivirals are also in development.
Development of antivirals will be further facilitated as research reveals more information about the interaction of SARS-CoV-2 with the host cell and host cell genome, mechanisms of viral replication, mechanisms of viral assembly, and mechanisms of viral release to other cells; this can allow researchers to target specific stages and structures of the viral life cycle.
Finally, antibodies against viruses, also known as antiviral monoclonal antibodies, could be an alternative as well and are described in detail in an above section.
The goal of antiviral antibodies is to neutralize viruses through either cell-killing activity or blocking of viral replication [@doi:10.1016/j.tim.2015.07.005].
They may also engage the host immune response, encouraging the immune system to hone in on the virus.
Given the cytokine storm that results from immune system activation in response to the virus, which has been implicated in worsening of the disease, a neutralizing antibody (nAb) may be preferable.
Upcoming work may explore the specificity of nAbs for their target, mechanisms by which the nAbs impede the virus, and improvements to antibody structure that may enhance the ability of the antibody to block viral activity.

Some research is also investigating potential therapeutics and prophylactics that would interact with components of the innate immune response.
For example, TLRs are PRRs that recognize pathogen- and damage-associated molecular patterns and contribute to innate immune recognition and, more generally, promotion of both the innate and adaptive immune responses [@ISBN:9780815332183].
In mouse models, poly(I:C) and CpG, which are agonists of Toll-like receptors TLR3 and TLR9, respectively, showed protective effects when administered prior to SARS-CoV-1 infection [@doi:10.1128/JVI.01410-12].
Therefore, TLR agonists hold some potential for broad-spectrum prophylaxis.

Given that a large number of clinical trials are currently in progress, more information about the potential of these and other therapeutics should become available over time.
This information, combined with advances in understanding the molecular structure and viral pathogenesis of SARS-CoV-2, may lead to a more complete understanding of how the virus affects the human host and what strategies can improve outcomes.
To date, investigations of potential therapeutics for COVID-19 have focused primarily on repurposing existing drugs.
This approach is necessary given the urgency of the situation as well as the extensive time required for developing and testing new therapies.
However, in the long-term, new drugs specific for treatment of COVID-19 may also enter development.
Development of novel drugs is likely to be guided by what is known about the pathogenesis and molecular structure of SARS-CoV-2.
For example, understanding the various structural components of SARS-CoV-2 may allow for the development of small molecule inhibitors of those components.
Currently, crystal structures of the SARS-CoV-2 main protease have recently been resolved [@doi:10.1038/s41586-020-2223-y; @url:https://www.diamond.ac.uk/covid-19/for-scientists/Main-protease-structure-and-XChem.html], and efforts are already in place to perform screens for small molecule inhibitors of the main protease, which have yielded potential hits [@doi:10.1038/s41586-020-2223-y].
Much work remains to be done to determine further crystal structures of other viral components, understand the relative utility of targeting different viral components, perform additional small molecule inhibitor screens, and determine the safety and efficacy of the potential inhibitors.
While still nascent, work in this area is promising.
Over the longer term, this approach and others may lead to the development of novel therapeutics specifically for COVID-19 and SARS-CoV-2.

#### Conclusions of the Present Analysis

Due to the large number of clinical trials currently under examination (Figure @fig:ebm-trials), not all candidates are examined here.
Instead, this review seeks to provide an overview of the range of mechanisms that have been explored and to examine some prominent candidates in the context of the pathogenesis of and immune response to SARS-CoV-2.
As more research becomes available, this review will be updated to include additional therapeutics that emerge and to include new findings that are released about those discussed here.
While no therapeutics or vaccines were developed for SARS-CoV-1 or MERS-CoV, the current state of COVID-19 research suggests that the body of literature produced before and after the emergence of these viruses has prepared the biomedical community for a rapid response to novel HCoV like SARS-CoV-2.
As the COVID-19 pandemic continues to be a topic of significant worldwide concern, more information is expected to become available about pharmaceutical mechanisms that can be used to combat this, and possibly other, HCoV.
These advances therefore not only benefit the international community's ability to respond to the current crisis, but are also likely to shape responses to future viral threats.<|MERGE_RESOLUTION|>--- conflicted
+++ resolved
@@ -537,10 +537,7 @@
 <!-- TO DO: Check the status since this came out?-->
 
 The results of the RECOVERY trial's analysis of dexamethasone suggest that this therapeutic is effective primarily in patients who had been experiencing symptoms for at least seven days and patients who were not breathing independently [@doi:10.1056/NEJMoa2021436].
-<<<<<<< HEAD
 A meta-analysis that evaluated the results of the RECOVERY trial alongside trials of other corticosteroids, such as hydrocortisone, similarly concluded that corticosteroids may be beneficial to patients with severe COVID-19 who are receiving oxygen supplementation [@doi:10.1053/j.jvca.2020.11.057].
-=======
->>>>>>> 746b98e4
 Thus, it seems likely that dexamethasone is useful for treating inflammation associated with immunopathy or cytokine release syndrome.
 In fact, corticosteroids such as dexamethasone are sometimes used to treat cytokine release syndrome (CRS) [@doi:10.1182/blood-2014-05-552729].
 It is not surprising that administration of an immunosuppressant would be most beneficial when the immune system was dysregulated towards inflammation.
