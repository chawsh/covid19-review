--- conflicted
+++ resolved
@@ -219,11 +219,7 @@
 The adjusted rate ratio for death based on this meta-analysis was 0.91.
 These results thus do not support the previous findings that remdesivir reduced median recovery time and mortality risk in COVID-19 patients.
 
-<<<<<<< HEAD
-In response to the results of the Solidarity trial, Gilead, which manufactures remdesivir under the name Veklury&reg;, released a statement pointing to the fact that the Solidarity trial was not placebo-controlled or double-blind and at the time of the statement had not been peer reviewed [@url:https://www.gilead.com/news-and-press/company-statements/gilead-sciences-statement-on-the-solidarity-trial]; these sentiments have been echoed elsewhere [@doi:10.1093/eurheartj/ehaa934].
-=======
 In response to the results of the Solidarity trial, Gilead, which manufactures remdesivir, released a statement pointing to the fact that the Solidarity trial was not placebo-controlled or double-blind and at the time of the statement had not been peer reviewed [@url:https://www.gilead.com/news-and-press/company-statements/gilead-sciences-statement-on-the-solidarity-trial]; these sentiments have been echoed elsewhere [@doi:10.1093/eurheartj/ehaa934].
->>>>>>> 5822da1e
 Other critiques of this study have noted that antivirals are not typically targeted at patients with severe illness, and therefore remdesivir could be more beneficial for patients with mild rather than severe cases [@url:https://www.sciencemag.org/news/2020/10/very-very-bad-look-remdesivir-first-fda-approved-covid-19-drug; @doi:10.1056/NEJMe2034294].
 However, the publication associated with the trial sponsored by Gilead did purport an effect of remdesivir on patients with severe disease, identifying an 11 versus 18 day recovery period (rate ratio for recovery: 1.31, 95% CI 1.12 to 1.52), although the results of a significance test were not provided [@doi:10.1056/NEJMoa2007764].
 Additionally, a smaller analysis of 598 patients, of whom two-thirds were randomized to receive remdesivir for either 5 or 10 days, reported a small effect of treatment with remdesivir for five days relative to standard of care in patients with moderate COVID-19 [@doi:10.1001/jama.2020.16349].
