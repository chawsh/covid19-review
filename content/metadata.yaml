---
title: "SARS-CoV-2 and COVID-19: An Evolving Review of Diagnostics and Therapeutics"
keywords:
  - covid-19
  - coronavirus
  - pandemic
  - viral infection
lang: en-US
authors:
  -
    github: rando2
    name: Halie M. Rando
    initials: HMR
    orcid: 0000-0001-7688-1770
    twitter: tamefoxtime
    email: halie.rando@cuanschutz.edu
    contributions:
      - Project Administration
      - Writing - Original Draft
      - Writing - Review & Editing
      - Methodology
    code of conduct:
      confirmed: Yes
    affiliations:
      - Department of Systems Pharmacology and Translational Therapeutics, University of Pennsylvania, Philadelphia, Pennsylvania, United States of America
      - Department of Biochemistry and Molecular Genetics, University of Colorado School of Medicine, Aurora, Colorado, United States of America
      - Center for Health AI, University of Colorado School of Medicine, Aurora, Colorado, United States of America
    coi:
      string: "None"
      lastapproved: !!str 2021-01-20
    funders:
      - the Gordon and Betty Moore Foundation (GBMF 4552)
    manuscripts:
      pathogenesis:
        order: 1
        contributions:
          - Project Administration
          - Writing - Original Draft
          - Writing - Review & Editing
      nutraceuticals:
        order: 2
        contributions:
          - Writing - Review & Editing
          - Writing - Original Draft
      pharmaceuticals:
        order: 1
        contributions:
          - Writing - Review & Editing
          - Writing - Original Draft
          - Project Administration
      evolution:
        order: 1
        contributions:
          - D
          - E
      diagnostics:
        order: 1
        contributions:
          - A
          - E
      methods:
<<<<<<< HEAD
        order: 1
        contributions:
          - Project Administration
        affiliations:
          - institution: University of Pennsylvania
            department: Department of Systems Pharmacology and Translational Therapeutics
            city: Philadelphia, Pennsylvania
            country: United States of America
          - institution: University of Colorado School of Medicine
            department: Department of Biochemistry and Molecular Genetics
            city: Aurora, Colorado
            country: United States of America
          - institution: University of Colorado School of Medicine
            department: Center for Health AI
            city: Aurora, Colorado
            country: United States of America
=======
        order: 0
        contributions:
          - Software
          - Project Administration
          - Visualization
          - Writing - Review & Editing
          - Writing - Original Draft
>>>>>>> 0b29f72e
  -
    github: cgreene
    name: Casey S. Greene
    initials: CSG
    orcid: 0000-0001-8713-9213
    twitter: GreeneScientist
    email: greenescientist@gmail.com
    contributions:
      - Conceptualization
      - Software
      - Writing - Review & Editing
    code of conduct:
      confirmed: Yes
    affiliations:
      - Department of Systems Pharmacology and Translational Therapeutics, University of Pennsylvania, Philadelphia, Pennsylvania, United States of America
      - Childhood Cancer Data Lab, Alex's Lemonade Stand Foundation, Philadelphia, Pennsylvania, United States of America
      - Department of Biochemistry and Molecular Genetics, University of Colorado School of Medicine, Aurora, Colorado, United States of America
      - Center for Health AI, University of Colorado School of Medicine, Aurora, Colorado, United States of America
    coi:
      string: "None"
      lastapproved: !!str 2021-01-20
    funders:
      - the Gordon and Betty Moore Foundation (GBMF 4552)
      - the National Human Genome Research Institute (R01 HG010067)
    manuscripts:
      pathogenesis:
        order: 10
        contributions:
          - Conceptualization
          - Software
          - Writing - Review & Editing
      nutraceuticals:
        order: 4
        contributions:
          - Project Administration
          - Supervision
      pharmaceuticals:
        order: 11
        contributions:
          - Writing - Review & Editing
          - Project Administration
      methods:
        order: 0
        contributions:
          - Software
          - Conceptualization
  -
    github: mprobson
    name: Michael P. Robson
    initials: MPR
    orcid: 0000-0002-4859-0033
    email: michael.robson@villanova.edu
    contributions:
      - Software
    code of conduct:
      confirmed: Yes
    affiliations:
      - Department of Computing Sciences, Villanova University, Villanova, Pennsylvania, United States of America
    coi:
      string: "None"
      lastapproved: !!str 2020-11-12
      methods:
        order: 0
        contributions:
          - Software
          - Methodology
          - Supervision
  -
    github: SiminaB
    name: Simina M. Boca
    initials: SMB
    orcid: 0000-0002-1400-3398
    email: smb310@georgetown.edu
    contributions:
      - Methodology
      - Writing - Review & Editing
    code of conduct:
      confirmed: Yes
    affiliations:
      - Innovation Center for Biomedical Informatics, Georgetown University Medical Center, Washington, District of Columbia, United States of America
    coi:
      string: "None"
      lastapproved: !!str 2020-11-07
    manuscripts:
      pathogenesis:
        order: 4
        contributions:
          - Writing - Review & Editing
      pharmaceuticals:
        order: 9
        contributions:
          - Writing - Review & Editing
          - Project Administration
      methods:
        order: 0
        contributions:
          - Methodology
  -
    github: nilswellhausen
    name: Nils Wellhausen
    initials: NW
    orcid: 0000-0001-8955-7582
    email: nilsw@pennmedicine.upenn.edu
    contributions:
      - Writing - Original Draft
      - Writing - Review & Editing
      - Project Administration
      - Visualization
    code of conduct:
      confirmed: Yes
    affiliations:
      - Department of Systems Pharmacology and Translational Therapeutics, University of Pennsylvania, Philadelphia, Pennsylvania, United States of America
    coi:
      string: "None"
      lastapproved: !!str 2020-11-03
    manuscripts:
      pathogenesis:
        order: 4
        contributions:
          - Writing - Review & Editing
          - Writing - Original Draft
          - Visualization
      pharmaceuticals:
        order: 2
        contributions:
          - Writing - Review & Editing
          - Writing - Original Draft
          - Project Administration
          - Visualization
  -
    github: RLordan
    name: Ronan Lordan
    initials: RL
    orcid: 0000-0001-9668-3368
    twitter: el_ronan
    email: ronan.lordan@pennmedicine.upenn.edu
    contributions:
      - Writing - Original Draft
      - Writing - Review & Editing
    code of conduct:
      confirmed: Yes
    affiliations:
      - Institute for Translational Medicine and Therapeutics, Perelman School of Medicine, University of Pennsylvania, Philadelphia, PA 19104-5158, USA
    coi:
      string: "None"
      lastapproved: !!str 2020-11-03
    manuscripts:
      pathogenesis:
        order: 6
        contributions:
          - Writing - Review & Editing
      nutraceuticals:
        order: 1
        contributions:
          - Writing - Review & Editing
          - Writing - Original Draft
          - Conceptualization
          - Project Administration
      pharmaceuticals:
        order: 6
        contributions:
          - Writing - Review & Editing
          - Writing - Original Draft
          - Project Administration
  -
    github: cbrueffer
    name: Christian Brueffer
    initials: CB
    orcid: 0000-0002-3826-0989
    twitter: cbrueffer
    email: christian.brueffer@med.lu.se
    contributions:
      - Writing - Original Draft
      - Writing - Review & Editing
      - Project Administration
    code of conduct:
      confirmed: Yes
    affiliations:
      - Department of Clinical Sciences, Lund University, Lund, Sweden
    coi:
      string: Employee and shareholder of SAGA Diagnostics AB.
      lastapproved: !!str 2020-11-11
    manuscripts:
      pathogenesis:
        order: 6
        contributions:
          - Writing - Review & Editing
          - Writing - Original Draft
      pharmaceuticals:
        order: 7
        contributions:
          - Writing - Review & Editing
          - Project Administration
  -
    github: rays1987
    name: Sandipan Ray
    initials: SR
    orcid: 0000-0002-9960-5768
    email: sandipan.ray@pennmedicine.upenn.edu
    contributions:
      - Writing - Original Draft
      - Writing - Review & Editing
    code of conduct:
      confirmed: Yes
    affiliations:
      - Department of Biotechnology, Indian Institute of Technology Hyderabad, Kandi, Sangareddy 502285, Telangana, India
    coi:
      string: "None"
      lastapproved: !!str 2020-11-11
    manuscripts:
      pathogenesis:
        order: 3
        contributions:
          - Writing - Review & Editing
          - Writing - Original Draft
  -
    github: LucyMcGowan
    name: Lucy D\'Agostino McGowan
    initials: LDM
    orcid: 0000-0001-7297-9359
    twitter: LucyStats
    email: lucydagostino@gmail.com
    contributions:
      - Methodology
      - Writing - Original Draft
    code of conduct:
      confirmed: Yes
    affiliations:
      - Department of Mathematics and Statistics, Wake Forest University, Winston-Salem, North Carolina, United States of America
    coi:
      string: "Received consulting fees from Acelity and Sanofi in the past five years"
      lastapproved: !!str 2020-11-10
    manuscripts:
      pathogenesis:
        order: 4
        contributions:
          - Writing - Review & Editing
          - Writing - Original Draft
      methods:
        order: 0
        contributions:
          - Methodology
  -
    github: agitter
    name: Anthony Gitter
    initials: AG
    orcid: 0000-0002-5324-9833
    twitter: anthonygitter
    email: gitter@biostat.wisc.edu
    contributions:
      - Methodology
      - Software
      - Project Administration
      - Writing - Original Draft
      - Writing - Review & Editing
      - Visualization
    affiliations:
      - Department of Biostatistics and Medical Informatics, University of Wisconsin-Madison, Madison, Wisconsin, United States of America
      - Morgridge Institute for Research, Madison, Wisconsin, United States of America
    code of conduct:
      confirmed: Yes
    coi:
      string: "Filed a patent application with the Wisconsin Alumni Research Foundation related to classifying activated T cells"
      lastapproved: !!str 2020-11-10
    funders:
      - John W. and Jeanne M. Rowe Center for Research in Virology
    manuscripts:
      pathogenesis:
        order: 9
        contributions:
          - Methodology
          - Software
          - Project Administration
          - Writing - Review & Editing
      pharmaceuticals:
        order: 10
        contributions:
          - Writing - Review & Editing
          - Project Administration
          - Visualization
          - Software
      methods:
        order: 0
        contributions:
          - Software
          - Methodology
          - Project Administration
          - Writing - Review & Editing
          - Writing - Original Draft
          - Visualization
  -
    github: aadattoli
    name: Anna Ada Dattoli
    initials: AAD
    orcid: 0000-0003-1462-831X
    twitter: aadattoli
    email: anna.dattoli@pennmedicine.upenn.edu
    contributions:
      - Writing - Original Draft
    code of conduct:
      confirmed: No
    affiliations:
      - Department of Systems Pharmacology & Translational Therapeutics, Perelman School of Medicine, University of Pennsylvania, Philadelphia, PA 19104, USA
    coi:
      string: "None"
      lastapproved: !!str 2020-03-26
    manuscripts:
      pharmaceuticals:
        order: 4
        contributions:
          - Writing - Original Draft
  -
    github: rdvelazquez
    name: Ryan Velazquez
    initials: RV
    orcid: 0000-0002-3655-3403
    email: rnhvelazquez@gmail.com
    contributions:
      - Methodology
      - Software
      - Writing - Review & Editing
    code of conduct:
      confirmed: Yes
    affiliations:
      - Azimuth1, McLean, VA
    coi:
      string: "None"
      lastapproved: !!str 2020-11-10
    manuscripts:
      pathogenesis:
        order: 6
        contributions:
          - Writing - Review & Editing
      methods:
        order: 0
        contributions:
          - Software
          - Methodology
  -
    github: johnbarton
    name: John P. Barton
    initials: JPB
    orcid: 0000-0003-1467-421X
    twitter: _jpbarton
    email: john.barton@ucr.edu
    contributions:
      - Writing - Original Draft
      - Writing - Review & Editing
    code of conduct:
      confirmed: Yes
    affiliations:
      - Department of Physics and Astronomy, University of California-Riverside, Riverside, California, United States of America
    coi:
      string: "None"
      lastapproved: !!str 2020-11-11
    manuscripts:
      pathogenesis:
        order: 7
        contributions:
          - Writing - Review & Editing
          - Writing - Original Draft
  -
    github: Jeff-Field
    name: Jeffrey M. Field
    initials: JMF
    orcid: 0000-0001-7161-7284
    email: jfield@upenn.edu
    contributions:
      - Writing - Original Draft
    code of conduct:
      confirmed: yes
    affiliations:
      - Department of Pharmacology, Perelman School of Medicine, University of Pennsylvania, Philadelphia, PA 19104, USA
    coi:
      string: "None"
      lastapproved: !!str 2020-11-12
    manuscripts:
      pharmaceuticals:
        order: 6
        contributions:
          - Writing - Review & Editing
          - Writing - Original Draft
  -
    github: rbharath
    name: Bharath Ramsundar
    initials: BR
    orcid: 0000-0001-8450-4262
    twitter: rbhar90
    email: bharath.ramsundar@gmail.com
    contributions:
      - Investigation
      - Writing - Review & Editing
    code of conduct:
      confirmed: Yes
    affiliations:
      - The DeepChem Project, https://deepchem.io/
    coi:
      string: "None"
      lastapproved: !!str 2020-11-11
    manuscripts:
      pharmaceuticals:
        order: 7
        contributions:
          - Writing - Review & Editing
  -
    github: alavendelm
    name: Adam L. MacLean
    initials: ALM
    orcid: 0000-0003-0689-7907
    twitter: adamlmaclean
    email: macleana@usc.edu
    contributions:
      - Writing - Original Draft
      - Writing - Review & Editing
    code of conduct:
      confirmed: Yes
    affiliations:
      - Department of Quantitative and Computational Biology, University of Southern California, Los Angeles, California, United States of America
    coi:
      string: "None"
      lastapproved: !!str 2021-02-23
    manuscripts:
      pathogenesis:
        order: 2
        contributions:
          - Writing - Review & Editing
          - Writing - Original Draft
  -
    github: ajlee21
    name: Alexandra J. Lee
    initials: AJL
    orcid: 0000-0002-0208-3730
    email: ajlee21@pennmedicine.upenn.edu
    contributions:
      - Writing - Original Draft
      - Writing - Review & Editing
    code of conduct:
      confirmed: Yes
    affiliations:
      - Department of Systems Pharmacology and Translational Therapeutics, University of Pennsylvania, Philadelphia, Pennsylvania, United States of America
    coi:
      string: "None"
      lastapproved: !!str 2020-11-09
    funders:
      - the Gordon and Betty Moore Foundation (GBMF 4552)
    manuscripts:
      pathogenesis:
        order: 2
        contributions:
          - Writing - Review & Editing
          - Writing - Original Draft
      pharmaceuticals:
        order: 4
        contributions:
          - Writing - Original Draft
          - Writing - Review & Editing
  -
    github: ismms-himc
    name: Immunology Institute of the Icahn School of Medicine
    initials: IIISM
    contributions:
      - Data Curation
    code of conduct:
      confirmed: No
    affiliations:
      - Immunology Institute of the Icahn School of Medicine
    coi:
      string: "None"
      lastapproved: !!str 2020-04-07
    consortium: Yes
  -
    github: hufengling
    name: Fengling Hu
    initials: FH
    orcid: 0000-0003-1081-5038
    twitter: hufengling
    email: Fengling.Hu@pennmedicine.upenn.edu
    contributions:
      - Writing - Original Draft
      - Writing - Review & Editing
    code of conduct:
      confirmed: No
    affiliations:
      - Department of Biostatistics, Epidemiology and Informatics, University of Pennsylvania, Philadelphia, Pennsylvania, United States of America
    coi:
      string: "None"
      lastapproved: !!str 2020-04-08
    manuscripts:
      pharmaceuticals:
        order: 4
        contributions:
          - Writing - Original Draft
          - Writing - Review & Editing
  -
    github: nafisajadavji
    name: Nafisa M. Jadavji
    initials: NMJ
    orcid: 0000-0002-3557-7307
    twitter: nafisajadavji
    email: njadav@midwestern.edu
    contributions:
      - Writing - Original Draft
      - Writing - Review & Editing
    code of conduct:
      confirmed: Yes
    affiliations:
      - Biomedical Science, Midwestern University, Glendale, AZ, United States of America
      - Department of Neuroscience, Carleton University, Ottawa, Ontario, Canada
    coi:
      string: "None"
      lastapproved: !!str 2020-11-11
    funders:
      - the American Heart Association (20AIREA35050015)
    manuscripts:
      pharmaceuticals:
        order: 6
        contributions:
          - Writing - Review & Editing
          - Supervision
          - Writing - Original Draft
  -
    github: esell17
    name: Elizabeth Sell
    initials: ES
    orcid: 0000-0002-9658-1107
    email: Elizabeth.Sell@pennmedicine.upenn.edu
    contributions:
      - Writing - Original Draft
      - Writing - Review & Editing
    code of conduct:
      confirmed: Yes
    affiliations:
      - Perelman School of Medicine, University of Pennsylvania, Philadelphia, Pennsylvania, United States of America
    coi:
      string: "None"
      lastapproved: !!str 2020-11-11
    manuscripts:
      pathogenesis:
        order: 4
        contributions:
          - Writing - Review & Editing
          - Writing - Original Draft
  -
    github: jinhui2
    name: Jinhui Wang
    initials: JW
    orcid: 0000-0002-5796-8130
    email: jinhui2@pennmedicine.upenn.edu
    contributions:
      - Writing - Review & Editing
    code of conduct:
      confirmed: No
    affiliations:
      - Perelman School of Medicine, University of Pennsylvania, Philadelphia, Pennsylvania, United States of America
    coi:
      string: "None"
      lastapproved: !!str 2021-01-21
    manuscripts:
      pathogenesis:
        order: 6
        contributions:
          - Writing - Review & Editing
      pharmaceuticals:
        order: 7
        contributions:
          - Writing - Original Draft
  -
    github: dianerafi
    name: Diane N. Rafizadeh
    initials: DNR
    orcid: 0000-0002-2838-067X
    email: diane.rafizadeh@pennmedicine.upenn.edu
    contributions:
      - Writing - Original Draft
      - Writing - Review & Editing
      - Project Administration
    affiliations:
      - Perelman School of Medicine, University of Pennsylvania, Philadelphia, Pennsylvania, United States of America
      - Department of Chemistry, University of Pennsylvania, Philadelphia, Pennsylvania, United States of America
    code of conduct:
      confirmed: yes
    coi:
      string: "None"
      lastapproved: !!str 2020-11-11
    funders:
      - NIH Medical Scientist Training Program T32 GM07170
    manuscripts:
      pharmaceuticals:
        order: 5
        contributions:
          - Writing - Original Draft
          - Writing - Review & Editing
          - Project Administration
  -
    github: anskelly
    name: Ashwin N. Skelly
    initials: ANS
    orcid: 0000-0002-1565-3376
    email: ashwin.skelly@pennmedicine.upenn.edu
    contributions:
      - Writing - Original Draft
      - Writing - Review & Editing
    affiliations:
      - Perelman School of Medicine, University of Pennsylvania, Philadelphia, Pennsylvania, United States of America
      - Institute for Immunology, University of Pennsylvania Perelman School of Medicine, Philadelphia, United States of America
    code of conduct:
      confirmed: yes
    coi:
      string: "None"
      lastapproved: !!str 2020-11-11
    funders:
      - NIH Medical Scientist Training Program T32 GM07170
    manuscripts:
      pathogenesis:
        order: 4
        contributions:
          - Writing - Review & Editing
          - Writing - Original Draft
      pharmaceuticals:
        order: 7
        contributions:
          - Writing - Review & Editing
  -
    github: marouenbg
    name: Marouen Ben Guebila
    initials: MBG
    orcid: 0000-0001-5934-966X
    twitter: marouenbg
    email: marouen.b.guebila@gmail.com
    contributions:
      - Writing - Original Draft
    affiliations:
      - Department of Biostatistics, Harvard School of Public Health, Boston, Massachusetts, United States of America
    code of conduct:
      confirmed: yes
    coi:
      string: "None"
      lastapproved: !!str 2020-11-11
    manuscripts:
      pathogenesis:
        order: 4
        contributions:
          - Writing - Review & Editing
          - Writing - Original Draft
      pharmaceuticals:
        order: 6
        contributions:
          - Writing - Original Draft
  -
    github: likhithakolla
    name: Likhitha Kolla
    initials: LK
    orcid: 0000-0002-1169-906X
    twitter: lkolla2018
    email: Likhitha.Kolla@Pennmedicine.upenn.edu
    contributions:
      - Writing - Original Draft
    affiliations:
      - Perelman School of Medicine, University of Pennsylvania, Philadelphia, Pennsylvania, United States of America
    code of conduct:
      confirmed: yes
    coi:
      string: "None"
      lastapproved: !!str 2020-11-16
    funders:
      - NIH Medical Scientist Training Program T32 GM07170
  -
    github: davidmanheim
    name: David Manheim
    initials: DM
    orcid: 0000-0001-8599-8380
    twitter: davidmanheim
    email: davidmanheim@gmail.com
    contributions:
      - Writing - Original Draft
      - Investigation
    affiliations:
      - 1DaySooner, Delaware, United States of America
      - Risk and Health Communication Research Center, School of Public Health, University of Haifa, Haifa, Israel
    code of conduct:
      confirmed: yes
    coi:
      string: "None"
      lastapproved: !!str 2020-11-11
  -
    github: soumitagh
    name: Soumita Ghosh
    initials: SG
    orcid: 0000-0002-2783-2750
    email: soumita84@gmail.com
    contributions:
      - Writing - Original Draft
    code of conduct:
      confirmed: yes
    affiliations:
      - Institute of Translational Medicine and Therapeutics, Perelman School of Medicine, University of Pennsylvania, Philadelphia, Pennsylvania, United States of America
    coi:
      string: "None"
      lastapproved: !!str 2020-11-09
    manuscripts:
      pharmaceuticals:
        order: 3
        contributions:
          - Writing - Original Draft
  -
    github: byrdjb
    name: James Brian Byrd
    initials: JBB
    orcid: 0000-0002-0509-3520
    twitter: thebyrdlab
    email: jbbyrd@med.umich.edu
    contributions:
      - Writing - Original Draft
      - Writing - Review & Editing
    affiliations:
      - University of Michigan School of Medicine, Ann Arbor, Michigan, United States of America
    code of conduct:
      confirmed: yes
    coi:
      string: "Funded by FastGrants to conduct a COVID-19-related clinical trial"
      lastapproved: !!str 2020-11-12
    funders:
      - NIH K23HL128909
      - FastGrants
    manuscripts:
      pathogenesis:
        order: 6
        contributions:
          - Writing - Review & Editing
          - Writing - Original Draft
      pharmaceuticals:
        order: 4
        contributions:
          - Writing - Original Draft
          - Writing - Review & Editing
  -
    github: ypar
    name: YoSon Park
    initials: YP
    orcid: 0000-0002-0465-4744
    twitter: __yoson__
    email: yoson.park@gmail.com
    contributions:
      - Writing - Original Draft
      - Writing - Review & Editing
      - Investigation
    affiliations:
      - Department of Systems Pharmacology and Translational Therapeutics, University of Pennsylvania, Philadelphia, Pennsylvania, United States of America
    code of conduct:
      confirmed: yes
    coi:
      string: "Now employed by Pfizer (subsequent to contributions to this project)"
      lastapproved: !!str 2020-01-22
    funders: NHGRI R01 HG10067
    manuscripts:
      pathogenesis:
        order: 4
        contributions:
          - Writing - Review & Editing
          - Writing - Original Draft
      pharmaceuticals:
        order: 7
        contributions:
          - Writing - Review & Editing
  -
    github: bansalvi
    name: Vikas Bansal
    initials: VB
    orcid: 0000-0002-0944-7226
    twitter: VikasBansal1989
    email: bansal.bioinfo@gmail.com
    contributions:
      - Writing - Original Draft
      - Writing - Review & Editing
    affiliations:
      - Biomedical Data Science and Machine Learning Group, German Center for Neurodegenerative Diseases, Tübingen 72076, Germany
    code of conduct:
      confirmed: yes
    coi:
      string: "None"
      lastapproved: !!str 2021-01-25
    manuscripts:
      pathogenesis:
        order: 3
        contributions:
          - Writing - Review & Editing
          - Writing - Original Draft
  -
    github: scapone01
    name: Stephen Capone
    initials: SC
    orcid: 0000-0001-7231-1535
    email: scapone01@gmail.com
    contributions:
      - Writing - Review & Editing
      - Writing - Original Draft
    affiliations:
      - St. George's University School of Medicine, St. George's, Grenada
    code of conduct:
      confirmed: yes
    coi:
      string: "None"
      lastapproved: !!str 2020-11-11
    manuscripts:
      pathogenesis:
        order: 4
        contributions:
          - Writing - Review & Editing
          - Writing - Original Draft
  -
    github: dziakj1
    name: John J. Dziak
    initials: JJD
    orcid: 0000-0003-0762-5495
    email: dziakj1@gmail.com
    contributions:
      - Writing - Original Draft
      - Writing - Review & Editing
    affiliations:
      - Edna Bennett Pierce Prevention Research Center, The Pennsylvania State University, University Park, PA, United States of America
    code of conduct:
      confirmed: yes
    coi:
      string: "None"
      lastapproved: !!str 2020-11-11
    manuscripts:
      pathogenesis:
        order: 4
        contributions:
          - Writing - Review & Editing
          - Writing - Original Draft
  -
    github: kevinsunofficial
    name: Yuchen Sun
    initials: YS
    email: ys4aj@virginia.edu
    contributions:
      - Visualization
    affiliations:
      - Department of Computer Science, University of Virginia, Charlottesville, VA, United States of America
    code of conduct:
      confirmed: yes
    coi:
      string: "None"
      lastapproved: !!str 2020-11-11
    manuscripts:
      pathogenesis:
        order: 4
        contributions:
          - Visualization
      pharmaceuticals:
        order: 5
        contributions:
          - Visualization
  -
    github: qiyanjun
    name: Yanjun Qi
    initials: YQ
    orcid: 0000-0002-5796-7453
    email: yanjun.research@gmail.com
    contributions:
      - Visualization
    affiliations:
      - Department of Computer Science, University of Virginia, Charlottesville, VA, United States of America
    code of conduct:
      confirmed: yes
    coi:
      string: "None"
      lastapproved: !!str 2020-07-09
    manuscripts:
      pathogenesis:
        order: 4
        contributions:
          - Visualization
      pharmaceuticals:
        order: 5
        contributions:
          - Visualization
  -
    github: LSH2126
    name: Lamonica Shinholster
    initials: LS
    orcid: 0000-0001-6285-005X
    email: lamonica.y.shinholster@live.mercer.edu
    contributions:
      - Writing - Original Draft
    affiliations:
      - Mercer University, Macon, GA, United States of America
    code of conduct:
      confirmed: yes
    coi:
      string: "None"
      lastapproved: !!str 2020-11-11
    funders:
      - the Center for Global Genomics and Health Equity at the University of Pennsylvania
    manuscripts:
      pathogenesis:
        order: 4
        contributions:
          - Writing - Original Draft
  -
    github: tlukan
    name: Temitayo Lukan
    initials: TL
    email: tlukan@sas.upenn.edu
    contributions:
      - Writing - Original Draft
      - Investigation
    affiliations:
      - University of Pennsylvania, Philadelphia, PA, United States of America
    code of conduct:
      confirmed: yes
    coi:
      string: "None"
      lastapproved: !!str 2020-11-10
  -
    github: Sergey-Knyazev
    name: Sergey Knyazev
    initials: SK
    orcid: 0000-0003-0385-1831
    twitter: SeKnyaz
    email: sergey.n.knyazev@gmail.com
    contributions:
      - Writing - Original Draft
      - Writing - Review & Editing
    affiliations:
      - Georgia State University, Atlanta, GA, United States of America
    code of conduct:
      confirmed: yes
    coi:
      string: "None"
      lastapproved: !!str 2020-11-11
    manuscripts:
      pathogenesis:
        order: 4
        contributions:
          - Writing - Review & Editing
          - Writing - Original Draft
  -
    github: SystemsResearch
    name: Dimitri Perrin
    initials: DP
    orcid: 0000-0002-4007-5256
    twitter: dperrin
    email: dimitri.perrin@qut.edu.au
    contributions:
      - Writing - Original Draft
      - Writing - Review & Editing
    affiliations:
      - School of Computer Science, Queensland University of Technology, Brisbane, Australia
      - Centre for Data Science, Queensland University of Technology, Brisbane, Australia
    code of conduct:
      confirmed: yes
    coi:
      string: "None"
      lastapproved: !!str 2020-11-11
  -
    github: smangul1
    name: Serghei Mangul
    initials: SM
    orcid: 0000-0003-4770-3443
    twitter: serghei_mangul
    email: serghei.mangul@gmail.com
    contributions:
      - Writing - Review & Editing
    affiliations:
      - Department of Clinical Pharmacy, School of Pharmacy, University of Southern California, Los Angeles, CA, United States of America
    code of conduct:
      confirmed: Yes
    coi:
      string: "None"
      lastapproved: !!str 2020-11-11
    manuscripts:
      pathogenesis:
        order: 7
        contributions:
          - Writing - Review & Editing
  -
    github: shiktadas
    name: Shikta Das
    initials: SD
    orcid: 0000-0002-8291-2788
    twitter: shikta_das
    email: shikta_das@yahoo.co.uk
    contributions:
      - Writing - Review & Editing
    affiliations:
      - C4X Discovery, London, United Kingdom
      - Medical Research Council LHA, Institute of Cardiovascular Studies, University College London, London, United Kingdom
    code of conduct:
      confirmed: Yes
    coi:
      string: "None"
      lastapproved: !!str 2020-08-13
  -
    github: gregszetoAI
    name: Gregory L Szeto
    initials: GLS
    orcid: 0000-0001-7604-1333
    twitter: greg_szeto
    email: greg.szeto@alleninstitute.org
    contributions:
      - Writing - Review & Editing
    affiliations:
      - Allen Institute for Immunology, Seattle, WA, United States of America
    code of conduct:
      confirmed: Yes
    coi:
      string: "None"
      lastapproved: !!str 2020-11-16
    manuscripts:
      pathogenesis:
        order: 7
        contributions:
          - Writing - Review & Editing
  -
    github: lubianat
    name: Tiago Lubiana
    initials: TL
    orcid: 0000-0003-2473-2313
    twitter: lubianat
    email: tiago.lubiana.alves@usp.br
    contributions:
      - Writing - Review & Editing
    affiliations:
      - Department of Clinical and Toxicological Analyses, School of Pharmaceutical Sciences, University of São Paulo, São Paulo, Brazil
    code of conduct:
      confirmed: Yes
    coi:
      string: "None"
      lastapproved: !!str 2020-11-11
    manuscripts:
      pathogenesis:
        order: 7
        contributions:
          - Writing - Review & Editing
  -
    github: davemai
    name: David Mai
    initials: DM
    orcid: 0000-0002-9238-0164
    twitter: daveomai
    email: damai@seas.upenn.edu
    contributions:
      - Writing - Original Draft
      - Writing - Review & Editing
    affiliations:
      - Department of Bioengineering, University of Pennsylvania, Philadelphia, PA, USA
    code of conduct:
      confirmed: Yes
    coi:
      string: "None"
      lastapproved: !!str 2021-01-08
    manuscripts:
      pathogenesis:
        order: 5
        contributions:
          - Writing - Review & Editing
          - Writing - Original Draft
  -
    name: COVID-19 Review Consortium
    code of conduct:
      confirmed: Yes
    coi:
      string: "None"
      lastapproved: !!str 2021-01-16
    consortium: Yes
    manuscripts:
      pathogenesis:
        order: 8
        contributions:
          - Project Administration
      nutraceuticals:
        order: 3
        contributions:
          - Project Administration
      pharmaceuticals:
        order: 8
        contributions:
          - Project Administration
      methods:
        order: 2
        contributions:
          - Project Administration
  -
    github: rishirajgoel
    name: Rishi Raj Goel
    initials: RRG
    orcid: 0000-0003-1715-5191
    email: rishi.goel@pennmedicine.upenn.edu
    twitter: rishirajgoel
    code of conduct:
      confirmed: Yes
    affiliations:
      - Institute for Immunology, University of Pennsylvania, Philadelphia, PA, United States of America
    coi:
      string: "None"
      lastapproved: !!str 2021-01-20
    manuscripts:
      pathogenesis:
        order: 7
        contributions:
          - Writing - Original Draft
          - Writing - Review & Editing
      pharmaceuticals:
        order: 7
        contributions:
          - Writing - Review & Editing
  -
    github: jboerckel
    name: Joel D Boerckel
    initials: JDB
    orcid: 0000-0003-3126-3025
    email: boerckel@pennmedicine.upenn.edu
    twitter: jboerckel
    code of conduct:
      confirmed: Yes
    affiliations:
      - Department of Orthopaedic Surgery, Perelman School of Medicine, University of Pennsylvania, Philadelphia, PA, United States of America
      - Department of Bioengineering, University of Pennsylvania, Philadelphia, PA, United States of America
    coi:
      string: "None"
      lastapproved: !!str 2021-03-26
    manuscripts:
      pathogenesis:
        order: 0
        contributions:
          - Writing - Review & Editing
  -
    github: NAIKA86
    name: Amruta Naik
    initials: AN
    orcid: 0000-0003-0673-2643
    email: NAIKA@chop.edu
    code of conduct:
      confirmed: Yes
    affiliations:
      - Children's Hospital of Philadelphia, Philadelphia, PA, United States of America
    coi:
      string: "None"
      lastapproved: !!str 2021-04-05
  -
    github: yusha-sun
    name: Yusha Sun
    initials: YS
    orcid: 0000-0003-4835-3000
    email: yusha.sun@pennmedicine.upenn.edu
    code of conduct:
      confirmed: Yes
    affiliations:
      - Perelman School of Medicine, University of Pennsylvania, Philadelphia, Pennsylvania, United States of America
    coi:
      string: "None"
      lastapproved: !!str 2021-04-10
    manuscripts:
      evolution:
        order: 0
        contributions:
          - Writing - Review & Editing<|MERGE_RESOLUTION|>--- conflicted
+++ resolved
@@ -59,10 +59,13 @@
           - A
           - E
       methods:
-<<<<<<< HEAD
-        order: 1
-        contributions:
-          - Project Administration
+        order: 0
+        contributions:
+          - Software
+          - Project Administration
+          - Visualization
+          - Writing - Review & Editing
+          - Writing - Original Draft
         affiliations:
           - institution: University of Pennsylvania
             department: Department of Systems Pharmacology and Translational Therapeutics
@@ -76,15 +79,6 @@
             department: Center for Health AI
             city: Aurora, Colorado
             country: United States of America
-=======
-        order: 0
-        contributions:
-          - Software
-          - Project Administration
-          - Visualization
-          - Writing - Review & Editing
-          - Writing - Original Draft
->>>>>>> 0b29f72e
   -
     github: cgreene
     name: Casey S. Greene
