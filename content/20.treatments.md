--- conflicted
+++ resolved
@@ -1,8 +1,5 @@
 ## Therapeutics {.page_break_before} 
-<<<<<<< HEAD
-=======
 
->>>>>>> db0d6655
 Given the rapid predicted spread of the disease, the development of therapeutics will be critical to mitigating its effect on health and the mortality rate.
 Typically, therapeutics can take a few forms.
 First, the treatment and reduction of symptoms can result in the reduction of the severity and risk associated with an active infection.
@@ -10,50 +7,7 @@
 Finally, vaccines present a strategy for bolstering the immune response of the populus broadly to the virus, resulting in a lower rate of infection.
 All three of these strategies have been valuable elements of responses to other viruses, including coronaviruses, and are being investigated by researchers at present.
 
-<<<<<<< HEAD
 ### Treatment of Symptoms
-COVID-19 is characterized by...
-The most severe and concerning symptoms are typically...
-The symptoms most often regarded as the proximal cause of death from COVID-19 are...
-Other diseases with similar symptoms include XYZ but these diseases may be different because...
-
-So far, some strategies for reducing the severity of symptoms have included...
-
-#### Relevant Mechanisms and Possible Pharmaceutical Interventions
-[Given what we know about the mechanisms of the virus and why it produces the symptoms we see, are there drugs or categories of intervention that might be relevant?]
-
-#### Data-Driven Prediction of Interventions
-[The machine learning community has been called upon to try to predict possible interventions. What are they doing and what are they finding about treating symptoms?]
-
-### Antivirals
-Antivirals are an emerging category of drugs.
-Unlike antibiotics, they do not kill viruses.
-Rather, they inhibit the proliferation of a virus.
-Antivirals have been used to treat XYZ diseases through [what mechanisms or approaches are used?]
-
-#### Antivirals and Coronoviruses
-[Have antivirals been used to treat other coronaviruses? What went well/badly? How do these interventions work?]
-
-#### Antiviral Targeting of SARS-CoV-2
-[What efforts are underway to develop antivirals for SARS-CoV-2? Is anything expected to be particularly challenging about this virus?]
-[What are possible ways to target SARS-CoV-2 that are being proposed, developed, or tested?]
-
-#### Data-Driven Analysis and Identification of Antivirals
-[Can we predict possible strategies for antiviral development based on available literature? How are people approaching this and what are they finding?]
-
-### Vaccines
-Vaccines, widely recognized as one of the most significant advances in human health during the 20th century, can be used to bolser both individual and herd immunity to a virus by promoting the development of antibodies without infection.
-[Are vaccines available for other coronaviruses or related viral illnesses?]
-
-#### Strategies and Challenges to Vaccine Development
-[What are some of the challenges to developing a vaccine? What needs to be taken into account about how the virus works?]
-[Are there any challenges or opportunities unique to coronaviruses and/or SARS-CoV-2?]
-[What are some approaches being tested or considered?]
-
-#### Big Data and Vaccines
-[Has the AI community contributed to vaccine development in the past? Are there particular challenges or opportunities here? What are people working on and/or finding?]
-=======
-### Mechanisms for Symptom Management
 
 Possible background needed:
 -COVID-19 is characterized by...
@@ -62,19 +16,49 @@
 -Other diseases with similar symptoms include XYZ but these diseases may be different because...
 -Given what we know about the mechanisms of the virus and why it produces the symptoms we see, are there drugs or categories of intervention that might be relevant?
 
-Then, subcategory (#### Name of Section) for each class of therapeutic
+So far, some strategies for reducing the severity of symptoms have included...
 
-### Therapies that Inhibit Viral Processes
+#### Symptom Management Approach 1
+
+Brief background on the therapeutic.
+
+##### Anticipated Mechanism 
+
+Why it may be useful
+
+##### Current Evidence
+
+A list of current studies and their results, using carefully the information requested in the therapeutic paper tickets.
+
+##### Summary
+
+Summarize the state of the symptom management approach.
+
+### Antivirals
+
+Antivirals are an emerging category of drugs.
+Unlike antibiotics, they do not kill viruses.
+Rather, they inhibit the proliferation of a virus.
+Categories may include therapies that inhibit viral proteins, inhibit viral entry, and more
+Antivirals have been used to treat XYZ diseases through [what mechanisms or approaches are used?]
 
 Add a subcategory (using ####) for each category of antiviral treatment
-[What efforts are underway to develop antivirals for SARS-CoV-2? Is anything expected to be particularly challenging about this virus?]
-[What are possible ways to target SARS-CoV-2 that are being proposed, developed, or tested?]
-Categories may include therapies that inhibit viral proteins, inhibit viral entry, and more
 
-#### Neutralizing Antibodies
+#### Antiviral Approach 1
 
-Monoclonal antibodies targeting viral antigens have shown therapeutic efficacy against viruses like Ebola and SARS CoV [@doi:10.1517/14712590902763755; @doi:10.1126/science.aad5224].
-The first human neutralizing antibody against SARS-CoV-2 targeting the trimeric spike (S) glycoproteins has been developed [@doi:10.1101/2020.03.11.987958].
+Brief background on the therapeutic.
+
+##### Anticipated Mechanism 
+
+Why it may be useful
+
+##### Current Evidence
+
+A list of current studies and their results, using carefully the information requested in the therapeutic paper tickets.
+
+##### Summary
+
+Summarize the state of the antiviral approach.
 
 ### Vaccines
 
@@ -83,4 +67,40 @@
 [What are some of the challenges to developing a vaccine? What needs to be taken into account about how the virus works?]
 [Are there any challenges or opportunities unique to coronaviruses and/or SARS-CoV-2?]
 [What are some approaches being tested or considered?]
->>>>>>> db0d6655
+
+#### Vaccine Approach 1
+
+Brief background on the therapeutic.
+
+##### Anticipated Mechanism 
+
+Why it may be useful
+
+##### Current Evidence
+
+A list of current studies and their results, using carefully the information requested in the therapeutic paper tickets.
+
+##### Summary
+
+Summarize the state of the vaccine approach.
+
+### Neutralizing Antibodies
+
+Monoclonal antibodies targeting viral antigens have shown therapeutic efficacy against viruses like Ebola and SARS CoV [@doi:10.1517/14712590902763755; @doi:10.1126/science.aad5224].
+The first human neutralizing antibody against SARS-CoV-2 targeting the trimeric spike (S) glycoproteins has been developed [@doi:10.1101/2020.03.11.987958].
+
+#### Neutralizing Antibody Approach 1
+
+Brief background on the therapeutic.
+
+##### Anticipated Mechanism 
+
+Why it may be useful
+
+##### Current Evidence
+
+A list of current studies and their results, using carefully the information requested in the therapeutic paper tickets.
+
+##### Summary
+
+Summarize the state of the neutralizing antibody approach.