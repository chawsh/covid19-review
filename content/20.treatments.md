--- conflicted
+++ resolved
@@ -132,9 +132,6 @@
 
 Summarize the state of the neutralizing antibody approach.
 
-<<<<<<< HEAD
-#### Vaccines
-=======
 ### Antiviral Approach: Remdesivir
 Remdesivir (GS-5734) was developed by Gilead Sciences to treat of Ebola and was briefly tested in the clinic.  It does not have any FDA approved use.  There was some evidence of effectiveness, but it was not as effective as two antibody preparations so it was not pursued. 
 https://www.sciencemag.org/news/2019/08/finally-some-good-news-about-ebola-two-new-treatments-dramatically-lower-death-rate
@@ -146,9 +143,7 @@
 ### Summary
 Remdesivir is a major drug candidate since it attacks the virus with high potency and known mechanism.  Moreover, one of the most successful therapies for viral diseases is to target the viral replication machinery, which are typically virally encoded polymerases.  Small molecule drugs targeting viral polymerases are the backbones of treatments for other viral diseases including HIV and Herpes.  Note that the HIV and Herpes polymerases are a reverse transcriptase and a DNA polymerase respectively, whereas Covid-19 encodes an RNA dependent RNA polymerase, so most of the commonly used polymerase inhibitors are not likely to be active against Covid-19.    In clinical use, polymerase inhibitors show short term benefits for HIV patients but for long term benefits they must be part of combination regimens. They are typically combined with protease inhibitors, integrase inhibitors and even other polymerase inhibitors.   
 
-
 ### Vaccines
->>>>>>> 131e9744
 
 Vaccines, widely recognized as one of the most significant advances in human health during the 20th century, can be used to bolser both individual and herd immunity to a virus by promoting the development of antibodies without infection.
 [Are vaccines available for other coronaviruses or related viral illnesses?]
