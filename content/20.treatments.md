## Therapeutics and Prophylactics

Given the observed and predicted spread of COVID-19, the development of interventions will be critical to mitigating its effect on health and the mortality rate.
Such interventions fall into two categories: therapeutics, which are meant to treat an already existing disease, and prophylactics, which are meant to prevent a disease from occurring.
For infectious diseases such as COVID-19, the main prophylactics are vaccines; several types of vaccines are currently under development, as detailed below.
While vaccines would be expected to save the largest number of lives by bolstering the immune response of the at-risk population broadly to the virus, which would result in a lower rate of infection, the vaccine development process is long, and they fail to provide immediate prophylactic protection or treat ongoing infections [@doi:10.3390/v10120680].
This means that there is also an immediate need for treatments that palliate symptoms to avoid the most severe outcomes from infection.
Therapeutics can generally either be considered for the treatment and reduction of symptoms --- to reduce the severity and risks associated with an active infection --- or as a more direct way of targeting the virus ("antivirals") --- to inhibit the development of the virus once an individual is infected.
In the context of COVID-19, there is uncertainty surrounding the exact mechanism of action, as most therapies have secondary or off-target effects.
Thus, for this section, we will classify both therapeutics and prophylactics according to their biological properties, specifically whether they are biologics (produced from components of organisms) or small molecules.
Biologics include antibodies, interferons, and vaccines, while small molecules include drugs targeted at viral particles, drugs targeted at host proteins, and broad-based pharmaceuticals.
Broad-based pharmaceuticals include the much-discussed drugs hydroxychloroquine and chloroquine.
We also describe nutraceuticals, which are dietary supplement interventions that may prime an individual's immune system to lessen the impact of RNA virus infections [@doi:10.1016/j.pcad.2020.02.007; @doi:10/ggkd3b].
In the following sections, we critically appraise the literature and clinical trials (Figure @fig:ebm-trials) surrounding the repurposing of existing treatments and development of novel approaches for the prevention, mitigation, and treatment of coronavirus infections.

![
**COVID-19 clinical trials.**
There are {{ebm_trials}} COVID-19 clinical trials and {{ebm_trials_results}} trials with results as of {{ebm_date_pretty}}.
The recruitment statuses and trial phases are shown only for trials in which the status or phase is recorded.
The study types include only types used in at least five trials.
The common interventions are all interventions used in at least ten trials.
Combinations of interventions, such as Hydroxychloroquine + Azithromycin, are tallied separately from the individual interventions.
Trials data are from the University of Oxford Evidence-Based Medicine Data Lab's COVID-19 TrialsTracker [@doi:10.5281/zenodo.3732709].
]({{ebm_trials_figure}} "COVID-19 clinical trials"){#fig:ebm-trials secno=1}


### Treatment of Symptoms

<!--
I think it's OK to leave in a section like this to explain what this means.
It's different from eg palliative care in cancer.
We can make sure it fits better into the rest of the section.
-->

The clinical picture of SARS-CoV-2 infection differs dramatically between individuals.
Some are asymptomatic, and many experience mild COVID-19 symptoms.
Mild symptoms commonly include fever and respiratory symptoms such as cough and sore throat, and, less commonly, gastrointestinal symptoms such as loss of appetite and vomiting [@doi:10.14309/ajg.0000000000000664]; some patients experience a combination of respiratory and gastrointestinal symptoms.
The most severe cases of COVID-19 include severe complications such as pneumonia and Acute Respiratory Distress Syndrome (ARDS), which can lead to respiratory failure and death [@url:https://www.cdc.gov/coronavirus/2019-ncov/hcp/clinical-guidance-management-patients.html].
Thus, specific drugs may be considered to alleviate these severe symptoms and reduce the risk of death.

<!--
Should include other emerging symptoms like cardiac complications, blood clots, etc.
-->

### Small Molecule Drugs

#### Small Molecule Drugs for Targeting SARS-CoV-2

The replication cycle of a virus within an epithelial host cell includes six basic steps that can be summarized as follows: i) attachment of the virus to the host cell; ii) penetration by endocytosis; iii) uncoating, classically defined as the release of viral contents into the host cell; iv) biosynthesis, during which the viral genetic material enters the nucleus where it gets replicated; v) assembly, where viral proteins are translated and new viral particles are assembled; vi) release, when the new viruses are released into the extracellular environment [@isbn:978-1405136457].
Antiviral drugs do not kill the virus, rather they inhibit its amplification by impairing one of these steps.
Nowadays, many of these drugs act during the biosynthesis step in order to inhibit the replication of viral genetic material.
Importantly, SARS-CoV-2 is an RNA virus.
In contrast to DNA viruses, which can use the host enzymes to propagate themselves, RNA viruses depends on their own polymerase, the RNA-dependent RNA polymerase (RdRP), for replication [@doi:10.1007/978-1-4939-2438-7; @doi:10.1002/jmv.25761].
As noted above, even if a drug is meant to target the virus, it can also impact other processes in the host.

##### Nucleoside and Nucleotide Analogs

###### Favipiravir

Favipiravir (Avigan) was discovered by Toyama Chemical Co., Ltd. [@url:https://www.drugbank.ca/drugs/DB12466].
The drug was found to effective at blocking viral amplification in several Influenza subtypes as well as other RNA viruses, such as Flaviviridae and Picornaviridae, through a reduction in plaque formation [@doi:10.1128/AAC.46.4.977-981.2002] and viral replication in MDCK cells [@doi:10.1128/AAC.01051-06].
Furthermore, inoculation of mice with favipiravir was shown to increase survivability.
In 2014, the drug was approved in Japan for the treatment of patients infected with influenza that was resistant to conventional treatments like neuraminidase inhibitors [@doi:10.2183/pjab.93.027].

**Anticipated Mechanism.**
Favipiravir (6-fluoro-3-hydroxy-2-pyrazinecarboxamide) acts as a purine and purine nucleoside analogue that inhibits viral RNA polymerase in a dose-dependent manner across a range of RNA viruses, including Influenza virus [@doi:10.1128/AAC.49.3.981-986.2005; @doi:10.1128/AAC.01074-08; @doi:10.1128/AAC.00356-07; @doi:10.1016/j.bbrc.2012.07.034; @doi:10.1128/AAC.01219-10].
Nucleotide/side are the natural building blocks for RNA synthesis.
Because of this, modifications to these nucleotides/sides can disrupt key processes including replication [@doi:10.1016/j.antiviral.2018.04.004].
Biochemical experiments showed that favipiravir was recognized as a purine nucleoside analogue and incorporated into the viral RNA template.
A single incorporation does not influence RNA transcription; however, multiple events of incorporation lead to the arrest of RNA synthesis [@doi:10.1371/journal.pone.0068347].
Evidence for T-705 inhibiting viral RNA polymerase are based on time-of-drug addition studies that found that viral loads were reduced with the addition of Favipiravir in early times post-infection [@doi:10.1128/AAC.49.3.981-986.2005; @doi:10.1016/j.bbrc.2012.07.034; @doi:10.1128/AAC.01219-10].

**Current Evidence.**
The effectiveness of favipiravir for treating patients with COVID-19 is currently under investigation.
An open-label, nonrandomized, before-after controlled study was recently conducted [@doi:10.1016/j.eng.2020.03.007].
The study included 80 COVID-19 patients (35 treated with favipiravir, 45 control) from the isolation ward of the National Clinical Research Center for Infectious Diseases (The Third People’s Hospital of Shenzhen), Shenzhen, China.
The patients in the control group were treated with other antivirals, such as lopinavir and ritonavir.
Treatment was applied on days 2-14; treatment stopped either when viral clearance was confirmed or at day 14.
The efficacy of the treatment was measured by 1) the time until viral clearance using Kaplan-Meier survival curves, and 2) the improvement rate of chest computed tomography (CT) scans on day 14 after treatment.
The study found that favipiravir increased the speed of recovery (measured as viral clearance from the patient by RT-PCR) to 4 days compared to 11 days using other antivirals such as lopinavir and ritonavir.
Additionally, the lung CT scans of patients treated with favipiravir showed significantly higher improvement rates (91%) on day 14 compared to control patients (62%).
However, there were adverse side effects in 4 (11%) favipiravir-treated patients and 25 (56%) control patients.
The adverse side effects included: diarrhea, vomiting, nausea, rash, and liver and kidney injury.
Overall, despite the study reporting clinical improvement in favipiravir-treated patients, due to some issues with study design, it cannot be determined whether treatment with favipiravir had an effect or whether these patients would have recovered regardless of any treatment.
For example, although there were significant differences between the two treatment groups, follow-up analysis is necessary due to the small sample size.
The selection of patients did not take into consideration important factors such as previous clinical conditions or sex, and there was no age categorization.
The study was not randomized or blinded, and the baseline control group was another antiviral instead of a placebo.
Therefore, randomized controlled trials are still required.

###### Remdesivir

Remdesivir (GS-5734) was developed by Gilead Sciences to treat Ebola Virus Disease.
At the outset of the COVID-19 pandemic, it did not have any have any FDA-approved use.
However, on May 1, 2020, the FDA issued an Emergency Use Authorization (EUA) for remdesivir for the treatment of hospitalized COVID-19 patients [@url:https://www.fda.gov/media/137564/download].
The EUA was based on information from two clinical trials, NCT04280705 and NCT04292899 [@clinicaltrials:NCT04292899; @clinicaltrials:NCT04280705; @doi:10.1056/NEJMoa2007764; @doi:10.1056/NEJMoa2007016].

**Anticipated Mechanism.**
Remdesivir is metabolized to GS-441524, an adenosine analog that inhibits a broad range of polymerases and then evades exonuclease repair, causing chain termination [@doi:10.1074/jbc.AC120.013056; @doi:10.1128/mBio.00221-18; @doi:10.1038/s41422-020-0282-0].
Although it was developed against Ebola, it also inhibits polymerase and replication of the coronaviruses MERS-CoV and SARS-CoV in cell culture assays with submicromolar IC50s [@doi:10.1126/scitranslmed.aal3653].
It also inhibits SARS-CoV-2, showing synergy with chloroquine _in vitro_ [@doi:10.1038/s41422-020-0282-0].

**Current Evidence.**
In addition to the previous work showing remdesivir to be an effective treatment for viral pathogens such as SARS-CoV and MERS-CoV in cultured cells and animal models, a recent study found that administration of remdesivir to non-human primate models resulted in 100% protection against infection by the Ebola virus.
Although a clinical trial in the Democratic Republic of Congo found some evidence of effectiveness against Ebola, two antibody preparations were found to be more effective, and remdesivir was not pursued [@doi:10.1056/NEJMoa1910993].
Remdesivir has also been reported to inhibit SARS-CoV-2 infection in a human cell line sensitive to the virus [@doi:10.1038/s41422-020-0282-0].

The effectiveness of remdesivir for treating patients with COVID-19 is currently under investigation.
Remdesivir was first used on some COVID-19 patients under compassionate use guidelines [@doi:10.1126/science.abb7243, @doi:10.1056/NEJMoa2001191; @doi:10.1101/2020.03.09.20032896].
All were in late stages of COVID-19 infection, and these reports were inconclusive about the drug's efficacy.
Gilead Sciences, the maker of remdesivir, led a recent publication that reported outcomes for compassionate use of the drug in 61 patients hospitalized with confirmed COVID-19.
Here, 200mg of remdesivir was administered intravenously on day 1, followed by a further 100mg/day for 9 days [@doi:10.1056/NEJMoa2007016].
There were significant issues with the study design or lack thereof.
There was no randomized control group.
The inclusion criteria were variable: some patients only required low doses of oxygen, others required ventilation.
The study included many sites, potentially with variable inclusion criteria and treatment protocols.
Patients analyzed had mixed demographics.
There was a short follow-up period of investigation.
Some patients worsened, some patients died, and eight were excluded from the analysis mainly due to missing post-baseline information, thus their health is unaccounted for.
Therefore, even though the study reported clinical improvement in 68% of the 53 patients ultimately evaluated, due to the significant issues with study design, it could not be determined whether treatment with remdesivir had an effect or whether these patients would have recovered regardless of treatment.
Another study comparing 5 and 10 day treatment regimens had similar results but was also limited because of the lack of a placebo control [@doi:10.1056/NEJMoa2015301].
The study did not alter our understanding of the efficacy of remdesivir in treating COVID-19, but the encouraging results motivated placebo controlled studies.

Remdesivir was later tested in a double-blind placebo-controlled phase 3 clinical trial performed at 60 trial sites, 45 of which were in the United states.
The trial recruited 1,063 patients and randomly assigned them to placebo treatment or treatment with remdesivir.
The treatment was 200 mg on day 1, followed by 100 mg on days 2 through 10.
Data was analyzed from 1,059 patients (538 assigned to remdesivir and 521 to placebo).
The two groups were well matched demographically and clinically at baseline.
Those who received remdesivir had a median recovery time of 11 days (95% confidence interval [CI], 9 to 12), as compared with 15 days (95% CI, 13 to 19) in those who received placebo (rate ratio for recovery, 1.32; 95% CI, 1.12 to 1.55; P<0.001).
The Kaplan-Meier estimates of mortality by 14 days were 7.1% with remdesivir and 11.9% with placebo (hazard ratio for death, 0.70; 95% CI, 0.47 to 1.04).
Though mortality was lower in the remdesivir group, it was not significant.
Serious adverse events were reported for 114 of the 541 patients in the remdesivir group who underwent randomization (21.1%) and 141 of the 522 patients in the placebo group who underwent randomization (27.0%).
The median time to recovery in patients in the subgroup receiving invasive mechanical ventilation or extracorporeal membrane oxygenation (ECMO) could not be established which may indicate that the follow up time was too short for this group (272 patients).
Largely on the results of this trial, the FDA issued the Emergency Use Authorization (EUA) for remdesivir for the treatment of hospitalized COVID-19 patients.

As of July 2020, there are ten clinical trials underway using remdesivir to treat COVID-19 patients at both early and late stages of infection and in combinations with other drugs including [@doi:10.1038/s41422-020-0282-0; @clinicaltrials:NCT04292730; @url:https://www.clinicaltrialsregister.eu/ctr-search/trial/2020-000936-23/FR; @clinicaltrials:NCT04252664; @clinicaltrials:NCT04257656].

**Summary.**
Remdesivir is a first in class to receive FDA approval, currently as an Emergency Use Authorization.
It establishes proof of principle that drugs targeting the virus can benefit patients.
It also shows proof of principle that the virus can be targeted at the level of viral replication, since it targets the viral RNA polymerase at high potency.
Moreover, one of the most successful therapies for viral diseases is to target the viral replication machinery, which are typically virally encoded polymerases.
Small molecule drugs targeting viral polymerases are the backbones of treatments for other viral diseases including HIV and Herpes.
Note that the HIV and Herpes polymerases are a reverse transcriptase and a DNA polymerase respectively, whereas SARS-CoV-2 encodes an RNA dependent RNA polymerase, so most of the commonly used polymerase inhibitors are not likely to be active against SARS-CoV-2.
In clinical use, polymerase inhibitors show short term benefits for HIV patients but for long term benefits they must be part of combination regimens.
They are typically combined with protease inhibitors, integrase inhibitors and even other polymerase inhibitors.
Additional clinical trials of remdesivir on different patient pools and in combination with other therapies will refine its use in the clinic.

##### Protease Inhibitors

Several studies showed that viral proteases play an important role in the life cycle of (corona)viruses by modulating the cleavage of viral polyprotein precursors [@doi:10.2174/138161207780162971].
Several FDA-approved drugs target proteases, including lopinavir and ritonavir for HIV infection and simeprevir for hepatitis C virus infection.
In particular, serine protease inhibitors were suggested for the treatment of SARS and MERS viruses [@doi:10.1016/j.antiviral.2015.01.011].
Recently, a study [@doi:10.1016/j.cell.2020.02.052] suggested that camostat mesylate, an FDA-approved protease inhibitor (PI) could block the entry of SARS-CoV-2 into lung cells in vitro.
However, to test the efficacy of PIs in patients, randomized clinical trials have to be conducted on patients and healthy volunteers.

###### N3
N3 is an inhibitor of Mpro, a 33.8-kilodaltons (kDa) SARS-CoV-2 protease that is involved in viral replication and transcription.

**Anticipated Mechanism.**
N3 inhibits Mpro through binding to its substrate pocket.

**Current Evidence.**
N3 was first designed computationally [@doi:10.1371/journal.pbio.0030324] to bind in the substrate binding pocket of the Mpro protease of SARS-like coronaviruses [@doi:10.1007/s13238-013-2841-3].
Subsequently, the structure of N3-bound SARS-CoV-2 Mpro was solved [@doi:10.1038/s41586-020-2223-y], confirming the computational prediction.
Finally, N3 reduced the viral load in samples taken from patients.

**Summary.**
N3 is a computationally designed molecule that inhibits the viral transcription through inhibiting Mpro.
Although N3 is a strong inhibitor of SARS-CoV-2 in vitro, its safety and efficacy have to be tested in healthy volunteers and patients.

###### Ebselen
Ebselen identified as Mpro protease inhibitor.
It is currently investigated as an anti-oxidant drug [@doi:10.1007/s11033-014-3417-x].

**Anticipated Mechanism.**
Ebselen inhibits Mpro through binding to its substrate pocket.

**Current Evidence.**
After the design and confirmation of N3 as a highly potent Michael acceptor inhibitor and the identification of Mpro structure [@doi:10.1038/s41586-020-2223-y; @doi:10.1126/science.abb3405], 10,000 compounds were screened for their in vitro anti-Mpro activity.
The six leads that were identified were Ebselen, Disulfiram, Tideglusib, Carmofour, PX-12.
When the compounds were further assayed on patient viral samples, Ebselen had the strongest potency in reducing the viral load.
However, the authors cautioned that these compounds are likely promiscuous binders, which would diminish their therapeutic potential.

**Summary.**
Ebselen is both a strong Mpro inhibitor and strong inhibitor of viral replication in vitro.
The reduction of the viral load after exposure to Ebselen was even larger than N3.
Ebselen is a very promising compound since its safety has been demonstrated in other indications.
However, Ebselen is likely a false positive since it is a promiscuous compound that can have many targets [@doi:10.1039/c8cc04258f].
Therefore, compounds with higher specificity are required to effectively translate to clinical trials.

##### Molecules Targeting the Viral Envelope

Why it may be useful

<!--##### Viral Envelope Targeter 1

**Anticipated Mechanism.**

**Current Evidence.**

A list of current studies and their results, using carefully the information requested in the therapeutic paper tickets.

**Summary.**

Summarize the state of the antiviral approach.
-->
#### Drugs Targeting Host Proteins

Brief background on the therapeutic.

##### Viral Entry Receptors

Entry of SARS-CoV-2 into the cell depends on the ACE2 receptor and the enzyme encoded by _TMPRSS2_ [@doi:10.1016/j.cell.2020.02.052].
In principle, drugs that reduce the expression of these proteins or sterically hinder viral interactions with them might reduce viral entry into cells.

**Current Evidence.**
Angiotensin-converting enzyme (ACE) inhibitors and angiotensin II receptor blockers (ARBs) are among the most commonly prescribed medications [@url:https://clincalc.com/DrugStats/Drugs/Lisinopril; @doi:10.1056/NEJMp1901657].
In the United States, for example, they are prescribed well over 100,000,000 times annually.
Data from some animal models suggest several, but not all, ACE inhibitors and several ARBs increase ACE2 expression in the cells of some organs [@doi:10.1093/cvr/cvaa097].
Clinical studies have not established whether plasma ACE2 expression is increased in humans treated with these medications [@doi:10.1093/europace/euw246].
While randomized clinical trials are ongoing, a variety of observational studies have examined the relationship between exposure to ACE inhibitors or ARBs and outcomes in patients with COVID-19.
An observational study of the association of ACE inhibitor or ARB exposure on outcomes in COVID-19 was retracted from the _New England Journal of Medicine_ [@doi:10.1056/NEJMoa2007621].
Moreover, because observational studies are subject to confounding, randomized controlled trials are the standard means of assessing the effects of medications, and the findings of the various observational studies bearing on this topic cannot be interpreted as indicating a protective effect of the drug [@doi:10.1161/CIRCRESAHA.120.317205; @doi:10.2215/CJN.03530320].
Clinical trials testing the effects of ACE inhibitors or ARBs on COVID-19 outcomes are ongoing [@clinicaltrials:NCT04338009; @clinicaltrials:NCT04353596; @clinicaltrials:NCT04311177; @clinicaltrials:NCT04312009; @clinicaltrials:NCT04330300; @clinicaltrials:NCT04366050].
These studies of randomized intervention will provide important data for understanding whether exposure to ACEis or ARBs is associated with COVID-19 outcomes.
Additional information about ACE2, observational studies of ACE inhibitors and ARBs in COVID-19, and clinical trials on this topic have been summarized [@url:http://www.nephjc.com/news/covidace2].

**Summary.**
Summarize the state of the antiviral approach.

#### Broad-Spectrum Pharmaceuticals

- Add some background on broad-spectrum pharmaceuticals

##### Hydroxychloroquine and Chloroquine

**Potential Mechanism.**
Chloroquine (CQ) and hydroxychloroquine (HCQ) are lysosomotropic agents, meaning they are weak bases that can pass through the plasma membrane.
Both drugs increase cellular pH by accumulating in their protonated form inside lysosomes [@doi:10.1186/1743-422X-8-163; @doi:10.1111/j.1529-8019.2007.00131.x].
This shift in pH inhibits the breakdown of proteins and peptides by the lysosomes during the process of proteolysis [@doi:10.1111/j.1529-8019.2007.00131.x].
A number of mechanisms have been proposed through which these drugs could influence the immune response to pathogen challenge.
For example, CQ/HCQ can interfere with digestion of antigens within the lysosome and inhibit CD4 T-cell stimulation while promoting the stimulation of CD8 T-cells [@doi:10.1111/j.1529-8019.2007.00131.x].
CQ/HCQ can also decrease the production of certain key cytokines involved in the immune response including IL-6 and inhibit the stimulation of toll-like receptors (TLR) and TLR signaling [@doi:10.1111/j.1529-8019.2007.00131.x].
The drugs also have anti-inflammatory and photoprotective effects and may also affect rates of cell death, blood clotting, glucose tolerance, and cholesterol levels [@doi:10.1111/j.1529-8019.2007.00131.x].

Interest in CQ and HCQ for treating COVID-19 was catalyzed by a mechanism observed in _in vitro_ studies of both SARS-CoV and SARS-CoV-2.
In one study, CQ inhibited viral entry of SARS-CoV into Vero E6 cells, a cell line derived from the epithelial cells of an African green monkey kidney, through the elevation of endosomal pH and the terminal glycosylation of angiotensin-converting enzyme 2 (ACE2), which is the cellular entry receptor [@doi:10.1186/1743-422X-2-69].
Increased pH within the cell, as discussed above, inhibits proteolysis, and terminal glycosylation of ACE2 is thought to interfere with virus-receptor binding.
An _in vitro_ study of SARS-CoV-2 infection of Vero cells, a line from which the Vero E6 clone has been separated since 1968, found both HCQ and CQ to be effective in inhibiting viral replication, with HCQ being more potent [@doi:10.1093/cid/ciaa237].
Additionally, an early case study of three COVID-19 patients reported the presence of antiphospholipid antibodies in all three patients [@doi:10.1056/NEJMc2007575].
Antiphospholipid antibodies are central to the diagnosis of the antiphospholipid syndrome, a disorder that HCQ has often been used to treat [@doi:10.1182/blood.V128.22.5023.5023; @doi:10.1016/j.autrev.2014.01.053; @doi:10.1182/asheducation-2016.1.714].
Together, these studies triggered initial enthusiasm about the therapeutic potential for HCQ and CQ against COVID-19.
HCQ/CQ has been proposed both as a treatment for COVID-19 and a prophylaxis against SARS-CoV-2 exposure.
Additionally, HCQ/CQ are sometimes administered with azithromycin (AZ) and/or zinc supplementation.
This section will discuss the current information available on the administration of CQ and HCQ as a treatment for or prophylaxis against COVID-19.

<!--
rishirajgoel to add text on Azithromycin
https://www.ncbi.nlm.nih.gov/pmc/articles/PMC4262884/
https://www.ncbi.nlm.nih.gov/pmc/articles/PMC5918160/
https://www.ncbi.nlm.nih.gov/pubmed/28099856
https://www.ncbi.nlm.nih.gov/pubmed/27911847
-->

**Controversy.**
The initial study evaluating HCQ as a treatment for COVID-19 patients was published on March 20, 2020 by Gautret et al.
This non-randomized, non-blinded, non-placebo clinical trial compared HCQ to standard of care in 42 hospitalized patients in southern France [@doi:10.1016/j.ijantimicag.2020.105949].
They reported that patients who received HCQ showed higher rates of virological clearance by nasopharyngeal swab on Days 3-6 when compared to standard care.
This study also treated six patients with both HCQ + AZ and found this combination therapy to be more effective than HCQ alone.
This study showed design and analysis weaknesses that severely limit interpretability of results, including the lack of randomization, lack of blinding, lack of placebo, lack of Intention-To-Treat analysis, lack of correction for sequential multiple comparisons, trial arms entirely confounded by hospital, false negatives in outcome measurements, lack of trial pre-registration, and small sample size.
Two of these weaknesses are due to inappropriate data analysis and can therefore be corrected post-hoc by recalculating p-values (lack of Intention-To-Treat analysis and multiple comparisons.)
However, all other weaknesses are fundamental design flaws and cannot be corrected for.
Thus, conclusions cannot be generalized outside of the study.
The International Society of Antimicrobial Chemotherapy, the scientific organization that publishes _International Journal of Antimicrobial Agents_ where the article appeared, has announced that the article does not meet its expected standard for publications [@url:https://www.isac.world/news-and-publications/official-isac-statement], although it has not been officially retracted.
Because of the preliminary data presented in this study, the use of HCQ in COVID-19 treatment has subsequently been explored by other researchers.
About one week later, a follow-up case study reported that 11 consecutive patients were treated with HCQ + AZ using the same dosing regimen [@doi:10.1016/j.medmal.2020.03.006].
One patient died, two were transferred to the ICU, and one developed a prolonged QT interval, leading to discontinuation of HCQ + AZ.
As in the Gautret et al. study, the outcome assessed was virological clearance at Day 6 post-treatment, as measured in nasopharyngeal swabs.
Of the ten living patients on Day 6, eight remained positive for SARS-CoV-2 RNA.
Like in the original study, interpretability was severely limited by lack of comparison group and the small sample size.
However, these results stand in contrast to the claims by Gautret et al. that all six patients treated with HCQ + AZ tested negative for SARS-CoV-2 RNA by Day 6 post-treatment.
This case study illustrated the need for further investigation using robust study design before the original proposed benefits of HCQ could be widely accepted.

On April 10, 2020, a randomized, non-placebo trial of 62 COVID-19 patients at the Renmin Hospital of Wuhan University was released [@doi:10.1101/2020.03.22.20040758].
This study investigated whether HCQ decreased time to fever break or time to cough relief when compared to standard of care [@doi:10.1101/2020.03.22.20040758].
This trial found HCQ decreased both average time to fever break and average time to cough relief, defined as mild or no cough.
While this study improved on some of the methodological flaws in Gautret et al. by randomizing patients, it also had several flaws in trial design and data analysis that prevent generalization of the results.
These weaknesses include the lack of placebo, lack of correction for multiple primary outcomes, inappropriate choice of outcomes, lack of sufficient detail to understand analysis, drastic disparities between pre-registration and published protocol, and small sample size.
The choice of outcomes may be inappropriate as both fevers and cough may break periodically without resolution of illness.
Additionally, for these outcomes, the authors reported that 23 of 62 patients did not have a fever and 25 of 62 patients did not have a cough at the start of the study, but the authors failed to describe how these patients were included in a study assessing time to fever break and time to cough relief.
It is important to note here that the authors claimed "neither the research performers nor the patients were aware of the treatment assignments."
This blinding seems impossible in a non-placebo trial because at the very least, providers would know whether they were administering a medication or not, and this knowledge could lead to systematic differences in the administration of care.
Correction for multiple primary outcomes can be adjusted post-hoc by recalculating p-values, but all of the other issues were design and statistical weaknesses that cannot be corrected for.
Additionally, the observation of drastic disparities between pre-registration and published protocol could indicate p-hacking.
The design limitations mean that the conclusions cannot be generalized outside of the study.
A second randomized trial, conducted by the Shanghai Public Health Clinical Center, analyzed whether HCQ increased rates of virological clearance at day 7 in respiratory pharyngeal swabs compared to standard care [@doi:10/drbx].
This trial was published in Chinese along with an abstract in English, and only the English abstract was read and interpreted for this review.
The trial found comparable outcomes in virological clearance rate, time to virological clearance, and time to body temperature normalization between the treatment and control groups.
A known weakness is small sample size, with only 30 patients enrolled and 15 in each arm.
This problem suggests the study is underpowered to detect potentially useful differences and precludes interpretation of results.
Additionally, because only the abstract could be read, other design and analysis issues could be present.
Thus, though these studies added randomization to their assessment of HCQ, their conclusions should be interpreted very cautiously.
These two studies assessed different outcomes and reached differing conclusions about the efficacy of HCQ for treating COVID-19; the designs of both studies, especially with respect to sample size, meant that no general conclusions can be made about the efficacy of the drug.

Several widely reported studies on HCQ have issues with data integrity and/or provenance.
A Letter to the Editor published in _BioScience Trends_ on March 16, 2020 claimed that numerous clinical trials have shown that HCQ is superior to control treatment in inhibiting the exacerbation of COVID-19 pneumonia [@doi:10.5582/bst.2020.01047].
This letter has been cited by numerous primary literature, review articles, and media alike [@doi:10.7150/ijbs.45498; @doi:10.7150/ijbs.45053].
However, the letter referred to 15 pre-registration identifiers from the Chinese Clinical Trial Registry.
When these identifiers are followed back to the registry, most trials claim they are not yet recruiting patients or are currently recruiting patients.
For all of these 15 identifiers, no data uploads or links to publications could be located on the pre-registrations.
At the very least, the lack of availability of the primary data means the claim that HCQ is efficacious against COVID-19 pneumonia cannot be verified.
Similarly, a recent multinational registry analysis [@doi:10/ggwzsb] analyzed the efficacy of CQ and HCQ with and without a macrolide, which is a class of antibiotics that includes Azithromycin, for the treatment of COVID-19.
The study observed 96,032 patients split into a control and four treatment conditions (CQ with and without a macrolide; HCQ with and without a macrolide).
They concluded that treatment with CQ and HCQ was associated with increased risk of _de novo_ ventricular arrhythmia during hospitalization.
However, this study has since been retracted by _The Lancet_ due to an inability to validate the data used [@doi:10/ggzqng].
These studies demonstrate that increased skepticism in evaluation of the HCQ/CQ and COVID-19 literature may be warranted, possible because of the significant attention HCQ and CQ have received as possible treatments for COVID-19 and the politicization of these drugs.

Despite the fact that the study suggesting that CQ/HCQ increased risk of ventricular arrhythmia in COVID-19 patients has now been retracted, previous studies have identified risks with HCQ/CQ.
A patient with systemic lupus erythematosus developed a prolonged QT interval that was likely exacerbated by use of HCQ in combination with renal failure [@doi:10.1155/2016/4626279].
A prolonged QT interval is associated with ventricular arrhythmia [@doi:10.1016/j.hrthm.2008.05.008].
Furthermore, a separate study [@doi:10.1101/2020.04.08.20054551] investigated the safety associated with the use of HCQ with and without macrolides between 2000 and 2020.
The study involved 900,000 cases treated with HCQ and 300,000 cases treated with HCQ + AZ.
The results indicated that short-term use of HCQ was not associated with additional risk, but that HCQ + AZ was associated with an enhanced risk of cardiovascular complications (15-20% increased risk of chest pain) and a two-fold increased risk of mortality.
Therefore, whether studies utilize HCQ alone or HCQ in combination with a macrolide may be an important consideration in assessing risk.
As results from initial investigations of these drug combinations have emerged, concerns about the efficacy and risks of treating COVID-19 with HCQ and CQ has led to the removal of CQ/HCQ from standard of care practices in several countries [@doi:10.1101/2020.04.07.20056424; @url:https://www.cnn.com/2020/04/13/health/chloroquine-risks-coronavirus-treatment-trials-study/index.html].
As of May 25, 2020, WHO had suspended administration of HCQ as part of the worldwide Solidarity Trial [@raw:WHO_briefing_2020_5_25].

**Current Evidence.**
As additional research has emerged, it remains unclear whether HCQ and/or CQ affect COVID-19 outcomes.
A randomized, open-label, non-placebo trial of 150 COVID-19 patients was conducted in parallel at 16 government-designated COVID-19 centers in China to assess the safety and efficacy of HCQ [@doi:10.1101/2020.04.10.20060558].
The trial compared treatment with HCQ in conjunction with standard of care (SOC) to SOC alone in 150 infected patients who were assigned randomly to the two groups (75 per group).
The primary endpoint of the study was the negative conversion rate of SARS-CoV-2 in 28 days, and the investigators found no difference in this parameter between the groups.
The secondary endpoints were an amelioration of the symptoms of the disease such as axillary temperature ≤36.6°C, SpO2 >94% on room air, and disappearance of symptoms like shortness of breath, cough, and sore throat.
The median time to symptom alleviation was similar across different conditions (19 days in HCQ+SOC vs. 21 days in SOC).
However, the investigators reported an interesting finding revealed in _post hoc_ analysis: controlling for the administration of antivirals yielded an effect of HCQ on the alleviation of symptoms, with a reported hazard ratio of 8.83, although the 95% confidence interval of 1.09 to 71.3 suggests that this analysis may be underpowered and should be interpreted cautiously, as only 28 patients total (14 in each group) met this criterion.
Additionally, there was a non-significant trend towards a greater number of lymphocytes in the SOC+HCQ group compared to the SOC-alone group (mean of 0.062 versus 0.008; p=0.57).
Given the improvement in CRP levels and the possible improvement in lymphocyte count, the authors hypothesized that the addition of HCQ to the current SOC could decrease the inflammatory response, which could help to prevent multiorgan failure and death.
However, one of the key results of this trial was that the 30% of the patients receiving SOC+HCQ reported adverse outcomes compared to 8.8% of patients receiving only SOC.
The most common adverse outcome in the SOC+HCQ group was diarrhea (10% vs. 0% in the SOC group, p=0.004).

The adverse effects of administering HCQ to mild and moderate COVID-19 cases were found to be manageable.
Furthermore, there are several factors that limit the interpretability of this study.
Most of the enrolled patients had mild-to-moderate symptoms (98%), and the average age was 46.
Although the authors claimed that HCQ could be beneficial in hindering disease progression, multiorgan failure, and death in COVID-19, this finding cannot be extrapolated to older patients, who are known to be at higher risk, or to severe cases.
Additionally, a larger sample size is needed to validate whether lymphocyte counts increase in patients treated with SOC+HCQ; although the result in the present analysis appeared promising, it lacked statistical significance.
Likewise, in this study, SOC included the use of antivirals (Lopinavir-Ritonavir, Arbidol, Oseltamivir, Virazole, Entecavir, Ganciclovir, and Interferon alfa), which appeared to introduce confounding effects.
Thus, to isolate the effect of HCQ, SOC would need to exclude the use of antivirals.
In this trial, the samples used to test for the presence of the SARS-CoV-2 virus were collected from the upper respiratory tract, and the authors indicated that the use of upper respiratory samples may have introduced false negatives (e.g., [@doi:10.1001/jama.2020.3786]); thus, the identification of biomarkers that can be collected non-invasively would be valuable to studies such as this one.
Another limitation of the study that the authors acknowledge was that the HCQ treatment began, on average, at a 16-day delay from the symptom onset.
An investigation of earlier intervention with HCQ would help to elucidate how the drug affects early disease management.
Overall, the study provides promising data, although all of the findings still need to be validated in independent population cohorts.
The fact that this study was open-label and lacked a placebo limits interpretation, and additional analysis is required to determine whether HCQ reduces inflammatory response.

Additional evidence comes from a retrospective analysis [@doi:10.1101/2020.04.16.20065920] that examined data from 368 COVID-19 patients across all United States Veteran Health Administration medical centers.
The study retrospectively investigated the effect of the administration of HCQ (n=97), HCQ + AZ (n=113), and no HCQ (n=158) on 368 patients.
The primary outcomes assessed were death and the need for mechanical ventilation.
Standard supportive care was rendered to all patients.
Due to the low representation of women (N=17) in the available data, the study included only men, and the median age was 65 years.
The rate of death in the HCQ-only treatment condition was 27.8% and in the HCQ + AZ treatment condition, it was 22.1%.
In comparison to the 14.1% rate of death in the no-HCQ cohort, these data indicated a statistically significant elevation in the risk of death for the HCQ-only group compared to the no-HCQ group (adjusted hazard ratio: 2.61, p=0.03), but not for the HCQ + AZ group compared to the no-HCQ group (adjusted hazard ratio: 1.14; p=0.72).
Further, the risk of ventilation was similar across all three groups (adjusted hazard ratio: 1.43, p=0.48 (HCQ) and 0.43, p=0.09 (HCQ + AZ) compared to no HCQ).
The study thus showed evidence of an association between increased mortality and HCQ in this cohort of COVID-19 patients but no change in rates of mechanical ventilation among the treatment conditions.
The study had a few limitations: it was not randomized, and the baseline vital signs, laboratory tests, and prescription drug use were significantly different among the three groups.
All of these factors could potentially influence treatment outcome.
Furthermore, the authors acknowledge that the effect of the drugs might be different in females and pediatric subjects, since these subjects were not part of the study.
The reported result that HCQ + AZ is safer than HCQ contradicts the findings of the previous large-scale analysis of twenty years of records that found HCQ + AZ to be more frequently associated with cardiac arrhythmia than HCQ alone [@doi:10.1101/2020.04.08.20054551]; whether this discrepancy is caused by the pathology of COVID-19, is influenced by age or sex, or is a statistical artifact is not presently known.

Thus, both of the above studies have significant limitations but analyzed data acquired broadly from centers within a country's health system in China and the United States, respectively.
Neither study reported robust improvements in patients treated with HCQ, although the Tang et al. study identified potential improvements associated with HCQ in _post hoc_ analysis.
In contrast, the VA study found that HCQ was associated with increased risk of mortality in COVID-19 patients.
These two studies examined different populations, especially since age and sex have both been found to influence the severity of COVID-19.
Additional analyses to increase sample size and encompassing a variety of ages and sexes could help to resolve the potential benefits and risks of HCQ administration to COVID-19 patients.
A randomized, blinded study with a placebo would serve to overcome many of the limitations in the design of these studies.

One study did utilize a randomized, double-blind, placebo-controlled design, although this study analyzed the administration of HCQ prophylactically rather than therapeutically [@doi:10.1056/NEJMoa2016638].
Asymptomatic adults in the United States and Canada who had been exposed to SARS-CoV-2 within the past four days were enrolled in an online study to see whether administration of HCQ over five days would influence the probability of developing COVID-19 symptoms over a 14-day period.
Of the participants, 414 received HCQ and 407 received a placebo.
Other than location, the demographics of this study were more comparable to the Yang et al. study above, as 51.6% of participants were women and the median age was 40 years.
They found no significant difference in the rate of symptomatic illness between the two groups (11.8% HCQ, 14.3% placebo, p=0.35).
The HCQ condition was associated with side effects, with 40.1% of patients reporting side effects compared to 16.8% in the control group (p<0.001).
However, likely due to the high enrollment of healthcare workers (66% of participants) and the well-known side effects associated with HCQ, a large number of participants were able to correctly identify whether they were receiving HCQ or a placebo (46.5% and 35.7%, respectively).
Furthermore, due to a lack of availability of diagnostic testing, only 20 of the 107 cases  were confirmed with a PCR-based test to be positive for SARS-CoV-2.
The rest were categorized as "probable" or "possible" cases by a panel of four physicians who were blind to the treatment status.
However, a patient presenting one or more symptoms, which included diarrhea, was defined as a "possible" case, but diarrhea is also a common side effect of HCQ.
Additionally, four of the twenty PCR-confirmed cases did not develop symptoms until after the observation period had completed, suggesting that the 14-day trial period may not have been long enough or the initial exposure may not have accounted for secondary exposure, given that most of the patients were exposed through situations that were likely to be recurrent: by a close family member with a COVID-19 diagnosis or through their work in healthcare.
Finally, in addition to the young age of the participants in this study, which ranged from 32 to 51, there were possible impediments to generalization introduced by the selection process, as the 2,237 patients who were eligible but had already developed symptoms by day 4 were enrolled in a separate study.
It is therefore likely that asymptomatic cases were over-represented in this sample, which would not have been detected based on the diagnostic criteria used.
Therefore, while this study does represent the first effort to conduct a randomized, double-blind, placebo-controlled investigation of HCQ's effect on COVID-19 symptoms in a large sample, the lack of PCR tests significantly impedes interpretation of the results.

**Summary.**
_In vitro_ evidence suggests that HCQ may be an effective therapeutic against SARS-CoV-2 and COVID-19.
Because the 90% effective concentration (EC~90~) of CQ in Vero E6 cells (6.90 μM) can be achieved in and tolerated by rheumatoid arthritis patients, it was hypothesized that it might also be possible to achieve the effective concentration in COVID-19 patients [@doi:10.1093/jac/dkaa114].
Additionally, HCQ has been found to be effective in treating HIV [@doi:10/cq2hx9] and chronic Hepatitis C [@doi:10.1002/jmv.24575] patients.
Therefore, initially it was thought that CQ/HCQ could be effective against SARS-COV-2.
CQ and HCQ have both been found to inhibit the expression of CD154 in T-cells and to reduce toll-like receptor signaling that leads to the production of pro-inflammatory cytokines [@doi:10.1038/s41584-020-0372-x].
Clinical trials for COVID-19 have more often used HCQ rather than CQ because it offers the advantages of being cheaper and having fewer side effects than CQ.
Several countries have removed CQ from their standard of care for COVID-19 due to the frequency of adverse effects.
However, a large analysis of patients receiving HCQ from January 2000 through March 2020 reported that the combination of HCQ and azithromycin, but not other macrolides, was associated with an elevated risk of cardiovascular complications and mortality.
Multiple clinical studies have already been carried out to assess HCQ as a therapeutic agent for COVID-19, and many more are in progress.
To date, none of these studies have used randomized, double-blind, placebo-controlled designs with a large sample size, which would be the gold standard.
The one exception was an analysis of the prophylactic potential of HCQ [@doi:10.1056/NEJMoa2016638], which was designed to meet all these criteria, but masking was not adequately maintained during the study and the outcomes were not accurately assessed due to the lack of availability of PCR-based testing in the United States and Canada.
Thus, interpretation is severely limited and must be done cautiously.
Due to inconsistency in the outcomes assessed and results reported from study to study, it remains unclear whether HCQ, or HCQ + AZ as a combination therapy, holds any therapeutic or prophylactic value against COVID-19.
Additionally, one study identified an increased risk of mortality in older men receiving HCQ, and administration of HCQ and HCQ+AZ did not decrease the use of mechanical ventilation in these patients [@doi:10.1101/2020.04.16.20065920].
HCQ use for COVID-19 also leads to shortages for anti-malarial or anti-rheumatic use, where it has been definitively proven to be effective.
Further investigation of HCQ in large, rigorous, multi-center clinical trials encompassing different sex and ages is required.

#### Nutraceuticals

Considering the current pandemic, scientists and the medical community are scrambling to repurpose or discover novel host-directed therapies for which nutraceuticals hold some promise.
Nutraceuticals are classified as supplements with health benefits beyond their basic nutritional value [@doi:10.1080/10408390902841529; @doi:10.1038/nrcardio.2016.103].
The key difference between a dietary supplement and a nutraceutical is that nutraceuticals should not only supplement the diet, but they must also aid in the prophylaxis and/or treatment of a disorder or disease [@doi:10.1208/ps050325].
Unlike pharmaceuticals, nutraceuticals do not fall under the responsibility of the FDA, but they are monitored as dietary supplements according to the Dietary Supplement, Health and Education Act 1994 (DSHEA) [@url:https://ods.od.nih.gov/About/DSHEA_Wording.aspx] and the Drug Administration Modernization Act 1997 [@url:https://www.fda.gov/regulatory-information/selected-amendments-fdc-act/food-and-drug-administration-modernization-act-fdama-1997].
However, there is significant concern that these acts do not adequately protect the consumer as they ascribe responsibility on the manufacturers to ensure safety of the product before manufacturing or marketing [@doi:10.1080/17512433.2018.1464911].
Likewise, manufacturers are not required to register or seek approval from the FDA to produce or sell food supplements or nutraceuticals.
Health or nutrient content claims for labeling purposes are approved based on an authoritative statement from the Academy of Sciences or relevant federal authorities once the FDA has been notified and on the basis that the information is known to be true and not deceptive [@doi:10.1080/17512433.2018.1464911].
In Europe, health claims are only permitted on a product label following authorization according to the European Food Safety Authority (EFSA) guidelines on nutrition and health claims [@url:https://ec.europa.eu/food/safety/labelling_nutrition/claims/register/public].
EFSA does not currently distinguish between food supplements and nutraceuticals for health claim applications of new products as claim authorization is dependent on the availability of clinical data in order to substantiate efficacy [@doi:10.1111/bcp.13496].
These guidelines seem to provide more protection to consumers.
Currently, there is a debate among scientists and regulatory authorities to develop a regulatory framework in order to deal with the challenges of safety and health claim substantiation for nutraceuticals [@doi:10.1111/bcp.13496; @doi:10.1080/17512433.2018.1464911].

Nutraceuticals purported to boost the immune response, reduce immunopathology, exhibit antiviral activities or prevent acute respiratory distress syndrome (ARDS) are being considered for their potential therapeutic value [@doi:10/ggkd3b].
A host of potential candidates have been highlighted in the literature that target various aspects of the COVID-19 viral pathology, while others are thought to prime the host immune system.
These candidates include vitamins and minerals along with extracts and omega-3 polyunsaturated fatty acids (n-3 PUFA) [@doi:10.1002/jmv.25707].
Considerable evidence _in vitro_ and _in vivo_ suggests that nutraceuticals containing phycocyanobilin, N-acetylcysteine, glucosamine, selenium or phase 2 inductive nutraceuticals (e.g. ferulic acid, lipoic acid, or sulforaphane) can prevent or modulate RNA virus infections via amplification of the signaling activity of mitochondrial antiviral-signaling protein (MAVS) and activation of toll-like receptor 7 (TLR7) [@doi:10.1016/j.pcad.2020.02.007].
While promising, further animal and human studies are required to assess the therapeutic potential of these various nutraceuticals against COVID-19.

##### n-3 PUFA

Another potential nutraceutical that has exhibited beneficial effects against various viral infections is n-3 PUFA [@doi:10.1002/jmv.25707], such as eicosapentaenoic acid (EPA) and docosahexaenoic acid (DHA).
EPA and DHA intake can come from a diet high in fish or through dietary supplementation with fish oils or purified oils [@doi:10.1039/c9fo01742a].

**Potential Mechanisms.**
n-3 PUFA nutraceuticals can mediate inflammation, and therefore they may have the capacity to modulate the adaptive immune response [@doi:10.1111/j.1365-2125.2012.04374.x; @doi:10.1039/c9fo01742a; @doi:10.1038/nrcardio.2016.103].
Another potential mechanism through which n-3 PUFA could exert beneficial effects against viral infections is by acting as precursor molecules for the biosynthesis of endogenous specialized proresolving mediators (SPM), such as protectins and resolvins, that actively resolve inflammation and infection [@doi:10.1016/j.immuni.2014.02.009].
Finally, some COVID-19 patients, particularly those with co-morbidities, are at a significant risk of thrombotic complications including arterial and venous thrombosis [@doi:10.1182/blood.2020006000; @doi:10.1007/s11239-020-02134-3].
Therefore, the use of prophylactic and therapeutic anticoagulants and antithrombotic agents is under consideration [@doi:10.1016/j.jacc.2020.04.031].

**Current Evidence.**
SPM have exhibited beneficial effects against a variety of lung infections including RNA viruses [@doi:10.1038/nri.2015.4].
Indeed, protectin D1 has been shown to increase survival from H1N1 viral infection in mice by affecting the viral replication machinery [@doi:10.1016/j.cell.2013.02.027].
Several mechanisms for SPM have been proposed, including preventing the release of pro-inflammatory cytokines and chemokines or increasing phagocytosis of cellular debris by macrophages [@doi:10.1038/nature13479].
In influenza, SPM promote antiviral B lymphocytic activities [@doi:10.4049/jimmunol.1302795], and protectin D1 has been shown to increase survival from H1N1 viral infection in mice by affecting the viral replication machinery [@doi:10.1016/j.cell.2013.02.027].
It is hypothesized that SPM may aid in the resolution of the cytokine storm and pulmonary inflammation associated with COVID-19 [@doi:10.1007/s10555-020-09889-4].
However, not all studies are in agreement that n-3 PUFA are effective against infections [@doi:10.3945/jn.109.108027].
The effectiveness of n-3 PUFA against infections would be dependent on the dosage, timing, and the specific pathogens responsible [@doi:10.1016/j.jinf.2016.10.001].
On another level, there is still the question of whether fish oils can raise the levels of SPM levels upon ingestion and in response to acute inflammation in humans [@doi:10.1194/jlr.M060392].

The increased risk of thrombotic complications in COVID-19 infected patients was reported relatively late in comparison to other COVID-19 manifestations [@doi:10.1016/j.thromres.2020.04.013; @doi:10.1182/blood.2020006000].
Considering that there is significant evidence that n-3 fatty acids and other fish oil-derived lipids possess antithrombotic properties and anti-inflammatory properties [@doi:10.1016/j.prostaglandins.2018.09.005; @doi:10.1016/j.blre.2020.100694], they may have therapeutic value against the prothrombotic complications of COVID-19.
Based on concern among the medical community that the use of investigational therapeutics on COVID-19 patients already on antiplatelet therapies due to a pre-existing comorbidities may lead to issues with dosing and drug choice, and/or negative drug-drug interactions [@doi:10.1016/j.jacc.2020.04.031], this supplementation may be particularly important for patients already receiving pharmaceutical antiplatelet therapies who may become infected.
As a result, the use of other therapeutics such as dietary sources of n-3 fatty acids or nutraceuticals with antiplatelet activities may be beneficial and warrant further investigation.
A new clinical trial [@clinicaltrials:NCT04412018] is currently recruiting COVID-19 positive patients to investigate the anti-inflammatory activity of a recently developed, highly purified derivative of EPA known as icosapent ethyl (Vascepa ^TM^) [@doi:10.1056/NEJMoa1812792].
Other randomized controlled trials are in the preparatory stages with the intention of investigating the administration of EPA and other bioactive compounds to COVID-19 positive patients to determine whether anti-inflammatory effects or disease state improvements are observed [@clinicaltrials:NCT04335032; @clinicaltrials:NCT04323228].
Finally, while there have been studies investigating the therapeutic value of n-3 fatty acids against ARDS in humans, there is still limited evidence of their effectiveness [@doi:10.3390/ijms21093104].

**Summary.**
The overall lack of human studies in this area means there is limited evidence as to whether these nutraceuticals could affect COVID-19 infection.
Consequently, clinical trials that have been proposed and are in the preparatory stages will investigate the anti-inflammatory potential of n-3 PUFA and their derivatives for the treatment of COVID-19.

##### Zinc

There is evidence that nutrient supplements may exhibit some benefit against RNA viral infections.
Zinc is a trace metal obtained from dietary sources or supplementation that is important for the maintenance of immune cells involved in adaptive and innate immunity [@doi:10.1016/j.abb.2016.03.022].
Zinc supplements can be administered orally as a tablet or as a lozenge and they are available in many forms, such as zinc picolinate, zinc acetate, and zinc citrate.
Zinc is also available from dietary sources including meat, seafood, nuts, seeds, legumes, and dairy.

**Potential Mechanisms.**
The role of zinc in immune function has been extensively reviewed [@doi:10.1016/j.abb.2016.03.022].
Zinc is an important signaling molecule and zinc levels can alter host defense systems.
In inflammatory situations such as an infection, zinc can regulate leukocyte immune responses and it can activate the nuclear factor kappa-light-chain-enhancer of activated B cells (NF-kB), thus altering cytokine production [@doi:10.4049/jimmunol.179.6.4180; @doi:10.1067/mlc.2001.118108].
In particular, zinc supplementation can increase natural killer cell levels, which are important cells for host defense against viral infections [@doi:10.1126/science.1198687; @doi:10.1016/j.abb.2016.03.022].

**Current Evidence.**
Adequate zinc intake has been associated with reduced incidence of infection [@doi:10.1093/ajcn/85.3.837] and antiviral immunity [@doi:10.1093/advances/nmz013].
Similarly, a randomized, double-blind, placebo-controlled trial that administered zinc supplementation to elderly subjects over the course of a year found zinc deficiency to be associated with increased susceptibility to infection and that zinc deficiency could be prevented through supplementation [@doi:10.1093/ajcn/85.3.837].
Clinical trial data supports the utility of zinc to diminish the duration and severity of symptoms associated with common colds when it is provided within 24 hours of the onset of symptoms [@doi:10.1331/1544-3191.44.5.594.Hulisz; @doi:10.2174/1874306401105010051].
In coronaviruses specifically, in vitro evidence demonstrates that the combination of zinc (Zn2+) and zinc ionophores (pyrithione) can interrupt the replication mechanisms of SARS-CoV-GFP (a fluorescently tagged SARS-CoV) and a variety of other RNA viruses [@doi:10.1371/journal.ppat.1001176; @doi:10.1016/j.antiviral.2014.12.015].
Currently, there are over ten clinical trials registered with the intention to use zinc in a preventative or therapeutic manner.
Many of these trials have proposed the use of zinc in conjunction with hydroxychloroquine and azithromycin [@clinicaltrials:NCT04370782; @clinicaltrials:NCT04377646; @clinicaltrials:NCT04395768; @clinicaltrials:NCT04373733].
However, it is not known how these trials will respond to the emerging lack of evidence supporting the use of hydroxychloroquine.
Other trials are investigating zinc in conjunction with other nutrients such as vitamin C or n-3 PUFA [@clinicaltrials:NCT04342728; @clinicaltrials:NCT04323228].

**Summary.**

Though there is, overall, encouraging data for zinc supplementation against the common cold and viral infections, there is currently limited evidence to suggest zinc supplementation has any beneficial effects against the current novel COVID-19; thus, the clinical trials that are currently underway will provide vital information on the efficacious use of zinc in COVID-19 prevention and/or treatment.
However, given the limited risk, maintaining a healthy diet to ensure an adequate zinc status may be advisable for individuals seeking to reduce their likelihood of infection.

##### Vitamin C

Vitamins B, C, D, and E have also been suggested as potential nutrient supplement interventions for COVID-19 [@doi:10.1002/jmv.25707; @doi:10.20944/preprints202003.0347.v1].
In particular vitamin C has been proposed as a potential therapeutic agent against COVID-19.
Vitamin C can be obtained via dietary sources such as fruit and vegetable or via supplementation.

**Potential Mechanisms.**
Vitamin C plays a significant role in promoting immune function due to its effects on various immune cells.
Vitamin C affects inflammation by modulating cytokine production, decreasing histamine levels, enhancing the differentiation and proliferation of T- and B-lymphocytes, increasing antibody levels, and protecting against the negative effects of reactive oxygen species amongst other effects [@doi:10.1155/2014/426740; @doi:10.1007/s00210-013-0880-1; @doi:10.3390/nu9111211].
During viral infections vitamin C is utilized as evinced by lower concentrations in leukocytes and lower concentrations of urinary vitamin C.
Post-infection, these levels return to baseline ranges [@doi:10.1177/003693307301800102; @doi:10.1111/j.1749-6632.1975.tb29312.x; @doi:10/fd22sv; @doi:10.3390/nu9040339; @doi:10.1079/bjn19920004].

**Current Evidence.**
A recent meta-analysis found consistent support for regular vitamin C supplementation reducing the duration of the common cold, but that supplementation with vitamin C (> 200 mg) failed to reduce the incidence of colds [@doi:10.1002/14651858.CD000980.pub4].
Individual studies have found Vitamin C to reduce the susceptibility of patients to lower respiratory tract infections such as pneumonia [@doi:10.1097/00006454-199709000-00003].
Another meta-analysis has demonstrated in twelve trials that vitamin C supplementation reduced the length of stay of patients in intensive care units (ICUs) by 7.8% (95% CI: 4.2% to 11.2%; p = 0.00003).
Furthermore, high doses (1-3 g/day) significantly reduced the length of an ICU stay by 8.6% in six trials (p = 0.003).
Vitamin C also shortened the duration of mechanical ventilation by 18.2% in three trials in which patients required intervention for over 24 hours (95% CI 7.7% to 27%; p = 0.001) [@doi:10.3390/nu11040708].
Despite these findings, the CITRUS ALI study failed to show a benefit of a 96-hour infusion of vitamin C to treat ARDS, which is a severe complication of COVID-19 infection [@doi:10.1001/jama.2019.11825].
Nevertheless, a randomized placebo-controlled trial [@clinicaltrials:NCT04264533] has begun in Wuhan, China to investigate the intravenous infusion of vitamin C to treat pneumonia in 140 severe COVID-19 infected patients.
As summarized by Carr [@doi:10.1186/s13054-020-02851-4] the trial will not be completed until September 2020.
Another trial in Italy [@clinicaltrials:NCT04323514] intends to deliver a 10 g infusion of vitamin C to 500 severe COVID-19 patients with pneumonia to assess in-hospital mortality over a 72 hr period as the primary outcome.
The trial is currently recruiting and is due to run until March 2021.
We will not know how effective vitamin C is as a therapeutic for quite some time due to the length of both trials.
These are not the only trials investigating the potential value of vitamin C, as there are currently (as of June 2020) over fifteen trials registered with clinicaltrials.gov that are either recruiting or are currently in preparation.
When completed, the trials will provide crucial evidence on the efficacy of vitamin C as a therapeutic for COVID-19 infection.

**Summary.**
Some evidence suggests that vitamin C supplementation or infusion can shorten the duration of a cold, reduce an individual's susceptibility to infections, and shorten a patient's stay in an ICU when administered at high doses.
We don't yet understand if these findings apply to COVID-19.
There are ongoing trials in China and Italy that will inform our understanding of the therapeutic value of vitamin C supplementation for COVID-19.


##### Vitamin D

In terms of other dietary supplements, vitamin D can modulate the adaptive and innate immune system and has been associated with various aspects of health.
Vitamin D can be sourced through diet or supplementation, but it is mainly biosynthesized by the body on exposure to sunlight.

**Potential Mechanisms.**
Vitamin D deficiency is associated with an increased susceptibility to infection [@doi:10.2310/JIM.0b013e31821b8755].
In particular, vitamin D deficient patients are at risk of developing acute respiratory infections [@doi:10.1016/j.jsbmb.2012.11.017] and ARDS [@doi:10.1016/j.jsbmb.2012.11.017].
1,25-dihydroxyvitamin D3 (25-hydroxyvitamin D) is the active form of vitamin D that is involved in adaptive and innate responses, whereby the vitamin D receptor is expressed in various immune cells and vitamin D is an immunomodulator of antigen presenting cells, dendritic cells, macrophages, monocytes, and T- and B-lymphocytes [@doi:10.2310/JIM.0b013e31821b8755; @doi:10.1016/j.coph.2010.04.001].
Due to its potential immunomodulating properties, vitamin D supplementation may be advantageous to maintain a healthy immune system.

**Current Evidence.**
A recent review postulated that an individual’s vitamin D status may significantly affect their risk of developing COVID-19 [@doi:10.3390/nu12040988].
This hypothesis was derived from the fact that the current pandemic emerged in winter in Wuhan China when 25-hydroxyvitamin D concentrations are at their lowest due to a lack of sunlight, whereas in the Southern Hemisphere, where it was nearing the end of the summer and higher 25-hydroxyvitamin D concentrations would be higher, the number of cases was low.
The authors suggest that people at risk of developing COVID-19 should increase their vitamin D3 intake to reach 25-hydroxyvitamin D plasma concentrations above 40–60 ng/ml.
The authors also suggest high-dose supplementation of vitamin D to treat infected patients and to prevent infection in hospital staff [@doi:10.3390/nu12040988].
While vitamin D is relatively inexpensive and safe to consume, caution is warranted when interpreting this review as it has yet to be determined whether vitamin D levels affect COVID-19 outside of this geographic/climatic correlation.
Likewise, though it is assumed that COVID-19 may be seasonal, multiple other factors that can affect vitamin D levels should also be considered.
These factors include an individual’s nutritional status, their age, their occupation, skin pigmentation, potential comorbidities, and the variation of exposure to sunlight due to latitude amongst others.
As the pandemic evolves, further research has investigated some of the potential links identified in the Grant et al. review [@doi:10.3390/nu12040988] between vitamin D and COVID-19 and sought to shed light on whether there is any  prophylactic and/or therapeutic relationship.
A study in Switzerland demonstrated that 27 SARS-CoV-2 positive patients exhibited 25-hydroxyvitamin D plasma concentrations that were significantly lower (11.1 ng/ml) than those of SARS-CoV-2 negative patients (24.6 ng/ml; p = 0.004), an association that held when stratifying for patients greater than 70 years old [@doi:10.3390/nu12051359].
These findings seem to be supported by a Belgian observational study of 186 SARS-CoV-2 positive patients exhibiting symptoms of pneumonia, where 25-hydroxyvitamin D plasma concentrations were measured and a CT scan of the lungs was obtained upon hospitalization [@doi:10.1101/2020.05.01.20079376].
A significant difference in 25-hydroxyvitamin D levels was observed between the SARS-CoV-2 patients and 2,717 season-matched diseased controls.
Both female and male patients possessed lower median 25-hydroxyvitamin D concentrations than the control group (18.6 ng/ml versus 21.5 ng/ml; p = 0.0016) and a higher rate of vitamin D deficiency (58.6% versus 42.5%).
Evidence of sexual dimorphism was apparent, as female patients had equivalent levels of 23-hydroxyvitamin D to the control group, whereas male patients were deficient in 25-hydroxyvitamin D relative to male controls (67% versus 49%; p = 0.0006).
Notably, vitamin D deficiency was progressively lower in males with advancing radiological disease stages (p = 0.001).
Despite these two observational studies potentially linking vitamin D with COVID-19, an examination of the UK Biobank did not support this thesis [@doi:10.1016/j.dsx.2020.04.050].
This analysis examined 25-hydroxyvitamin D concentrations in 348,598 UK Biobank participants, of which 449 were SARS-CoV-2 positive.
There is significant interest in the link between vitamin D and COVID-19, hence the multitude of studies published in the literature of varying quality and the clinical trials underway.
One trial is currently investigating the utility of vitamin D as an immune-modulating agent by monitoring whether administration of vitamin D precipitates an improvement of health status in non-severe symptomatic patients infected with COVID-19 or whether vitamin D prevents patient deterioration [@clinicaltrials:NCT04334005].
Other trials are also underway examining various factors including mortality, symptom recovery, severity of disease, rates of ventilation, inflammatory markers such as C-reactive protein (CRP) and IL-6, blood cell counts, and the prophylactic capacity of vitamin D administration [@clinicaltrials:NCT04385940; @clinicaltrials:NCT04334005; @clinicaltrials:NCT04411446; @clinicaltrials:NCT04344041].
Concomitant administration of vitamin D with pharmaceuticals such as aspirin [@clinicaltrials:NCT04363840] and bioactive molecules such as resveratrol [@clinicaltrials:NCT04400890] are also under investigation.

**Summary.**
Supplementation of vitamin D and maintaining a healthy diet for optimum vitamin D status warrants further investigation.
This is particularly important considering ‘stay in place’ guidance has been implemented in many densely populated cities around the world.
This measure is likely to limit people’s exposure to sunlight and thus reduce endogenous synthesis of vitamin D, potentially weakening the immune system and increasing the risk of COVID-19 infection.

##### Probiotics

Probiotics are “live microorganisms that, when administered in adequate amounts, confer a health benefit on the host” [@doi:10.1038/nrgastro.2014.66].
Some studies suggest that probiotics are beneficial against common viral infections and there is modest evidence to suggest that they can modulate the immune response [@doi:10.4082/kjfm.2013.34.1.2; @doi:10.2174/1381612824666180116163411], as a result it has been hypothesized that probiotics may have therapeutic value worthy of investigation against SARS-CoV-2 [@doi:10.3389/fpubh.2020.00186].

**Potential Mechanisms.**
Probiotics and next-generation probiotics, which are more akin to pharmacological-grade supplements, have been associated with multiple potential beneficial effects for allergies, digestive tract disorders, and even metabolic diseases through their anti-inflammatory and immunomodulatory effects [@doi:10.1038/nmicrobiol.2017.57; @doi:10.1093/advances/nmy063].
However, the mechanisms by which probiotics affect these various conditions would likely differ among strains, with the ultimate effect of the probiotic depending on the heterogeneous set of bacteria present [@doi:10.1093/advances/nmy063].
Some of the beneficial effects of probiotics include reducing inflammation by promoting the expression of anti-inflammatory mediators, inhibiting toll-like receptors (TLR) 2 and 4, direct competition with pathogens, the synthesis of antimicrobial substances or other metabolites, improving intestinal barrier function, and/or favorably altering the gut microbiota and the brain-gut axis [@doi:10.1016/j.earlhumdev.2019.05.010; @doi:10.1093/advances/nmy063; @doi:10.1159/000342079].
However, there is also a bi-directional relationship between the lungs and gut microbiota known as the gut-lung axis [@doi:10.1038/mi.2011.55], whereby gut microbial metabolites and endotoxins may affect the lungs via the circulatory system and the lung microbiota in return may affect the gut [@doi:10.1111/cmi.12966].
Therefore, the gut-lung axis may play role in our future understanding of COVID-19 pathogenesis and become a target for probiotic treatments [@doi:10.1016/j.virusres.2020.198018].

**Current Evidence.**
Probiotics have tentatively been associated with the reduction of risk and duration of viral upper respiratory tract infections [@doi:10.1007/s10096-014-2086-y; @doi:10.1002/14651858.CD006895.pub3; @doi:10.1016/j.ijantimicag.2008.11.005].
Some meta-analyses that have assessed the efficacy of probiotics in viral respiratory infections have reported moderate reductions in the incidence and duration of infection [@doi:10.1002/14651858.CD006895.pub3; @doi:10.1017/S0007114514000075].
Indeed, randomized controlled trials have shown that administering _Bacillus subtilis_ and _Enterococcus faecalis_ [@doi:10.1007/s00134-016-4303-x], _Lactobacillus rhamnosus GG_ [@doi:10.1164/rccm.200912-1853OC], or _Lactobacillus casei_ and _Bifidobacterium breve_ with galactooligosaccharides [@doi:10.1186/s13054-018-2167-x] via the nasogastric tube to ventilated patients reduced the occurrence of ventilator-associated pneumonia in comparison to the respective control groups in studies of viral infections and sepsis.
These findings are supported by a recently published meta-analysis [@doi:10.4187/respcare.07097].
There is a significant risk of ventilator-associated bacterial pneumonia in COVID-19 patients [@doi:10.6084/m9.figshare.12340496], but it can be challenging for clinicians to diagnose this infection due to the fact that severe COVID-19 infection presents with the symptoms of pneumonia [@doi:10.1186/s13054-020-03013-2].
Therefore, an effective prophylactic therapy for ventilator-associated pneumonia in severe COVID-19 patients would be of significant therapeutic value.

Probiotics are generally synonymous with the treatment of gastrointestinal issues due to their supposed anti-inflammatory and immunomodulatory effects [@doi:10/d2qp].
Notably, gastrointestinal symptoms commonly occur in COVID-19 patients [@doi:10.1053/j.gastro.2020.03.020], and the ACE2 receptor is highly expressed in enterocytes of the ileum and colon, suggesting that these organs may be a potential route of infection [@doi:10.1101/2020.01.30.927806; @doi:10.1038/cr.2016.152].
Indeed, SARS-CoV-2 viral RNA has been detected in human feces [@doi:10/ggq8zp] and fecal-oral transmission of the virus has not yet been ruled out [@doi:10/ggpx7s].
Rectal swabs of some SARS-CoV-2 positive pediatric patients persistently tested positive for several days despite negative nasopharyngeal tests, indicating the potential for fecal viral shedding [@doi:10.1038/s41591-020-0817-4].
However, there is conflicting evidence for the therapeutic value of various probiotics against the incidence or severity of gastrointestinal symptoms in viral or bacterial infections such as gastroenteritis [@doi:10.1007/s00203-017-1400-3; @doi:10.1056/NEJMoa1802597].
Nevertheless, it has been proposed that the administration of probiotics to COVID-19 patients and healthcare workers may prevent or ameliorate the gastrointestinal symptoms of COVID-19, a hypothesis that several clinical trials are now preparing to investigate [@clinicaltrials:NCT04420676; @clinicaltrials:NCT04366180].
Other studies are investigating whether probiotics may affect patient outcomes following SARS-CoV-2 infection [@clinicaltrials:NCT04390477].

**Summary.**
Generally, the efficacy of probiotic use is a controversial topic among scientists.
In Europe, EFSA has banned the term probiotics on products labels, which has elicited either criticism for EFSA or support for probiotics from researchers in the field [@doi:10.1016/j.bpg.2015.12.001; @doi:10.1017/S000711451100287X; @doi:10.1038/nrgastro.2014.66].
This is due to the hyperbolic claims placed on the labels of various probiotic products, which lack rigorous scientific data to support their efficacy.
Overall, the data supporting probiotics in the treatment or prevention of many different disorders and diseases is not conclusive as the quality of the evidence is generally considered low [@doi:10.1007/s10096-014-2086-y].
However, in the case of probiotics and respiratory infections, the evidence seems to be supportive of their potential therapeutic value.
Consequently, several investigations are underway to investigate the prophylactic and therapeutic potential of probiotics for COVID-19.
However, blind use of conventional probiotics for COVID-19 is cautioned against until the pathogenesis of SARS-CoV-2 is further established [@doi:10/d2qq].
Until clinical trials investigating the prophylactic and therapeutic potential of probiotics for COVID-19 are complete, it is not possible to provide an evidence-based recommendation for their use.

##### Nutraceutical Conclusions

Despite all the potential benefits of nutraceutical and dietary supplement interventions presented, currently there is a paucity of clinical evidence to support their use for the prevention or mitigation of COVID-19 infections.
Nevertheless, optimal nutritional status will undoubtedly prime an individual’s immune system to protect against the effects of acute respiratory viral infections by supporting normal maintenance of the immune system [@doi:10.3390/nu12041181; @doi:10.3390/nu12051466].
Nutritional strategies and the use of nutraceuticals will also undoubtedly play a role in the treatment of hospitalized patients as malnutrition is a risk to COVID-19 patients [@doi:10.1038/s41430-020-0664-x].
Overall, supplementation of vitamin C, vitamin D, and zinc may be an effective method of ensuring their adequate intake to maintain optimal immune function, which may also convey beneficial effects against viral infections due to their immunomodulatory effects.
As a result, the administration of zinc, vitamin C, and vitamin D in conjunction with hydroxychloroquine are being investigated for their prophylactic effects in healthcare workers and their first-degree relatives in Turkey [@clinicaltrials:NCT04326725].
However, many supplements and nutraceuticals designed for various ailments are available in the United States and beyond that are not strictly regulated [@doi:10.1080/10408398.2019.1592107].
Indeed, there can be safety and efficacy concerns associated with many of these products.
Often, the vulnerable members of society can be exploited in this regard and unfortunately the COVID-19 pandemic is no different.
The Food and Drug Administration (FDA) has issued warnings to several companies for advertising falsified claims in relation to the preventative and therapeutic capabilities of their products against COVID-19 [@url:https://www.fda.gov/news-events/press-announcements/coronavirus-update-fda-and-ftc-warn-seven-companies-selling-fraudulent-products-claim-treat-or].
In light of these serious occurrences, it is pertinent to clarify that the nutraceuticals discussed in this review have been selected because of their possible relevance to the biological mechanisms that can beneficially affect viral and respiratory infections and because they are currently under clinical investigation.
Therefore, further intensive investigation is required to establish the effects of these nutraceuticals, if any, against COVID-19.
Until effective therapeutics are established, the most effective mitigation strategies consist of encouraging standard public health practices such as regular hand washing with soap, wearing a face mask, and covering a cough with your elbow [@url:https://www.cdc.gov/coronavirus/2019-ncov/prevent-getting-sick/prevention.html], along with following social distancing measures, “stay in place” guidelines, expansive testing, and contact tracing [@doi:10.1101/2020.03.27.20045815; @doi:10.3201/eid2608.201093].

### Biologics

Biologics are produced from components of living organisms or viruses. They include antibodies such as the humanized monoclonal antibody
(mAb) tocilizumab (TCZ), neutralizing antibodies (nAbs), and vaccines.

#### Tocilizumab

TCZ is a receptor antibody that was developed to manage chronic inflammation caused by the continuous synthesis of the cytokine interleukin-6 (IL-6) [@doi:10.1101/cshperspect.a016295].
IL-6 is a pro-inflammatory cytokine belonging to the interleukin family, immune system regulators that are primarily responsible for immune cell differentiation.
Often used to treat conditions such as rheumatoid arthritis [@doi:10.1101/cshperspect.a016295], TCZ has become a pharmaceutical of interest for the treatment of COVID-19. 
While secretion of IL-6 can be associated with chronic conditions, it is a key player in the innate immune response that is secreted by macrophages in response to the detection of PAMPs or DAMPs [@doi:10.1101/cshperspect.a016295].
An analysis of 191 in-patients at two Wuhan hospitals revealed that blood concentrations of IL-6 were elevated at admission in adult COVID-19 patients who ultimately deceased compared to those who survived and remained higher, on average, throughout the course of hospitalization [@doi:10/ggnxb3].
This finding provided some early evidence that COVID-19 deaths may be induced by the hyperactive immune response, which can be either the cytokine release syndrome (CRS) or cytokine storm syndrome (CSS), as IL-6 plays a key role in this response [@doi:10.1128/mmbr.05015-11].
In this context, the observation of elevated IL-6 in patients who died may reflect an over-production of proinflammatory interleukins, suggesting that TCZ may palliate some of the most severe symptoms of COVID-19 associated with increased cytokine production.

##### Anticipated Mechanism

<<<<<<< HEAD
Human IL-6 is a 26-kDa glycoprotein that consists of 184 amino acids and contains two potential N-glycosylation sites and four cysteine residues. 
It binds to a type I cytokine receptor (IL-6Rα or glycoprotein 80) that exists in both membrane-bound (IL-6Rα) and soluble (sIL-6Rα) forms [@doi:10.3389/fimmu.2016.00604].
It is not the binding of IL-6 to the receptor that initiates pro- and/or anti-inflammatory signaling, but rather the binding of the complex to another subunit, known as IL-6Rβ or glycoprotein 130 (gp13) [@doi:10.7150/ijbs.4989; @doi:10.3389/fimmu.2016.00604].
Unlike membrane-bound IL-6Rα, which is only found on hepatocytes and some types of leukocytes, gp130 is found on most cells [@doi:10.1007/s00430-006-0019-9].
When IL-6 binds to sIL-6Rα, the complex can then bind to a gp130 protein on any cell [@doi:10.1007/s00430-006-0019-9].
The binding of IL-6 to IL-6Rα is termed classical signaling, while its binding to sIL-6Rα is termed trans-signaling [@doi:10.1016/j.cytogfr.2012.04.001; @doi:10.1042/bj3000281; @doi:10.1007/s00430-006-0019-9].
These two signalling processes are thought to play different roles in health and illness; for example, trans-signalining may play a role in the proliferation of mucosal T-helper TH2 cells associated with asthma, while an earlier step in this proliferation of process, the CD4+-cells towards the TH2 lineage, may be regulated by classical signaling, and IL-6 is known to play a role in Crohn's Disease via trans-, but not classical, signaling [@doi:10.1007/s00430-006-0019-9].
Both classical and trans-signaling can occur through three independent pathways: the Janus-activated kinase (JAK)-STAT3 pathway, the Ras/Mitogen-Activated Protein Kinases (MAPK) pathway and the Phosphoinositol-3 Kinase (PI3K)/Akt pathway [@doi:10.3389/fimmu.2016.00604].
These signalling pathways are involved in a variety of different functions, including cell type differentiation, immunoglobulin synthesis, and cellular survival signaling pathways, respectively [@doi:10.3389/fimmu.2016.00604].
The ultimate result of the IL-6 cascade is to direct transcriptional activity of various promoters of pro-inflammatory cytokines, such as IL-1, TFN, and even IL-6 itself, through the activity of NF-κB [@doi:10.3389/fimmu.2016.00604].
IL-6 synthesis is tightly regulated both transcriptionally and post-transcriptionally, and it has been shown that viral proteins can enhance transcription of the IL-6 gene by  strengthening the DNA-binding activity between several transcription factors and IL-6 gene-cis-regulatory elements [@doi:10.2492/inflammregen.33.054].
Therefore, drugs inhibiting the binding of IL-6 to IL-6Rα or sIL-6Rα are of interest for combatting the hyperactive inflammatory response characteristic of CRS and CSS.
TCZ is a humanized monoclonal antibody that binds both to the insoluble and soluble receptor of IL-6, providing de facto inhibition of the IL-6 immune cascade.
=======
Human IL-6 is a glycoprotein of 26 kDa that consists of 184 amino acids containing 2 potential N-glycosylation sites and four cysteine residues.
IL-6 binds to its receptor either in the insoluble (IL-6R) and soluble (sIL-6R) form.
The receptor specificity determines the type of signaling.
Specifically, the binding of IL-6 to the cell membrane receptor IL-6R gives rise to the "classical transduction of the signaling", while its binding to sIL-6R generates the so-called "trans-signaling" [@doi:10.1016/j.cytogfr.2012.04.001; @doi:10.1042/bj3000281].
IL-6 signaling occurs through 3 independent pathways: the Janus-activated kinase (JAK)-STAT3 pathway, the Ras/Mitogen-Activated Protein Kinases (MAPK) pathway and the Phosphoinositol-3 Kinase (PI3K)/Akt pathway [@doi:10.3389/fimmu.2016.00604].
The ultimate result of the IL-6 cascade is to direct transcriptional activity of various promoters of pro-inflammatory cytokines, such as IL-1 and TFN, including IL-6 own regulation through the activity of NF-κB [@doi:10.3389/fimmu.2016.00604].
Particularly, IL-6 synthesis is tightly regulated both transcriptionally and post-transcriptionally.
In this context, it has been shown that viral proteins can enhance transcription of the IL-6 gene, via strengthening the DNA-binding activity between several transcription factors and IL-6 gene-cis-regulatory elements [@doi:10.2492/inflammregen.33.054].
TCZ is a humanized monoclonal antibody that binds both to the insoluble and soluble receptor of IL-6, de facto inhibiting the IL-6 immune cascade.
>>>>>>> bf3d98a6

**Current Evidence.**
Tocilizumab is being administered either as a primary or supplemental treatment in {{ebm_tocilizumab_ct}} COVID-19 clinical trials curently registered at clinicaltrials.gov. 
No randomized, placebo-controlled studies have been released yet for TCZ.
Therefore, no conclusions can be drawn about its efficacy for the treatment of COVID-19.
However, early interest in TCZ as a possible treatment for COVID-19 emerged from a very small retrospective study in China that examined 20 patients with severe symptoms in early February 2020 and reported rapid improvement in symptoms following treatment with TCZ [@doi:10.1073/pnas.2005615117].
Subsequently, a number of restrospective studies have been conducted in several countries.
<!--
| Reference | Site(s) | Observation Period | Primary Outcome | Patients Receiving TCZ / Total Enrolled | Matched Control | PCR-confirmed | Main Finding | Hazard Ratio (p) |
|-----------|---------|--------------------|-----------------|-----------------------------------------|-----------------|---------------|--------------|
| [@doi:10.1002/jmv.25801] | Jan. 27 - Mar. 5 |1 site (Wuhan, China) | CRP & IL-6 Levels | 15/15 | No | Not Specified | Clinical stabilization | N/A |
| [@doi:10.1073/pnas.2005615117] | Feb. 5 - 14 | 2 sites (Anhui, China) | Clinical Response | 20/20 | No | Yes | Clinical stabilization | N/A |
| [@doi:10.1016/j.ejim.2020.05.009] | Feb. 26 - Apr. 2 | 1 site (Brescia, Italy) | Survival | 62/85 | No | Yes | Improved survival | 0.035 (0.004) | 
| [@doi:10/d2pk] | Feb. 21 - Mar. 24 or Apr. 30 (Modena)  | 3 sites (Bologna, Reggio Emilia, & Modena, Italy) | Survival + IMV | 179/544 | No | Yes | Reduced risk of IMV/death | 0.61 (0.02) | 
| [@doi:10.1016/j.chest.2020.06.006] | Mar. 10 - 31  | 1 site (Connecticut, USA) | Clinical Response | 153/239 | No | Yes | Disease severity at intake less associated with survival | N/A | 
| [@doi:10.1002/jmv.25964] | Feb. 27 - Apr. 17 | Qatar | Clinical Response | 25/25 | No | Yes | Clinical stabilization | N/A | 
| [@doi:10.3390/microorganisms8050695] | Mar. 14 - 27 | 1 site (Pavia, Italy) | Survival & ICU Admission | 21/42 | Yes | Yes | No effect | N/A (OR used) | 

Table: Comparison of some early observational studies administering TCZ to COVID-19 patients.
The above is not a systematic review of TCZ studies but instead provides some perspective on the diversity of retrospective studies of TCZ that have been released. 
Standard of Care administered to all patients is defined by each study within the manuscript.
Site(s) indicates the number and location(s) of the hospitals included in the study, except in the case where the analysis included all cases within a geographic area (Qatar, which had only 25 confirmed COVID-19 cases treated with TCZ in the observation period).
The observation period refers to the timeperiod examined retrospectively to identify eligible patients.
Primary outcomes, when specified, are indicated; clinical response is used to indicate studies that did not explicitly define a primary outcome and mainly reported changes in biomarkers, secondary infections, etc.
Matched control refers to studies that sought to retrospectively identify pairs of comparable patients who received and didn't receive TCZ.
PCR-confirmed indicates whether patients' COVID-19 diagnosis was confirmed by a laboratory test (RT-PCR).
IMV = Invasive Medical Ventilation {#tbl:tcz-table}
-->
Many studies use a restrospective, observational design, where they compare outcomes for COVID-19 patients who received TCZ to those who did not over a set period of time.
For example, one of the largest retrospective, observational analysis released to date [@doi:10/d2pk] compared the rates at which patients who received TCZ deceased or progressed to invasive medical ventilation over a 14-day period compared to patients receiving only SOC.
Under this definition, SOC could include other drugs such as HCQ, azithromycin, lopinavir-ritonavir or darunavir-cobicistat, or heparin.
While this study was not randomized, a subset of patients who were eligible to receive TCZ were unable to obtain it due to shortages; however, these groups were not directly compared in the analysis.
After adjusting for variables such as age, sex, and SOFA score, they found that patients treated with TCZ were less likely to progress to invasive medical ventilation and/or death (adjusted hazard ratio = 0.61, CI 0.40-0.92, p=0.020), although analysis of death and ventilation separately suggests that this effect may have been driven by differences in the death rate (20% of control versus 7% of TCZ-treated patients).
They reported particular benefits for patients whose P/F Ratio fell below a 150 mm Hg threshold and found no differences between groups administered subcutaneous versus intravenous TCZ.
Another retrospective observational analysis of interest examined the charts of patients at a hospital in Connecticut, USA where 64% of all 239 COVID-19 patients in the study period were administered TCZ based on assignment by a standardized algorithm [@doi:10.1016/j.chest.2020.06.006].
They found that survivorship was more similar in patients presenting with severe vs. nonsevere COVID-19  at intake (severe vs. nonsevere) when TCZ was administered and proposed that their algorithm was able to target TCZ to patients presenting with CRS.
They also reported higher survivorship in Black and Hispanic patients compared to white patients when adjusted for age.
The major limitation with interpretation for these studies is that there may be clinical characteristics that influenced medical practitioners decisions to administer TCZ to some patients and not others.
One interesting example therefore comes from an analysis of patients at a single hospital in Bescia, Italy, where TCZ was not available for a period of time [@doi:10.1016/j.ejim.2020.05.009].
This study compared COVID-19 patients admitted to the hospital before and after March 13, 2020, when the hospital received TCZ.
Therefore, patients who would have been eligible for TCZ prior to this arbitrary date did not receive it as treatment, making this retrospective analysis something of a natural experiment.
They reported improvement of survival outcomes after the addition of TCZ to their SOC regime, with 11 of 23 patients (47.8%) admitted prior to March 13th dying compared to 2 of 62 (3.2%) admitted afterwards.
They also reported a reduced progression to mechanical ventilation in the TCZ group.
However, this study also holds a significant limitation: the time delay between the two groups means that knowledge about how to treat the disease likely improved over this timeframe as well.
All the same, the results of these observational retrospective studies provide support for TCZ as a pharmaceutical of interest for follow-up in clinical trials. 

In addition to the retrospective observational studies, other analysis have utilized a retrospective case-control design to match pairs of patients with similar baseline characteristics, only one of whom received TCZ for COVID-19.
In one such study, TCZ was significantly associated with a reduced risk of progression to ICU admission or death [@doi:10.1016/j.medmal.2020.05.001].
This study examined only 20 patients treated with TCZ compared (all but one of the patients treated with TCZ in the hospital during the study period) to 25 patients receiving standard of care.
For the combined primary endpoint of death and/or ICU admission, only 25% of patients receiving TCZ progressed to an endpoint compared to 72% in the SOC group (p = 0.002 presumably based on a chi-square test). 
When the two endpoints were examined separately, progression to invasive medical ventilation remained significant (32% SOC compared to  0% TCZ, p = 0.006) but not for mortality (48% SOC compared to 25% TCZ, p = 0.066).
In contrast, a study that compared 96 patients treated with TCZ to 97 patients treated with SOC only in New York City found that differences in mortality did not differ between the two groups, but that this difference did become significant when intubated patients were excluded from the analysis [@doi:10.1093/qjmed/hcaa206].
Taken together, these findings suggest that future clinical trials of TCZ may want to include intubation as an endpoint.
However, these studies should be approached with caution, not only because of the small number of patients enrolled and retrospective design, but also because they performed a large number of statistical tests and did not account for multiple hypothesis testing.
These last findings highlight the need to search for a balance between impairing a harmful immune response, such as the one generated during CRS and CSS, and preventing the worsening of the clinical picture of the patients by potential new viral infections.

Though data about TCZ for COVID-19 is still only just emerging, some meta-analyses and systematic reviews have investigated the available data.
One meta-analysis [@doi:10.2139/ssrn.3642653] evaluated 19 studies published or released as preprints prior to July 1, 2020 and found that the overall trends supportive of the frequent conclusion that TCZ does improve survivorship, with a significant hazard ratio of 0.41.
This trend improved when they excluded studies that administered a steroid alongside TCZ, with a significant hazard ratio of 0.04.
They also found some evidence for reduced IMV or ICU admission, but only when excluding all studies except a small number reporting estimates that were adjusted for possible bias introduced by the challenges of stringency during the enrollment process.
A systematic analysis of nine case-control studies estimaed a hazard ratio of 0.482, which was also significant [@doi:10.1101/2020.07.10.20150938]. 
Although these estimates are similar, it is important to note that they are drawing from the same literature and are therefore likely to be affected by the same biases in publication.
A second systematic review of studies investigating TCZ treatment for COVID-19 analyzed 31 studies that had been published or released as pre-prints and reported that none carried a low risk of bias (RoB) [@doi:10.1016/j.pulmoe.2020.07.003].
Therefore, the present evidence is not likely to be sufficient for conclusions about the efficacy of TCZ.

**Safety.**
TCZ has been used for over a decade to treat RA [@doi:10.1177/1759720X18798462], and a recent study shows that the drug is safe for pregnant and breastfeeding women [@doi:10.1093/rheumatology/kez100].
However, TCZ may increase the risk of developing infections [@doi;10.1177/1759720X18798462], and RA patients with chronic hepatitis B (HB) infections had a high risk of HB virus reactivation when TCZ was administered in combination with other RA drugs [@doi:10.1111/1756-185X.13010].
As a result, TCZ is contraindicated in patients with active infections such as tuberculosis [@doi:10.1186/s12967-020-02339-3].
Previous studies have investigated, with varying results, a possible increased risk of infection in RA patients administered TCZ [@doi:10.1093/rheumatology/keq343; @doi:10.1136/annrheumdis-2018-214367], although another study reported thaat the incidence rate of infections was higher in clinical practice RA patients treated with TCZ than in the rates reported by clinical trials [@doi:10.1093/rheumatology/ker223].
In the investigation of 544 Italian COVID-19 patients, the group treated with TCZ was found to be more likely to develop secondary infections, with 24% compared to 4% in the control group [@doi:11/d2pk].
Reactivation of hepatitis B and herpes simplex virus 1 was also reported in a small number of patients in this study, all of whom were receiving TCZ.
A July 2020 case report described negative outcomes of two COVID-19 patients after receiving TCZ, including one death; however, both patients were intubated and had entered septic shock prior to receiving TCZ [@10.1016/j.chest.2020.04.024], likely indicating a severe level of cytokine production.
Additionally, D-dimer and sIL2R levels were reported by one study to increase in patients treated with TCZ, which raised concerns because of the potential association between elevated D-dimer levels and thrombosis and between sIL2R and diseases where T-cell regulation is compromised [@doi:10.1016/j.chest.2020.06.006]. 
An increased risk of bacterial infection was also identified in a systematic review of the literature, based on the unadjusted estimates reported [@doi:10.2139/ssrn.3642653].
In summary, TCZ administration to COVID-19 patients is not without risks, may introduce additional risk of developing secondary infections, and should be approached especially cautiously for patients who have latent viral infections.

**Summary.**
Approximately 25% of coronavirus patients develop ARDS, which is caused by an excessive early response of the immune system which can be a component of cytokine release syndrome [@doi:10.1016/j.chest.2020.06.006] and cytokine storm syndrome [@doi:10.1186/s12967-020-02339-3].
This overwhelming inflammation is triggered by IL-6.
TCZ is an inhibitor of IL-6 and therefore may be able to neutralize the inflammatory pathway that leads to the cytokine storm.
<<<<<<< HEAD
While the mechanism suggests TCZ may be beneficial for the treatment of COVID-19 patients experiencing excessive immune activity, no randomized controlled trials are available assessing its effect.
However, small initial studies have found preliminary indications that TCZ may reduce progression to invasive medical ventilation and/or death.
It should be noted that SOC varied widely across retrospective studies, with one study administering HCQ, lopinavir-ritonavir, antibiotics, and/or heparin as part of standard care.
Interest in TCZ as a treatment for COVID-19 was supported by two meta-analyses that converged on a hazard ratio estimate of approximately 0.45 [@doi:10.1101/2020.07.10.20150938; @doi:10.2139/ssrn.3642653], but a third meta-analysis found that all of the available literature carries a risk of bias, with even the largest available TCZ studies to date carrying a moderate risk of bias under the ROBINS-I criteria [@doi:10.1016/j.pulmoe.2020.07.003].
Additionally, different studies used different dosages, number of doses, and methods of administration; ongoing research may be needed to optimize administration of TCZ [@doi:10.1016/j.jcv.2020.104443], although similar results were reported by one study for intravenous and subcutaneous administration [@doi:@doi:10/d2pk].
Clinical trials that are in progress are likely to provide additional insight into the effectiveness of this drug for the treatment of COVID-19 along with how it should be administered.
=======
According to the health commission of China, TCZ can be used in patients with high concentration of IL-6 in their plasma (greater than 20 pg/ml) or with extensive lung damage.
The recommended dose is 400mg of TCZ diluted to 100 ml with 0.9% normal saline (NaCl).
Patients who developed a fever within 12 hours or for whom the initial dose showed poor efficacy were administered an additional dose [@doi:10.1073/pnas.2005615117; @doi:10.1186/s12967-020-02339-3].
It is important to note that TCZ is contraindicated in patients with active infections such as tuberculosis [@doi:10.1186/s12967-020-02339-3], though a recent study shows that the drug is safe for pregnant and breastfeeding women [@doi:10.1093/rheumatology/kez100].

>>>>>>> bf3d98a6

#### Neutralizing Antibodies

Monoclonal antibodies have revolutionized the way we treat human diseases.
As a result, they have become some of the best-selling drugs in the pharmaceutical market in recent years [@doi:10.1186/s12929-019-0592-z].
There are currently 79 FDA approved mAbs on the market including antibodies for viral infections (e.g. Ibalizumab for HIV and Palivizumab for RSV) [@doi:10.1186/s12929-019-0592-z; @doi:10.1146/annurev-immunol-032712-095916].
For that reason, neutralizing antibodies have emerged to address these shortcomings.
Virus-specific neutralizing antibodies commonly target viral surface glycoproteins or host structures, thereby inhibiting viral entry through receptor binding interference [@doi:10.3389/fmicb.2017.02323; @doi:10.1080/21645515.2017.1337614].
This section discusses current efforts in developing neutralizing antibodies against SARS-CoV-2 and how expertise gained from previous approaches for MERS-CoV and SARS-CoV may benefit antibody development.

##### Spike (S) Neutralizing Antibody

During the first SARS epidemic in 2002, nAbs were found in SARS-CoV infected patients [@doi:10.1111/j.1469-0691.2004.01009.x;@doi:10.1086/423286].
Several studies following up on these findings identified various S glycoprotein epitopes as the major targets of neutralizing antibodies against SARS-CoV [@doi:10.1517/14712590902763755].
The passive transfer of immune serum containing nAbs from SARS-CoV-infected mice resulted in protection of naïve mice from viral lower respiratory tract infection upon intranasal challenge [@doi:10.1128/jvi.78.7.3572-3577.2004].
Similarly, a meta-analysis suggested that administration of plasma from recovered SARS-CoV patients reduced mortality upon SARS-CoV infection [@doi:10.1093/infdis/jiu396].

Similar results have been observed for MERS-CoV infections, which emerged as the second coronavirus-related epidemic.
Neutralizing antibodies have been identified against various epitopes of the RBD of the S glycoprotein [@doi:10.1073/pnas.1402074111; doi:10.1128/JVI.00912-14].

**Anticipated Mechanisms.**
Coronaviruses use trimeric spike (S) glycoproteins on their surface to bind to host cell receptors, such as ACE2, allowing for cell entry [@doi:10.1016/j.cell.2020.02.052; @doi:10.1016/j.cell.2020.02.058].
Each S glycoprotein protomer is comprised of an S1 domain, also called the receptor binding domain (RBD), and an S2 domain.
The S1 domain binds to host cell receptors while the S2 domain facilitates the fusion between the viral envelope and host cell membranes [@doi:10.1517/14712590902763755].
Although targeting of the host cell receptor ACE2 shows efficacy in inhibiting SARS-CoV-2 infection [@doi:10.1038/nature02145], given the physiological relevance of ACE2 [@doi:10/bsbp49], it would be favorable to target virus-specific structures rather than host receptors.
This forms the rationale of developing neutralizing antibodies against the S glycoprotein, disrupting its interaction with ACE2 and other receptors and thereby inhibiting viral entry.

**Current Evidence.**
The first human neutralizing antibody against SARS-CoV-2 targeting the trimeric spike (S) glycoproteins has been developed using hybridoma technology, [@doi:10.1101/2020.03.11.987958], where antibody-producing B-cells developed by mice can be inserted into myeloma cells to produce a hybrid cell line (the hybridoma) that is grown in culture.
The 47D11 clone was able to cross-neutralize SARS-CoV and SARS-CoV2 by a mechanism that is different from receptor binding interference.
The exact mechanism of how this clone neutralizes SARS-CoV-2 and inhibits infection in vitro remains unknown, but a potential mechanism might be antibody induced destabilization of the membrane prefusion structure [@doi:10.1101/2020.03.11.987958; @doi:10.1016/j.cell.2018.12.028].
The ability of this antibody to prevent infection at a feasible dose needs to be validated in vivo, especially since in vitro neutralization effects have been shown to not be reflective of in vivo efficacy [@doi:10.1128/JVI.01603-17].
Only a week later, a different group successfully isolated multiple nAbs targeting the RBD of the S glycoprotein from blood samples taken from COVID-19 patients in China [@doi:10.1101/2020.03.21.990770].
Interestingly, the patient isolated antibodies did not cross-react with RBDs from SARS-CoV and MERS-CoV, although cross-reactivity to the trimeric spike proteins of SARS-CoV and MERS-CoV was observed.
This suggests that the RBDs between the three coronavirus species are immunologically distinct and that the isolated nAbs targeting the RBD of SARS-CoV-2 are species specific.
While this specificity is desirable, it also raises the question of whether these antibodies are more susceptible to viral escape mechanisms.
Viral escape is a common resistance mechanism to nAbs therapy due to selective pressure from neutralizing antibodies [@doi:10.2217/imt.15.33; @doi:10.1126/science.1213256].
For HIV, broadly neutralizing antibodies (bnAbs) targeting the CD4 binding site (CD4bs) show greater neutralization breadth than monoclonal antibodies, which target only specific HIV strains [@doi:10.1016/j.molmed.2019.01.007].
For MERS-CoV, a combination of multiple neutralizing antibodies targeting different antigenic sites prevented neutralization escape [@doi:10.1128/JVI.02002-17].
It was found that the different antibody isolates did not target the same epitopes, suggesting that using them in combination might produce a synergistic effect that prevents viral escape [@doi:10.1101/2020.03.21.990770].
It was also demonstrated that binding affinity of the antibodies does not reflect their capability to compete with ACE2 binding.
Furthermore, no conclusions about correlations between the severity of disease and the ability to produce neutralizing antibodies can be drawn at this point.
Rather, higher neutralizing antibody titers were more frequently found in patients with severe disease.
Correspondingly, higher levels of anti-spike IgG were observed in patients that deceased from infection compared to patient that recovered [@doi:10.1172/jci.insight.123158].

**Summary.**

Results from the SARS-CoV and MERS-CoV epidemics can provide valuable lessons for the design of neutralizing antibodies for the current outbreak.
The findings for SARS-CoV and MERS can aid in identifying which structures constitute suitable targets for nAbs, despite the fact that the RBD appears to be distinct between the three coronavirus species.
These studies also suggest that a combination of nAbs targeting distinct antigens might be necessary to provide protection [@doi:10.1128/JVI.02002-17].
The biggest challenge remains identifying antibodies that not only bind to their target, but also prove to be beneficial for disease management.
On that note, a recently published study indicates that anti-spike antibodies could make the disease worse rather than eliminating the virus [@doi:10.1172/jci.insight.123158].
These findings underscores our current lack of understanding the full immune response to SARS-CoV-2.

<!-- Use the format below to add additional sections
**Anticipated Mechanism.**
Why it may be useful

**Current Evidence.**
A list of current studies and their results, using carefully the information requested in the therapeutic paper tickets.

**Summary.**
Summarize the state of the neutralizing antibody approach.
-->

#### Interferons

Interferons (IFNs) are a family of cytokines crucial to activate the first (innate) immune system response against viral infections.
Interferons are classified into three categories based on their receptor specificity: type I, II and III [@doi:10.1128/mmbr.05015-11].
Specifically, IFNs I (IFN-𝛼 and 𝛽) and II (IFN-𝛾) induce the expression of antiviral proteins that bring the viral RNA to degradation [@doi:10.1016/j.jcv.2003.11.013].
Among these IFNs, IFN-𝛽 has already been found to strongly inhibit the replication of other coronaviruses, such as SARS-CoV, in cell culture, while IFN-𝛼 and 𝛾 were shown to be less effective in this context [@doi:10.1016/j.jcv.2003.11.013].
There is evidence that patients with higher susceptibility to ARDS indeed show deficiency in IFN- 𝛽.
For instance, infection with other coronaviruses impairs IFN-𝛽 expression and synthesis, allowing the virus to escape the innate immune response [@doi:10.1016/j.virusres.2014.07.024].

On March 18 2020 Synairgen plc has received approval to start a phase II trial for SNG001, an IFN-𝛽-1a formulation to be delivered to the lungs via inhalation.
SNG001 was already shown to be effective reducing viral load in swine flu in vivo model, as well as it has been shown to be effective in the protection from other Corona virus infection in vitro (Synairgen plc, press release).

**Anticipated Mechanism.**
Why it may be useful

**Current Evidence.**

A list of current studies and their results, using carefully the information requested in the therapeutic paper tickets.

**Summary.**
Summarize the state of interferons.

#### Vaccines

##### Strategies for and challenges to vaccine development

Today, the first step in producing a vaccine often is characterizing the target.
The genetic sequence of SARS-CoV-2 was published on January 11, 2020, which aided the global effort to develop a vaccine to prevent COVID-19.
The Coalition for Epidemic Preparedness Innovations (CEPI) is coordinating global health agencies and pharmaceutical companies to develop vaccines against SARS-CoV-2.
As of April 8, 2020, there were 115 vaccine candidates to prevent COVID-19, of which 78 were active.
Of the 78 active vaccine programs, 73 were in the preclinical or exploratory stage [@doi:10.1038/d41573-020-00073-5].


Historically, an H1N1 influenza vaccine was developed relatively efficiently, mainly because influenza-vaccine technology had already been developed and regulatory agencies had already decided that vaccines produced using egg- and cell-based platforms could be licensed under the regulations used for a strain change.
Critiques of the experience producing and distributing the H1N1 vaccine have stressed the need for alternative development-and-manufacturing platforms that can be readily adapted to new pathogens.
Although a monovalent H1N1 vaccine was not available before the pandemic peaked in the United States and Europe, it was available soon afterward as a stand-alone vaccine that was eventually incorporated into the commercially available seasonal influenza vaccines [@doi:10.1056/NEJMp2005630].
If H1N1 vaccine development provides any indication, considering developing and manufacturing platforms for promising COVID-19 vaccine trials early could hasten the emergence of an effective prophylactic vaccine against SARS-CoV-2.

Unlike many global vaccine development programs previously, such as with H1N1, the vaccine development landscape for COVID-19 includes vaccines produced by a wide array of technologies.
Experience in the field of oncology is encouraging COVID-19 vaccine developers to use next-generation approaches to vaccine development, which have led to the great diversity of vaccine development programs [@url:https://www.the-scientist.com/news-opinion/newer-vaccine-technologies-deployed-to-develop-covid-19-shot-67152].
Diverse technology platforms include DNA, RNA, virus-like particle, recombinant protein, both replicating and non-replicating viral vectors, live attenuated virus, and inactivated virus approaches.
Given the wide range of vaccines under development, it is possible that some vaccine products may eventually be shown to be more effective in certain subpopulations, such as children, pregnant women, immunocompromised patients, the elderly, etc.
The requirements for a successful vaccine trial and deployment are complex and may require coordination between government, industry, academia, and philanthropic entities [@doi:10.1126/science.abc5312].

###### DNA Vaccines

This vaccination method involves the direct introduction of a plasmid containing a DNA sequence encoding the antigen(s) against which an immune response is sought into appropriate tissues [@url:https://www.who.int/biologicals/areas/vaccines/dna/en/].

**Anticipated Mechanism.**
This approach may offer several advantages over traditional vaccination approaches, such as the stimulation of both B- as well as T-cell responses and the absence of any infectious agent.

**Current Evidence.**
Currently, a Phase I safety and immunogenicity clinical trial of INO-4800, a prophylactic vaccine against SARS-CoV-2, is underway [@clinicaltrials:NCT04336410].
The vaccine developer Inovio Pharmaceuticals Technology is overseeing administration of INO-4800 by intradermal injection followed by electroporation with the CELLECTRA® device to healthy volunteers.
Electroporation is the application of brief electric pulses to tissues in order to permeabilize cell membranes in a transient and reversible manner.
It has been shown that electroporation can enhance vaccine efficacy by up to 100-fold, as measured by increases in antigen-specific antibody titers [@doi:10.1016/j.coi.2011.03.008].
The safety of the CELLECTRA® device has been studied for over seven years, and these studies support the further development of electroporation as a safe vaccine delivery method [@doi:10.4161/hv.24702].
The temporary formation of pores through electroporation facilitates the successful transportation of macromolecules into cells, allowing cells to robustly take up INO-4800 for the production of an antibody response.

Approved by the U.S. Food and Drug Administration (FDA) on April 6, 2020, the Phase I study is enrolling up to 40 healthy adult volunteers in Philadelphia, PA at the Perelman School of Medicine and at the Center for Pharmaceutical Research in Kansas City, MO.
The trial has two experimental arms corresponding to the two locations.
Participants in Experimental Group 1 will receive one intradermal injection of 1.0 milligram (mg) of INO-4800 followed by electroporation using the CELLECTRA® 2000 device twice, administered at Day 0 and Week 4.
Participants in Experimental Group 2 will receive two intradermal injections of 1.0 mg (total 2.0 mg per dosing visit) of INO-4800 followed by electroporation using the CELLECTRA® 2000 device, administered at Day 0 and Week 4.
Safety data and the initial immune responses of participants from the trial are expected by the end of the summer of 2020.

**Summary.**
The development of a DNA vaccine against SARS-CoV-2 by Inovio could be an important step forward in the world's search for a COVID-19 vaccine.
Although exciting, the cost of vaccine manufacturing and electroporation may make scaling the use of this technology for prophylactic use for the general public difficult.

###### RNA Vaccines

RNA vaccines are nucleic-acid based modalities that code for viral antigens against which the human body elicits a humoral and cellular immune response.
The mRNA technology is transcribed _in vitro_ and delivered to cells via lipid nanoparticles (LNP).
They are recognized by ribosomes _in vivo_ and then translated and modified into functional proteins [@doi:10.3389/fimmu.2019.00594].
The resulting intracellular viral proteins are displayed on surface MHC proteins, provoking a strong CD8+ T cell response as well as a CD4+ T cell and B cell-associated antibody responses [@doi:10.3389/fimmu.2019.00594].

Naturally, mRNA is not very stable and can degrade quickly in the extracellular environment or the cytoplasm.
The LNP covering protects the mRNA from enzymatic degradation outside of the cell [@doi:10.4155/tde-2016-0006].
Codon optimization to prevent secondary structure formation and modifications of the poly-A tail as well as the 5’ untranslated region to promote ribosomal complex binding can increase mRNA expression in cells.
Furthermore, purifying out dsRNA and immature RNA with FPLC (fast performance liquid chromatography) and HPLC (high performance liquid chromatography) technology will improve translation of the mRNA in the cell [@doi:10.3389/fimmu.2019.00594; @doi:10.1080/14760584.2017.1355245].

mRNA vaccines confer many advantages over traditional viral vectored vaccines and DNA vaccines.
In comparison to live attenuated viruses, mRNA vaccines are non-infectious and can be synthetically produced in an egg-free, cell-free environment, thereby reducing the risk of a detrimental immune response in the host [@doi:10.1016/j.immuni.2020.03.007].
Unlike DNA vaccines, mRNA technologies are naturally degradable and non-integrating, and they do not need to cross the nuclear membrane in addition to the plasma membrane for their effects to be seen [@doi:10.3389/fimmu.2019.00594].
Furthermore, mRNA vaccines are easily, affordably, and rapidly scalable.

Although mRNA vaccines have been developed for therapeutic and prophylactic purposes, none have been licensed or commercialized thus far.
Nevertheless, they have shown promise in animal models and preliminary clinical trials for several indications, including rabies, coronavirus, influenza, and cytomegalovirus [@clinicaltrials:NCT01669096].
Preclinical data from Pardi et al. identified effective antibody generation against full-length FPLC-purified influenza hemagglutinin stalk-encoding mRNA in mice, rabbits, and ferrets [@doi:10.1038/s41467-018-05482-0].
Similar immunological responses for mRNA vaccines were observed in humans in Phase I and II clinical trials operated by the pharmaceutical-development companies Curevac and Moderna for rabies, flu, and zika [@doi:10.1080/14760584.2017.1355245].


**Anticipated Mechanism.**
Positively charged bilayer LNPs carrying the mRNA attract negatively charged cell membranes, endocytose into the cytoplasm [@doi:10.4155/tde-2016-0006], and facilitate endosomal escape.
LNPs can be coated with modalities recognized and engulfed by specific cell types.
LNPs 150nm or less effectively enter into lymphatic vessels.

There are three types of RNA vaccines: non-replicating, _in vivo_ self-replicating, and _in vitro_ dendritic cell non-replicating [@url:https://www.phgfoundation.org/briefing/rna-vaccines].
Non-replicating mRNA vaccines consist of a simple open reading frame (ORF) for the viral antigen flanked by the 5’ UTR and 3’ poly-A tail.
_In vivo_ self-replicating vaccines encode a modified viral genome derived from single-stranded, positive sense RNA alphaviruses [@doi:10.3389/fimmu.2019.00594; @doi:10.1080/14760584.2017.1355245].
The RNA genome encodes the viral antigen along with proteins of the genome replication machinery, including an RNA polymerase.
Structural proteins required for viral assembly are not included in the engineered genome [@doi:10.3389/fimmu.2019.00594].
Self-replicating vaccines produce more viral antigens over a longer period of time, thereby evoking a more robust immune response [@url:https://www.phgfoundation.org/briefing/rna-vaccines].
Finally, _in vitro_ dendritic cell non-replicating RNA vaccines limit transfection to dendritic cells.
Dendritic cells are potent antigen-presenting immune cells that easily take up mRNA and present fragments of the translated peptide on their MHC proteins, which can then interact with T cell receptors.
Ultimately, primed T follicular helper cells can stimulate germinal center B cells that also present the viral antigen to produce antibodies against the virus [@doi:10.1016/j.immuni.2014.10.004].
These cells are isolated from the patient, grown and transfected _ex vivo_, and reintroduced to the patient [@doi:10.1038/nrd.2017.243].


**Current Evidence.**
mRNA-1273 is the first COVID-19 vaccine to enter a phase I clinical in the United States.
ModernaTX, Inc. is currently spearheading an investigation on the immunogenicity and reactogenicity of mRNA-1273, a conventional lipid nanoparticle encapsulated RNA encoding a full-length prefusion stabilized spike (S) protein for SARS-CoV-2 [@clinicaltrials:NCT04283461].
Forty-five participants will be enrolled in the study and given an intramuscular injection of mRNA-1273 in their deltoid muscle on Day 1 and Day 29, and then followed for the next twelve months.
Healthy males and non-pregnant females aged 18-55 years are being recruited and will be divided in three dosage groups receiving either 25 micrograms, 100 mcg, or 250 mcg of the vaccine.

The study started on March 3rd, 2020, and is expected to complete by June 1st, 2021.
Emory Vaccine Center and Kaiser Permanent Washington Health Research Institute are currently recruiting participants with NIH Clinical Center expecting to recruit soon.
Reports on patient safety and reactogenicity will be recorded soon.
IgG ELISA assays on patient serology samples will study the immunogenicity of the vaccine [@clinicaltrials:NCT04283461].

**Summary.**
mRNA vaccines are promising tools in the prevention and control of pandemics.
mRNA-1273 is the only RNA vaccine for SARS-CoV-2 currently being tested in clinical trials and results are expected soon.

###### Viral Particle Vaccines

Brief background on the therapeutic.

<!--##### Anticipated Mechanism

Why it may be useful

**Current Evidence.**
A list of current studies and their results, using carefully the information requested in the therapeutic paper tickets.

**Summary.**
Summarize the state of the vaccine approach.
-->
##### Oligonucleotide Therapies

Add background and other information below

<!--##### Anticipated Mechanism

Why it may be useful

**Current Evidence.**
A list of current studies and their results, using carefully the information requested in the therapeutic paper tickets.

**Summary.**
Summarize the state of the neutralizing antibody approach.
-->

##### Adjuvants for Vaccines

Adjuvants include a variety of molecules or larger microbial-related products which sometimes are or include immunostimulants or immunomodulators or more generally have an effect on the immune system or immune responses of interest.
Adjuvants are sometimes included within vaccines, especially vaccines other than live attenuated and inactivated viruses, in order to enhance the immune response.
A review on the development of SARS-CoV-2 vaccines [@doi:10.3390/vaccines8020153] also included a brief summary of considerations for adjuvants to research for the vaccines including a brief description of some already commonly used adjuvants.
Different adjuvants can regulate different types of immune responses, so the type of adjuvant or combination of adjuvants for use in a vaccine depends on the type of vaccine and the research into what works with respect to efficacy and safety.
A variety of possible mechanisms for adjuvants have been researched [@doi:10.1038/nri2510; @doi:10.3389/fimmu.2018.02619; @doi:10.3390/vaccines8010128] including the following: induction of DAMPs (damage-associated molecular patterns) which can be recognized by certain pattern recognition receptors (PRRs) of the innate immune system; being or including or functioning as PAMPs (pathogen-associated molecular patterns) which can also be recognized by certain pattern recognition receptors (PRRs); and more generally enhancing humoral or cellular immune responses.
When choosing an adjuvant or combination of adjuvants, considerations include promotion of advantageous effects of the components and immune response and avoiding or inhibition of possible deleterious effects of the components and immune response.
There are also considerations, technologies, and research into the effects of different ways to deliver (or co-deliver or combine) the adjuvant and antigen components of a vaccine.

### Underexplored Therapeutics

The majority of current clinical trials and lines of investigation have focused on repurposing existing therapies to counter SARS-CoV-2 and treat its symptoms.
This is necessary given the urgency of the situation as well as the extensive time required for developing and testing new therapies.
However, in the long-term, new drugs specific for treatment of COVID-19 may also enter development.
There is thus value in investigating two lines of inquiry for treatment of COVID-19: 1) new therapeutics specific for treatment of COVID-19 or its symptoms, and 2) repurposing of existing therapeutics for treatment of COVID-19 or its symptoms.
Here we consider further avenues that scientific investigators may explore in the development of therapies for COVID-19.

Given the great focus in investigating hydroxychloroquine (HCQ) as a potential antiviral treatment for SARS-CoV-2, it may be of interest to researchers to explore related alternatives.
For example, hydroxyferroquine derivatives of HCQ have been described as a class of bioorganometallic compounds that exert antiviral effects with some selectivity for SARS-CoV [@doi:10.1021/jm0601856].
Future work could explore whether these compounds exert antiviral effects against SARS-CoV-2 and whether they are safe for use in animals and humans.

The tocilizumab trial described in an above section [@doi:10/ggnxb3] studies the possibility of using an anti-inflammatory agent typically used for the treatment of autoimmune disease to counter the effects of the “cytokine storm” induced by the virus.
Another anti-IL-6 antibody, sarilumab, is also being investigated [@url:http://www.news.sanofi.us/2020-03-16-Sanofi-and-Regeneron-begin-global-Kevzara-R-sarilumab-clinical-trial-program-in-patients-with-severe-COVID-19; @clinicaltrials:NCT04327388].
Typically, immunosuppressive drugs such as these are contraindicated in the setting of infection [@doi:10.1177/2040622313485275].
However, COVID-19 results in hyperinflammation that appears to contribute to mortality via lung damage, suggesting that immunosuppression may be a helpful approach to treatment [@doi:10/ggnzmc].
The decision of whether and/or when to counter hyperinflammation with immunosuppression in the setting of COVID-19 remains in debate as the risks of inhibiting antiviral immunity continue to be weighed against the beneficial anti-inflammatory effects [@doi:10/ggq8hs].
If the need to curtail the “cytokine storm” inflammatory response to the virus transcends the risks of immunosuppression, exploration of more anti-inflammatory agents may be warranted; these agents are considered here.
While tocilizumab targets IL-6, several other inflammatory markers could be potential targets, including TNF-alpha. Inhibition of TNF-alpha by an inhibitor such as Etanercept has been previously suggested for treatment of SARS-CoV [@doi:10.1185/030079903125002757] and may be relevant for SARS-CoV-2 as well.
Baricitinib and other small molecule inhibitors of the JAK kinase pathway also curtail the inflammatory response and have been suggested as potential options for SARS-CoV-2 infections [@doi:10/dph5].
Baricitinib in particular may be able to reduce the ability of SARS-CoV-2 to infect lung cells [@doi:10/ggnrsx].
Clinical trials studying baricitinib in COVID-19 have already begun in the US and in Italy [@url:https://investor.lilly.com/news-releases/news-release-details/lilly-begins-clinical-testing-therapies-covid-19; @clinicaltrials:NCT04320277].
Identification and targeting of further inflammatory markers that are relevant in SARS-CoV-2 infection may be of value for curtailing the inflammatory response and lung damage.
Lastly, it is also worth noting the high costs of tocilizumab therapy and other biologics: at doses used for rheumatoid arthritis patients, the cost for tocilizumab ranges from $179.20 to $896 per dose for the IV form and $355 for the pre-filled syringe [@url:https://www.ncbi.nlm.nih.gov/books/NBK349513/table/T43/].
Cyclosporine may be a more cost-effective and readily-available alternative than biologics [@url:https://escholarship.umassmed.edu/meyers_pp/385], if it proves effective against the cytokine storm induced by SARS-CoV-2.

Another approach is the development of antivirals, which could be broad-spectrum, specific to coronaviruses, or targeted to SARS-CoV-2.
Given the increasingly apparent role of the cytokine storm in disease pathogenesis, it is possible that antivirals could be less effective in more severe cases of COVID-19, but this is not yet known; regardless, it is likely that early-stage patients could benefit from antiviral therapy.
The potential for remdesivir as an antiviral has already been described in an above section.
Development of new antivirals is complicated by the fact that none have yet been approved for human coronaviruses.
Intriguing new options are emerging, however.
Beta-D-N4-hydroxycytidine (NHC) is an orally bioavailable ribonucleotide analog showing broad-spectrum activity against RNA viruses, which may inhibit SARS-CoV-2 replication [@doi:10.1126/scitranslmed.abb5883].
Various other antivirals are in development.
Development of antivirals will be further facilitated as research reveals more information about the interaction of SARS-CoV-2 with the host cell and host cell genome, mechanisms of viral replication, mechanisms of viral assembly, and mechanisms of viral release to other cells; this can allow researchers to target specific stages and structures of the viral life cycle.

Antibodies against viruses, also known as antiviral monoclonal antibodies, could be an alternative as well and are described in detail in an above section.
The goal of antiviral antibodies is to neutralize viruses through either cell-killing activity or blocking of viral replication [@doi:10.1016/j.tim.2015.07.005].
They may also engage the host immune response, encouraging the immune system to hone in on the virus.
Given the cytokine storm that results from immune system activation in response to the virus, which has been implicated in worsening of the disease, a neutralizing antibody (nAb) may be preferable.
Upcoming work may explore the specificity of nAbs for their target, mechanisms by which the nAbs impede the virus, and improvements to antibody structure that may enhance the ability of the antibody to block viral activity.

There is also some research into possible potential therapeutics or prophylactics which interact with components of the innate immune response.
For example, there are a variety of toll-like receptors (TLRs) which are examples of pattern recognition receptors (PRRs), innate immune response components which recognize pathogen-associated molecular patterns (PAMPs) and damage-associated molecular patterns (DAMPs).
Note that TLRs form a part of innate immune recognition and can more generally contribute to promoting both innate and adaptive responses [@ISBN:9780815332183].
In mouse models, poly(I:C) and lipopolysaccharide, which are agonists of toll-like receptors TLR3 and TLR4, respectively, showed protective effects when administered prior to SARS-CoV exposure [@doi:10.1128/JVI.01410-12].
Therefore, TLR agonists and antagonists hold some potential for broad-spectrum prophylaxis.
Another type of approach which is being investigated is the possible use of what is termed trained immunity, in particular as elicited by non-SARS-CoV-2 whole-microorganism vaccines (or other microbial stimuli), as a tool which might be shown to generate heterologous protective effects with respect to SARS-CoV-2 susceptibility or severity [@doi:10.1016/j.cell.2020.04.042].
In a recent review [@doi:10.1038/s41577-020-0285-6], trained immunity was defined as forms of memory which are temporary (e.g., months or years, and reversible), displayed by innate immune cells and innate immune features of other cells, displayed as increased responsiveness to future same or heterologous pathogen infection or sometimes decreased responsiveness or immunological tolerance, and established through epigenetic and metabolic mechanisms.
One type of stimulus which research indicates can induce trained immunity is bacillus Calmette-Guerin (BCG) vaccination.
BCG is an attenuated form of bacteria _Mycobacterium bovis_.
The vaccine is most commonly administered for the prevention of tuberculosis in humans.
With respect to SARS-CoV-2 specifically, clinical trials in non-SARS-CoV-2-infected adults have been setup to assess the possible efficacy of BCG vaccination -- e.g., to assess if it may be effective as a potential prophylactic or potential partial prophylactic in (1) reducing susceptibility / preventing infection and (2) reducing disease severity (for descriptions of trials with BCG vaccine or the related vaccine VPM1002, see [@doi:10.1016/j.cell.2020.04.042; @clinicaltrials:NCT04327206; @clinicaltrials:NCT04328441; @clinicaltrials:NCT04348370; @clinicaltrials:NCT04350931; @clinicaltrials:NCT04362124; @clinicaltrials:NCT04369794; @clinicaltrials:NCT04373291; @clinicaltrials:NCT04379336; @clinicaltrials:NCT04384549; @clinicaltrials:NCT04387409; @clinicaltrials:NCT04414267; @clinicaltrials:NCT04417335; @clinicaltrials:NCT04435379; @clinicaltrials:NCT04439045]).
Some trials enroll healthcare workers, other trials hospitalized elderly adults without immunosuppression who get vaccinated with placebo or BCG at hospital discharge, and yet another set of trials older adults (>50 years) under chronic care for conditions like hypertension and diabetes.
One set of trials, for example, uses time until first infection as the primary study endpoint; more generally, outcomes measured in some of these trials are related to incidence of disease and disease severity or symptoms.
An article [@doi:10.1016/j.cell.2020.04.042] that very briefly summarizes the setup of these trials also mentions some data analyses which showed possible correlations between countries which have more BCG vaccination (or BCG vaccination policies) and the severity of COVID-19 in those countries, but (1) it is unclear whether this correlation indicates an interaction because for example of many other possible factors or confounding factors (country age distribution, detection efficiency, stochastic epidemic dynamic effects, differences in healthcare capacity over time in relation to epidemic dynamics, and various other factors) and (2) also it is unclear what is the relation between BCG vaccination at different ages and at longer times before the start of the SARS-CoV-2 epidemic and BCG vaccination at different ages during the SARS-CoV-2 epidemic at shorter times before the risk of possible infection; at least some of these considerations are also made or pointed out in the data analyses sited and in the article.
The article [@doi:10.1016/j.cell.2020.04.042] also includes various related considerations such as efficacy in related animal and human studies and the safety of the vaccine, both generally and specifically with respect to SARS-CoV-2.
Additionally, we review here one of the most important considerations: severe SARS-CoV-2 has been characterized so far to possibly exhibit dysregulated immune responses and whether or when some immune responses are protective or pathogenic is still under research (e.g., [@doi:10.1016/j.chom.2020.04.009; @doi:10.1016/j.chom.2020.05.009; @doi:10.1016/j.cell.2020.04.042; @doi:10.1016/j.chom.2020.05.008]); also, trained immunity itself may sometimes be related to either balanced, or too much or too little, or useful or harmful immunological responses.
The article [@doi:10.1016/j.cell.2020.04.042] proposes that trained immunity might lead to an earlier stronger response which could reduce viremia and avoid (possibly with the additional support of another therapeutic administered later) the later detrimental immunopathology seen with severe cases; while this is a possibility, additional research is required to assess its validity.

In the longer term, as more information becomes available about the structures of SARS-CoV-2 components, small molecule inhibitors of those components may become candidates for drug discovery.
For example, crystal structures of the SARS-CoV-2 main protease have recently been resolved [@doi:10.1101/2020.02.26.964882; @url:https://www.diamond.ac.uk/covid-19/for-scientists/Main-protease-structure-and-XChem.html].
Efforts have already been in place to perform screens for small molecule inhibitors of the main protease, yielding potential hits [@doi:10.1101/2020.02.26.964882].
Much work remains to be done to determine further crystal structures of other viral components, understand the relative utility of targeting different viral components, perform additional small molecule inhibitor screens, and determine the safety and efficacy of the potential inhibitors.
While still nascent, work in this area is promising.<|MERGE_RESOLUTION|>--- conflicted
+++ resolved
@@ -627,7 +627,6 @@
 
 ##### Anticipated Mechanism
 
-<<<<<<< HEAD
 Human IL-6 is a 26-kDa glycoprotein that consists of 184 amino acids and contains two potential N-glycosylation sites and four cysteine residues. 
 It binds to a type I cytokine receptor (IL-6Rα or glycoprotein 80) that exists in both membrane-bound (IL-6Rα) and soluble (sIL-6Rα) forms [@doi:10.3389/fimmu.2016.00604].
 It is not the binding of IL-6 to the receptor that initiates pro- and/or anti-inflammatory signaling, but rather the binding of the complex to another subunit, known as IL-6Rβ or glycoprotein 130 (gp13) [@doi:10.7150/ijbs.4989; @doi:10.3389/fimmu.2016.00604].
@@ -641,17 +640,6 @@
 IL-6 synthesis is tightly regulated both transcriptionally and post-transcriptionally, and it has been shown that viral proteins can enhance transcription of the IL-6 gene by  strengthening the DNA-binding activity between several transcription factors and IL-6 gene-cis-regulatory elements [@doi:10.2492/inflammregen.33.054].
 Therefore, drugs inhibiting the binding of IL-6 to IL-6Rα or sIL-6Rα are of interest for combatting the hyperactive inflammatory response characteristic of CRS and CSS.
 TCZ is a humanized monoclonal antibody that binds both to the insoluble and soluble receptor of IL-6, providing de facto inhibition of the IL-6 immune cascade.
-=======
-Human IL-6 is a glycoprotein of 26 kDa that consists of 184 amino acids containing 2 potential N-glycosylation sites and four cysteine residues.
-IL-6 binds to its receptor either in the insoluble (IL-6R) and soluble (sIL-6R) form.
-The receptor specificity determines the type of signaling.
-Specifically, the binding of IL-6 to the cell membrane receptor IL-6R gives rise to the "classical transduction of the signaling", while its binding to sIL-6R generates the so-called "trans-signaling" [@doi:10.1016/j.cytogfr.2012.04.001; @doi:10.1042/bj3000281].
-IL-6 signaling occurs through 3 independent pathways: the Janus-activated kinase (JAK)-STAT3 pathway, the Ras/Mitogen-Activated Protein Kinases (MAPK) pathway and the Phosphoinositol-3 Kinase (PI3K)/Akt pathway [@doi:10.3389/fimmu.2016.00604].
-The ultimate result of the IL-6 cascade is to direct transcriptional activity of various promoters of pro-inflammatory cytokines, such as IL-1 and TFN, including IL-6 own regulation through the activity of NF-κB [@doi:10.3389/fimmu.2016.00604].
-Particularly, IL-6 synthesis is tightly regulated both transcriptionally and post-transcriptionally.
-In this context, it has been shown that viral proteins can enhance transcription of the IL-6 gene, via strengthening the DNA-binding activity between several transcription factors and IL-6 gene-cis-regulatory elements [@doi:10.2492/inflammregen.33.054].
-TCZ is a humanized monoclonal antibody that binds both to the insoluble and soluble receptor of IL-6, de facto inhibiting the IL-6 immune cascade.
->>>>>>> bf3d98a6
 
 **Current Evidence.**
 Tocilizumab is being administered either as a primary or supplemental treatment in {{ebm_tocilizumab_ct}} COVID-19 clinical trials curently registered at clinicaltrials.gov. 
@@ -733,20 +721,12 @@
 Approximately 25% of coronavirus patients develop ARDS, which is caused by an excessive early response of the immune system which can be a component of cytokine release syndrome [@doi:10.1016/j.chest.2020.06.006] and cytokine storm syndrome [@doi:10.1186/s12967-020-02339-3].
 This overwhelming inflammation is triggered by IL-6.
 TCZ is an inhibitor of IL-6 and therefore may be able to neutralize the inflammatory pathway that leads to the cytokine storm.
-<<<<<<< HEAD
 While the mechanism suggests TCZ may be beneficial for the treatment of COVID-19 patients experiencing excessive immune activity, no randomized controlled trials are available assessing its effect.
 However, small initial studies have found preliminary indications that TCZ may reduce progression to invasive medical ventilation and/or death.
 It should be noted that SOC varied widely across retrospective studies, with one study administering HCQ, lopinavir-ritonavir, antibiotics, and/or heparin as part of standard care.
 Interest in TCZ as a treatment for COVID-19 was supported by two meta-analyses that converged on a hazard ratio estimate of approximately 0.45 [@doi:10.1101/2020.07.10.20150938; @doi:10.2139/ssrn.3642653], but a third meta-analysis found that all of the available literature carries a risk of bias, with even the largest available TCZ studies to date carrying a moderate risk of bias under the ROBINS-I criteria [@doi:10.1016/j.pulmoe.2020.07.003].
 Additionally, different studies used different dosages, number of doses, and methods of administration; ongoing research may be needed to optimize administration of TCZ [@doi:10.1016/j.jcv.2020.104443], although similar results were reported by one study for intravenous and subcutaneous administration [@doi:@doi:10/d2pk].
 Clinical trials that are in progress are likely to provide additional insight into the effectiveness of this drug for the treatment of COVID-19 along with how it should be administered.
-=======
-According to the health commission of China, TCZ can be used in patients with high concentration of IL-6 in their plasma (greater than 20 pg/ml) or with extensive lung damage.
-The recommended dose is 400mg of TCZ diluted to 100 ml with 0.9% normal saline (NaCl).
-Patients who developed a fever within 12 hours or for whom the initial dose showed poor efficacy were administered an additional dose [@doi:10.1073/pnas.2005615117; @doi:10.1186/s12967-020-02339-3].
-It is important to note that TCZ is contraindicated in patients with active infections such as tuberculosis [@doi:10.1186/s12967-020-02339-3], though a recent study shows that the drug is safe for pregnant and breastfeeding women [@doi:10.1093/rheumatology/kez100].
-
->>>>>>> bf3d98a6
 
 #### Neutralizing Antibodies
 
