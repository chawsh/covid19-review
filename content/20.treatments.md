## Prophylactics and Therapeutics

Given the worldwide spread of COVID-19, the identification and development of prophylactic and therapeutic interventions hold valuable potential for controlling the impact of the disease.
Such interventions fall into two categories: prophylactics, which are meant to prevent a disease from occurring, and therapeutics, which are meant to treat existing disease.
For infectious diseases such as COVID-19, the main prophylactics of interest are vaccines.
Several types of vaccines are currently under development, as detailed below.
While vaccines are expected to save the largest number of lives by bolstering the immune response to the virus of the population broadly, resulting in a lower rate of infection, the vaccine development process is long, and they fail to provide immediate prophylactic protection or treat ongoing infections [@doi:10.3390/v10120680].
Thus, there is also an immediate need for treatments that palliate symptoms and prevent the most severe outcomes from infection.
Therapeutics are generally considered either for the treatment and reduction of symptoms or as a direct way of targeting the virus (e.g., antivirals).
The goal of the former is to reduce the severity and risks of an active infection while for the latter, it is to inhibit the development of the virus once an individual is infected.
In the context of COVID-19, uncertainty often surrounds a treatment's exact mechanism of action, as most therapies have secondary or off-target effects.
Thus, in this section, we describe some of the early treatments considered and classify both therapeutics and prophylactics according to their biological properties, specifically whether they are biologics (produced from components of organisms) or small molecules.
Biologics include antibodies, interferons, and vaccines, while small molecules include drugs targeted at viral particles, drugs targeted at host proteins, and broad spectrum pharmaceuticals.
Broad-based pharmaceuticals include the much-discussed drugs hydroxychloroquine and chloroquine, as well as nutraceuticals, which are dietary supplement interventions that may prime an individual's immune system to lessen the impact of RNA virus infections [@doi:10.1016/j.pcad.2020.02.007; @doi:10/ggkd3b].
In the following sections, we critically appraise the literature and clinical trials (Figure @fig:ebm-trials) surrounding the repurposing of existing treatments and development of novel approaches for the prevention, mitigation, and treatment of coronavirus infections.

![
**COVID-19 clinical trials.**
There are {{ebm_trials}} COVID-19 clinical trials and {{ebm_trials_results}} trials with results as of {{ebm_date_pretty}}.
The recruitment statuses and trial phases are shown only for trials in which the status or phase is recorded.
The study types include only types used in at least five trials.
The common interventions are all interventions used in at least ten trials.
Combinations of interventions, such as Hydroxychloroquine + Azithromycin, are tallied separately from the individual interventions.
Trials data are from the University of Oxford Evidence-Based Medicine Data Lab's COVID-19 TrialsTracker [@doi:10.5281/zenodo.3732709].
]({{ebm_trials_figure}} "COVID-19 clinical trials"){#fig:ebm-trials secno=1}

### Small Molecule Drugs

#### Small Molecule Drugs Targeting SARS-CoV-2

The replication cycle of a virus within an epithelial host cell includes six basic steps that can be summarized as follows: i) attachment of the virus to the host cell; ii) penetration by endocytosis; iii) uncoating, classically defined as the release of viral contents into the host cell; iv) biosynthesis, during which the viral genetic material enters the nucleus where it gets replicated; v) assembly, where viral proteins are translated and new viral particles are assembled; vi) release, when the new viruses are released into the extracellular environment [@isbn:978-1405136457].
Antiviral drugs do not kill the virus; rather, they inhibit its amplification by impairing one of these steps.
Today, many of these drugs act during the biosynthesis step in order to inhibit the replication of viral genetic material.
In contrast to DNA viruses, which can use the host enzymes to propagate themselves, RNA viruses like SARS-CoV-2 depends on their own polymerase, the RNA-dependent RNA polymerase (RdRP), for replication [@doi:10.1007/978-1-4939-2438-7; @doi:10.1002/jmv.25761].
As noted above, even if a drug is meant to target the virus, it can also impact other processes in the host.

##### Nucleoside and Nucleotide Analogs

###### Favipiravir

Favipiravir (Avigan), also known as T-705, was discovered by Toyama Chemical Co., Ltd. [@url:https://www.drugbank.ca/drugs/DB12466].
The drug was found to be effective at blocking viral amplification in several influenza subtypes as well as other RNA viruses, such as _Flaviviridae_ and _Picornaviridae_, through a reduction in plaque formation [@doi:10.1128/AAC.46.4.977-981.2002] and viral replication in Madin-Darby Canine Kidney (MDCK) cells [@doi:10.1128/AAC.01051-06].
Furthermore, inoculation of mice with favipiravir was shown to increase survival [@doi:10.1128/AAC.46.4.977-981.2002; @doi:10.1128/AAC.01051-06].
In 2014, the drug was approved in Japan for the treatment of patients infected with influenza that was resistant to conventional treatments like neuraminidase inhibitors [@doi:10.2183/pjab.93.027].
Favipiravir (6-fluoro-3-hydroxy-2-pyrazinecarboxamide) acts as a purine and purine nucleoside analogue that inhibits viral RNA polymerase in a dose-dependent manner across a range of RNA viruses, including Influenza virus [@doi:10.1128/AAC.49.3.981-986.2005; @doi:10.1128/AAC.01074-08; @doi:10.1128/AAC.00356-07; @doi:10.1016/j.bbrc.2012.07.034; @doi:10.1128/AAC.01219-10].
Nucleotides/sides are the natural building blocks for RNA synthesis.
Because of this, modifications to these nucleotides/sides can disrupt key processes including replication [@doi:10.1016/j.antiviral.2018.04.004].
Biochemical experiments showed that favipiravir was recognized as a purine nucleoside analogue and incorporated into the viral RNA template.
A single incorporation does not influence RNA transcription; however, multiple events of incorporation lead to the arrest of RNA synthesis [@doi:10.1371/journal.pone.0068347].
Evidence for T-705 inhibiting viral RNA polymerase are based on time-of-drug addition studies that found that viral loads were reduced with the addition of Favipiravir in early times post-infection [@doi:10.1128/AAC.49.3.981-986.2005; @doi:10.1016/j.bbrc.2012.07.034; @doi:10.1128/AAC.01219-10].

The effectiveness of favipiravir for treating patients with COVID-19 is currently under investigation.
An open-label, nonrandomized, before-after controlled study was recently conducted [@doi:10.1016/j.eng.2020.03.007].
The study included 80 COVID-19 patients (35 treated with favipiravir, 45 control) from the isolation ward of the National Clinical Research Center for Infectious Diseases (The Third People’s Hospital of Shenzhen), Shenzhen, China.
The patients in the control group were treated with other antivirals, such as lopinavir and ritonavir.
Treatment was applied on days 2-14; treatment stopped either when viral clearance was confirmed or at day 14.
The efficacy of the treatment was measured by 1) the time until viral clearance using Kaplan-Meier survival curves, and 2) the improvement rate of chest computed tomography (CT) scans on day 14 after treatment.
The study found that favipiravir increased the speed of recovery (measured as viral clearance from the patient by RT-PCR) to 4 days compared to 11 days using other antivirals such as lopinavir and ritonavir.
Additionally, the lung CT scans of patients treated with favipiravir showed significantly higher improvement rates (91%) on day 14 compared to control patients (62%).
However, there were adverse side effects in 4 (11%) favipiravir-treated patients and 25 (56%) control patients.
The adverse side effects included: diarrhea, vomiting, nausea, rash, and liver and kidney injury.
Overall, despite the study reporting clinical improvement in favipiravir-treated patients, due to some issues with study design, it cannot be determined whether treatment with favipiravir had an effect or whether these patients would have recovered regardless of any treatment.
For example, despite the significant differences observed between the two treatment groups, follow-up analysis is necessary due to the small sample size.
The selection of patients did not take into consideration important factors such as previous clinical conditions or sex, and there was no age categorization.
The study was neither randomized nor blinded, and the baseline control group was another antiviral instead of a placebo.
Therefore, randomized controlled trials are still required.

###### Remdesivir

Remdesivir (GS-5734) is an intravenous antiviral that was developed by Gilead Sciences to treat Ebola Virus Disease.
At the outset of the COVID-19 pandemic, it did not have any have any FDA-approved use.
However, on May 1, 2020, the FDA issued an Emergency Use Authorization (EUA) for remdesivir for the treatment of hospitalized COVID-19 patients [@url:https://www.fda.gov/media/137564/download].
The EUA was based on information from two clinical trials, NCT04280705 and NCT04292899 [@clinicaltrials:NCT04292899; @clinicaltrials:NCT04280705; @doi:10.1056/NEJMoa2007764; @doi:10.1056/NEJMoa2007016].
Remdesivir is metabolized to GS-441524, an adenosine analog that inhibits a broad range of polymerases and then evades exonuclease repair, causing chain termination [@doi:10.1074/jbc.AC120.013056; @doi:10.1128/mBio.00221-18; @doi:10.1038/s41422-020-0282-0].
A clinical trial in the Democratic Republic of Congo found some evidence of effectiveness against Ebola, but two antibody preparations were found to be more effective, and remdesivir was not pursued [@doi:10.1056/NEJMoa1910993].
Although it was developed against Ebola, remdesivir also inhibits polymerase and replication of the coronaviruses MERS-CoV and SARS-CoV in cell culture assays with submicromolar IC50s [@doi:10.1126/scitranslmed.aal3653].
It has also been found to inhibit SARS-CoV-2, showing synergy with chloroquine _in vitro_ [@doi:10.1038/s41422-020-0282-0].
The effectiveness of remdesivir for treating patients with COVID-19 is currently under investigation.

Remdesivir was first used on some COVID-19 patients under compassionate use guidelines [@doi:10.1126/science.abb7243, @doi:10.1056/NEJMoa2001191; @doi:10.1101/2020.03.09.20032896].
All were in late stages of COVID-19 infection, and these reports were inconclusive about the drug's efficacy.
Gilead Sciences, the maker of remdesivir, led a recent publication that reported outcomes for compassionate use of the drug in 61 patients hospitalized with confirmed COVID-19.
Here, 200 mg of remdesivir was administered intravenously on day 1, followed by a further 100 mg/day for 9 days [@doi:10.1056/NEJMoa2007016].
There were significant issues with the study design, or lack thereof.
There was no randomized control group.
The inclusion criteria were variable: some patients only required low doses of oxygen, while others required ventilation.
The study included many sites, potentially with variable inclusion criteria and treatment protocols.
The patients analyzed had mixed demographics.
There was a short follow-up period of investigation.
Some patients worsened, some patients died, and eight were excluded from the analysis mainly due to missing post-baseline information; thus, their health is unaccounted for.
Therefore, even though the study reported clinical improvement in 68% of the 53 patients ultimately evaluated, due to the significant issues with study design, it could not be determined whether treatment with remdesivir had an effect or whether these patients would have recovered regardless of treatment.
Another study comparing 5- and 10-day treatment regimens had similar results but was also limited because of the lack of a placebo control [@doi:10.1056/NEJMoa2015301].
The study did not alter our understanding of the efficacy of remdesivir in treating COVID-19, but the encouraging results provided motivation for placebo-controlled studies.

Remdesivir was later tested in a double-blind placebo-controlled phase 3 clinical trial performed at 60 trial sites, 45 of which were in the United states.
The trial recruited 1,063 patients and randomly assigned them to placebo treatment or treatment with remdesivir.
The treatment was 200 mg on day 1, followed by 100 mg on days 2 through 10.
Data was analyzed from 1,059 patients (538 assigned to remdesivir and 521 to placebo).
The two groups were well matched demographically and clinically at baseline.
Those who received remdesivir had a median recovery time of 11 days (95% confidence interval [CI], 9 to 12), as compared with 15 days (95% CI, 13 to 19) in those who received placebo (rate ratio for recovery, 1.32; 95% CI, 1.12 to 1.55; P<0.001).
The Kaplan-Meier estimates of mortality by 14 days were 7.1% with remdesivir and 11.9% with placebo (hazard ratio for death, 0.70; 95% CI, 0.47 to 1.04).
Though mortality was lower in the remdesivir group, the difference was not significant.
Serious adverse events were reported for 114 of the 541 patients in the remdesivir group who underwent randomization (21.1%) and in 141 of the 522 patients in the placebo group who underwent randomization (27.0%).
The median time to recovery in patients in the subgroup receiving invasive mechanical ventilation or extracorporeal membrane oxygenation (ECMO) could not be established, which may indicate that the follow up time was too short for this group (272 patients).
Largely on the results of this trial, the FDA issued an Emergency Use Authorization (EUA) for remdesivir for the treatment of hospitalized COVID-19 patients.
Clinical trials are currently underway to evaluate the use of remdesivir to treat COVID-19 patients at both early and late stages of infection and in combinations with other drugs (Figure @fig:ebm-trials).
These trials include [@doi:10.1038/s41422-020-0282-0; @clinicaltrials:NCT04292730; @url:https://www.clinicaltrialsregister.eu/ctr-search/trial/2020-000936-23/FR; @clinicaltrials:NCT04252664; @clinicaltrials:NCT04257656].
As of October 22, 2020, remdesivir received FDA approval based on three clinical trials [@url:https://www.fda.gov/news-events/press-announcements/fda-approves-first-treatment-covid-19].

In summary, remdesivir is a first in class drug due to its FDA approval.
Early investigations of this drug establish proof of principle that drugs targeting the virus can benefit patients.
It also shows proof of principle that the virus can be targeted at the level of viral replication, since remdesivir targets the viral RNA polymerase at high potency.
Moreover, one of the most successful strategies for developing therapeutics for viral diseases is to target the viral replication machinery, which are typically virally encoded polymerases.
Small molecule drugs targeting viral polymerases are the backbones of treatments for other viral diseases including HIV and Herpes.
Notably, the HIV and herpes polymerases are a reverse transcriptase and a DNA polymerase, respectively, whereas SARS-CoV-2 encodes an RNA-dependent RNA polymerase, so most of the commonly used polymerase inhibitors are not likely to be active against SARS-CoV-2.
In clinical use, polymerase inhibitors show short term benefits for HIV patients but for long term benefits they must be part of combination regimens.
They are typically combined with protease inhibitors, integrase inhibitors, and even other polymerase inhibitors.
Additional clinical trials of remdesivir on different patient pools and in combination with other therapies will refine its use in the clinic.

##### Protease Inhibitors

Several studies showed that viral proteases play an important role in the life cycle of viruses, including coronaviruses, by modulating the cleavage of viral polyprotein precursors [@doi:10.2174/138161207780162971].
Several FDA-approved drugs target proteases, including lopinavir and ritonavir for HIV infection and simeprevir for hepatitis C virus infection.
In particular, serine protease inhibitors were suggested for the treatment of SARS and MERS viruses [@doi:10.1016/j.antiviral.2015.01.011].
Recently, a study [@doi:10.1016/j.cell.2020.02.052] suggested that camostat mesylate, an FDA-approved protease inhibitor (PI) could block the entry of SARS-CoV-2 into lung cells _in vitro_.
However, to test the efficacy of PIs in patients, randomized clinical trials will need to be conducted on patients and healthy volunteers.
Investigation of possible PIs that would work against SARS-CoV-2 has been driven by computational predictions, leading to the computer-aided design of a Michael acceptor inhibitor, N3, to target a protease critical to SARS-CoV-2 replication.

Discovery of the N3 mechanism arose from interest in the two polyproteins encoded by the SARS-CoV-2 replicase gene, pp1a and pp1ab, that are critical for viral replication and transcription [@doi:10.1038/s41586-020-2223-y].
These polyproteins must undergo proteolytic processing. 
This processing is usually conducted by Mpro, a 33.8-kilodalton (kDa) SARS-CoV-2 protease that is therefore fundamental to viral replication and transcription.
N3 was designed computationally [@doi:10.1371/journal.pbio.0030324] to bind in the substrate binding pocket of the Mpro protease of SARS-like coronaviruses [@doi:10.1007/s13238-013-2841-3], therefore inhibiting proteolytic processing.
Subsequently, the structure of N3-bound SARS-CoV-2 Mpro was solved [@doi:10.1038/s41586-020-2223-y], confirming the computational prediction.
N3 was tested _in vitro_ on SARS-CoV-2-infected Vero cells, which belong to a line of cells established from the kidney epithelial cells of an African green monkey, and was found to inhibit SARS-CoV-2 [@doi:10.1038/s41586-020-2223-y].

Although N3 is a strong inhibitor of SARS-CoV-2 _in vitro_, its safety and efficacy still need to be tested in healthy volunteers and patients.
After the design and confirmation of N3 as a highly potent Michael acceptor inhibitor and the identification of Mpro's structure [@doi:10.1038/s41586-020-2223-y; @doi:10.1126/science.abb3405], 10,000 compounds were screened for their _in vitro_ anti-Mpro activity.
The six leads that were identified were ebselen, disulfiram, tideglusib, carmofur, and PX-12.
_In vitro_ analysis revealed that Ebselen had the strongest potency in reducing the viral load in SARS-CoV-2-infected Vero cells [@doi:10.1038/s41586-020-2223-y].
Ebselen is an organoselenium compound with anti-inflammatory and antioxidant properties [@doi:10.1007/s11033-014-3417-x] 
It has been proposed as a possible treatment for conditions ranging from bipolar disorder to diabetes to heart disease [@doi:10.1007/s11033-014-3417-x], and a preliminary investigation of ebselen as a treatment for noise-induced hearing loss provided promising reports of its safety [@doi:10/gbwnbv].
For COVID-19, the NSP5 in SARS-CoV-2 contains a cysteine at the active site of Mpro, and ebselen is able to inactivate the protease by bonding covalently with this cysteine to form a selenosulfide [@doi:10.1007/s11033-014-3417-x; @doi:10.1016/j.freeradbiomed.2020.06.032].
Interestingly there has been some argument that selenium deficiency may be associated with more severe COVID-19 outcomes [@doi:10.3390/nu12072098; @doi:10.1017/S0007114520003128; @doi:10.1016/j.redox.2020.101715], possibly indicating that its antioxidative properties are protective [@doi:10.1016/j.freeradbiomed.2020.06.032].
On the other hand, ebselen and the other compounds identified are likely to be promiscuous binders, which could diminish their therapeutic potential [@doi:10.1038/s41586-020-2223-y].
While there is clear computational and _in vitro_ support for ebselen's potential as a COVID-19 therapeutic, results from clinical trials are not yet available for this compound.

In summary, N3 is a computationally designed molecule that inhibits the viral transcription through inhibiting Mpro.
Ebselen is both a strong Mpro inhibitor and strong inhibitor of viral replication _in vitro_ that was found to reduce SARS-CoV-2 viral load even more effectively than N3.
Ebselen is a very promising compound since its safety has been demonstrated in other indications.
However, Ebselen is likely a false positive since it is a promiscuous compound that can have many targets [@doi:10.1039/c8cc04258f].
Therefore, compounds with higher specificity may be required to effectively translate to clinical trials.

<!--##### Molecules Targeting the Viral Envelope-->
#### Drugs Targeting Host Proteins

When a virus enters a host, the host becomes the virus' environment.
Therefore, the state of the host can also influence whether a virus is able to replicate and spread.
Traditionally, viral targets have been favored because altering host processes is likely to be less specific than targeting the virus directly [@doi:10.1016/j.antiviral.2013.03.020].
On the other hand, targeting the host offers potential for a complementary strategy to anti-virals that could broadly limit the ability of viruses to replicate [@doi:10.1016/j.antiviral.2013.03.020].
As a result, therapeutic approaches that target host proteins have become an area of interest for SARS-CoV-2.
Viral entry receptors in particular have emerged as a target of interest.
Entry of SARS-CoV-2 into the cell depends on the ACE2 receptor and the enzyme encoded by _TMPRSS2_ [@doi:10.1016/j.cell.2020.02.052].
In principle, drugs that reduce the expression of these proteins or sterically hinder viral interactions with them might reduce viral entry into cells.
Angiotensin-converting enzyme (ACE) inhibitors and angiotensin II receptor blockers (ARBs) are among the most commonly prescribed medications [@url:https://clincalc.com/DrugStats/Drugs/Lisinopril; @doi:10.1056/NEJMp1901657].
In the United States, for example, they are prescribed well over 100,000,000 times annually.
Data from some animal models suggest that several, but not all, ACE inhibitors and several ARBs increase ACE2 expression in the cells of some organs [@doi:10.1093/cvr/cvaa097].
Clinical studies have not established whether plasma ACE2 expression is increased in humans treated with these medications [@doi:10.1093/europace/euw246].
While randomized clinical trials are ongoing, a variety of observational studies have examined the relationship between exposure to ACE inhibitors or ARBs and outcomes in patients with COVID-19.
An observational study of the association of exposure to ACE inhibitors or ARB with outcomes in COVID-19 was retracted from the _New England Journal of Medicine_ [@doi:10.1056/NEJMoa2007621].
Moreover, because observational studies are subject to confounding, randomized controlled trials are the standard means of assessing the effects of medications, and the findings of the various observational studies bearing on this topic cannot be interpreted as indicating a protective effect of the drug [@doi:10.1161/CIRCRESAHA.120.317205; @doi:10.2215/CJN.03530320].
Clinical trials testing the effects of ACE inhibitors or ARBs on COVID-19 outcomes are ongoing [@clinicaltrials:NCT04338009; @clinicaltrials:NCT04353596; @clinicaltrials:NCT04311177; @clinicaltrials:NCT04312009; @clinicaltrials:NCT04330300; @clinicaltrials:NCT04366050].
These studies of randomized intervention will provide important data for understanding whether exposure to ACEis or ARBs is associated with COVID-19 outcomes.
Additional information about ACE2, observational studies of ACE inhibitors and ARBs in COVID-19, and clinical trials on this topic have been summarized [@url:http://www.nephjc.com/news/covidace2].

#### Broad-Spectrum Pharmaceuticals

Due to the urgent nature of the COVID-19 pandemic, many of the pharmaceutical agents that have been widely publicized as having possible therapeutic or prophylactic effects are broad-spectrum pharmaceuticals that pre-date the COVID-19 pandemic.
These treatments are not specifically targeted at the virus itself or at the host receptors it relies on, but rather induce broad shifts in host biology that are hypothesized to be potential inhibitors of the virus.
In most cases, interest in particular candidate medications or nutraceuticals arises because they are already available for other purposes.
However, the fact that the targets of these agents are non-specific means that the mechanism of action can sound relevant to COVID-19 without a therapeutic or prophylactic effect being observed in rigorous testing.
This category of drugs has received significant attention from the media and general public. 

##### Hydroxychloroquine and Chloroquine

Chloroquine (CQ) and hydroxychloroquine (HCQ) are lysosomotropic agents, meaning they are weak bases that can pass through the plasma membrane.
Both drugs increase cellular pH by accumulating in their protonated form inside lysosomes [@doi:10.1186/1743-422X-8-163; @doi:10.1111/j.1529-8019.2007.00131.x].
This shift in pH inhibits the breakdown of proteins and peptides by the lysosomes during the process of proteolysis [@doi:10.1111/j.1529-8019.2007.00131.x].
A number of mechanisms have been proposed through which these drugs could influence the immune response to pathogen challenge.
For example, CQ/HCQ can interfere with digestion of antigens within the lysosome and inhibit CD4 T-cell stimulation while promoting the stimulation of CD8 T-cells [@doi:10.1111/j.1529-8019.2007.00131.x].
CQ/HCQ can also decrease the production of certain key cytokines involved in the immune response including IL-6 and inhibit the stimulation of toll-like receptors (TLR) and TLR signaling [@doi:10.1111/j.1529-8019.2007.00131.x].
The drugs also have anti-inflammatory and photoprotective effects and may also affect rates of cell death, blood clotting, glucose tolerance, and cholesterol levels [@doi:10.1111/j.1529-8019.2007.00131.x].

Interest in CQ and HCQ for treating COVID-19 was catalyzed by a mechanism observed in _in vitro_ studies of both SARS-CoV and SARS-CoV-2.
In one study, CQ inhibited viral entry of SARS-CoV into Vero E6 cells, a cell line that was derived from Vero cells in 1968, through the elevation of endosomal pH and the terminal glycosylation of angiotensin-converting enzyme 2 (ACE2), which is the cellular entry receptor [@doi:10.1186/1743-422X-2-69].
Increased pH within the cell, as discussed above, inhibits proteolysis, and terminal glycosylation of ACE2 is thought to interfere with virus-receptor binding.
An _in vitro_ study of SARS-CoV-2 infection of Vero cells found both HCQ and CQ to be effective in inhibiting viral replication, with HCQ being more potent [@doi:10.1093/cid/ciaa237].
Additionally, an early case study of three COVID-19 patients reported the presence of antiphospholipid antibodies in all three patients [@doi:10.1056/NEJMc2007575].
Antiphospholipid antibodies are central to the diagnosis of the antiphospholipid syndrome, a disorder that HCQ has often been used to treat [@doi:10.1182/blood.V128.22.5023.5023; @doi:10.1016/j.autrev.2014.01.053; @doi:10.1182/asheducation-2016.1.714].
Together, these studies triggered initial enthusiasm about the therapeutic potential for HCQ and CQ against COVID-19.
HCQ/CQ has been proposed both as a treatment for COVID-19 and a prophylaxis against SARS-CoV-2 exposure.
HCQ/CQ are sometimes administered with azithromycin (AZ) and/or zinc supplementation.
<!--
rishirajgoel to add text on Azithromycin
https://www.ncbi.nlm.nih.gov/pmc/articles/PMC4262884/
https://www.ncbi.nlm.nih.gov/pmc/articles/PMC5918160/
https://www.ncbi.nlm.nih.gov/pubmed/28099856
https://www.ncbi.nlm.nih.gov/pubmed/27911847
-->

###### Therapeutic Administration of HCQ/CQ

The initial study evaluating HCQ as a treatment for COVID-19 patients was published on March 20, 2020 by Gautret et al. [@doi:10.1016/j.ijantimicag.2020.105949].
This non-randomized, non-blinded, non-placebo clinical trial compared HCQ to standard of care in 42 hospitalized patients in southern France.
They reported that patients who received HCQ showed higher rates of virological clearance by nasopharyngeal swab on Days 3-6 when compared to standard care.
This study also treated six patients with both HCQ + AZ and found this combination therapy to be more effective than HCQ alone.
However, the design and analyses used showed weaknesses that severely limit interpretability of results, including the lack of randomization, lack of blinding, lack of placebo, lack of Intention-To-Treat analysis, lack of correction for sequential multiple comparisons, trial arms entirely confounded by hospital, false negatives in outcome measurements, lack of trial pre-registration, and small sample size.
Two of these weaknesses are due to inappropriate data analysis and can therefore be corrected _post hoc_ by recalculating the p-values (lack of Intention-To-Treat analysis and multiple comparisons.)
However, all other weaknesses are fundamental design flaws and cannot be corrected for.
Thus, conclusions cannot be generalized outside of the study.
The International Society of Antimicrobial Chemotherapy, the scientific organization that publishes _International Journal of Antimicrobial Agents_ where the article appeared, has announced that the article does not meet its expected standard for publications [@url:https://www.isac.world/news-and-publications/official-isac-statement], although it has not been officially retracted.
Because of the preliminary data presented in this study, the use of HCQ in COVID-19 treatment has subsequently been explored by other researchers.
About one week later, a follow-up case study reported that 11 consecutive patients were treated with HCQ + AZ using the same dosing regimen [@doi:10.1016/j.medmal.2020.03.006].
One patient died, two were transferred to the ICU, and one developed a prolonged QT interval, leading to discontinuation of HCQ + AZ.
As in the Gautret et al. study, the outcome assessed was virological clearance at Day 6 post-treatment, as measured in nasopharyngeal swabs.
Of the ten living patients on Day 6, eight remained positive for SARS-CoV-2 RNA.
Like in the original study, interpretability was severely limited by lack of comparison group and the small sample size.
However, these results stand in contrast to the claims by Gautret et al. that all six patients treated with HCQ + AZ tested negative for SARS-CoV-2 RNA by Day 6 post-treatment.
This case study illustrated the need for further investigation using robust study design before the original proposed benefits of HCQ could be widely accepted.

On April 10, 2020, a randomized, non-placebo trial of 62 COVID-19 patients at the Renmin Hospital of Wuhan University was released [@doi:10.1101/2020.03.22.20040758].
This study investigated whether HCQ decreased time to fever break or time to cough relief when compared to standard of care [@doi:10.1101/2020.03.22.20040758].
This trial found HCQ decreased both average time to fever break and average time to cough relief, defined as mild or no cough.
While this study improved on some of the methodological flaws in Gautret et al. by randomizing patients, it also had several flaws in trial design and data analysis that prevent generalization of the results.
These weaknesses include the lack of placebo, lack of correction for multiple primary outcomes, inappropriate choice of outcomes, lack of sufficient detail to understand analysis, drastic disparities between pre-registration and published protocol, and small sample size.
The choice of outcomes may be inappropriate as both fevers and cough may break periodically without resolution of illness.
Additionally, for these outcomes, the authors reported that 23 of 62 patients did not have a fever and 25 of 62 patients did not have a cough at the start of the study, but the authors failed to describe how these patients were included in a study assessing time to fever break and time to cough relief.
It is important to note here that the authors claimed "neither the research performers nor the patients were aware of the treatment assignments."
This blinding seems impossible in a non-placebo trial because at the very least, providers would know whether they were administering a medication or not, and this knowledge could lead to systematic differences in the administration of care.
Correction for multiple primary outcomes can be adjusted _post hoc_ by recalculating p-values, but all of the other issues were design and statistical weaknesses that cannot be corrected for.
Additionally, the observation of drastic disparities between pre-registration and published protocol could indicate p-hacking.
The design limitations mean that the conclusions cannot be generalized outside of the study.
A second randomized trial, conducted by the Shanghai Public Health Clinical Center, analyzed whether HCQ increased rates of virological clearance at day 7 in respiratory pharyngeal swabs compared to standard care [@doi:10/drbx].
This trial was published in Chinese along with an abstract in English, and only the English abstract was read and interpreted for this review.
The trial found comparable outcomes in virological clearance rate, time to virological clearance, and time to body temperature normalization between the treatment and control groups.
A known weakness is small sample size, with only 30 patients enrolled and 15 in each arm.
This problem suggests the study is underpowered to detect potentially useful differences and precludes interpretation of results.
Additionally, because only the abstract could be read, other design and analysis issues could be present.
Thus, though these studies added randomization to their assessment of HCQ, their conclusions should be interpreted very cautiously.
These two studies assessed different outcomes and reached differing conclusions about the efficacy of HCQ for treating COVID-19; the designs of both studies, especially with respect to sample size, meant that no general conclusions can be made about the efficacy of the drug.

Several widely reported studies on HCQ have issues with data integrity and/or provenance.
A Letter to the Editor published in _BioScience Trends_ on March 16, 2020 claimed that numerous clinical trials have shown that HCQ is superior to control treatment in inhibiting the exacerbation of COVID-19 pneumonia [@doi:10.5582/bst.2020.01047].
This letter has been cited by numerous primary literature, review articles, and media alike [@doi:10.7150/ijbs.45498; @doi:10.7150/ijbs.45053].
However, the letter referred to 15 pre-registration identifiers from the Chinese Clinical Trial Registry.
When these identifiers are followed back to the registry, most trials claim they are not yet recruiting patients or are currently recruiting patients.
For all of these 15 identifiers, no data uploads or links to publications could be located on the pre-registrations.
At the very least, the lack of availability of the primary data means the claim that HCQ is efficacious against COVID-19 pneumonia cannot be verified.
Similarly, a recent multinational registry analysis [@doi:10/ggwzsb] analyzed the efficacy of CQ and HCQ with and without a macrolide, which is a class of antibiotics that includes Azithromycin, for the treatment of COVID-19.
The study observed 96032 patients split into a control and four treatment conditions (CQ with and without a macrolide; HCQ with and without a macrolide).
They concluded that treatment with CQ and HCQ was associated with increased risk of _de novo_ ventricular arrhythmia during hospitalization.
However, this study has since been retracted by _The Lancet_ due to an inability to validate the data used [@doi:10/ggzqng].
These studies demonstrate that increased skepticism in evaluation of the HCQ/CQ and COVID-19 literature may be warranted, possible because of the significant attention HCQ and CQ have received as possible treatments for COVID-19 and the politicization of these drugs.

Despite the fact that the study suggesting that CQ/HCQ increased risk of ventricular arrhythmia in COVID-19 patients has now been retracted, previous studies have identified risks with HCQ/CQ.
A patient with systemic lupus erythematosus developed a prolonged QT interval that was likely exacerbated by use of HCQ in combination with renal failure [@doi:10.1155/2016/4626279].
A prolonged QT interval is associated with ventricular arrhythmia [@doi:10.1016/j.hrthm.2008.05.008].
Furthermore, a separate study [@doi:10.1101/2020.04.08.20054551] investigated the safety associated with the use of HCQ with and without macrolides between 2000 and 2020.
The study involved 900,000 cases treated with HCQ and 300,000 cases treated with HCQ + AZ.
The results indicated that short-term use of HCQ was not associated with additional risk, but that HCQ + AZ was associated with an enhanced risk of cardiovascular complications (15-20% increased risk of chest pain) and a two-fold increased risk of mortality.
Therefore, whether studies utilize HCQ alone or HCQ in combination with a macrolide may be an important consideration in assessing risk.
As results from initial investigations of these drug combinations have emerged, concerns about the efficacy and risks of treating COVID-19 with HCQ and CQ has led to the removal of CQ/HCQ from standard of care practices in several countries [@doi:10.1101/2020.04.07.20056424; @url:https://www.cnn.com/2020/04/13/health/chloroquine-risks-coronavirus-treatment-trials-study/index.html].
As of May 25, 2020, WHO had suspended administration of HCQ as part of the worldwide Solidarity Trial [@raw:WHO_briefing_2020_5_25].

As additional research has emerged, HCQ/CQ have increasingly been demonstrated to be ineffective against COVID-19 and to carry a number of significant side effects.
A randomized, open-label, non-placebo trial of 150 COVID-19 patients was conducted in parallel at 16 government-designated COVID-19 centers in China to assess the safety and efficacy of HCQ [@doi:10.1101/2020.04.10.20060558].
The trial compared treatment with HCQ in conjunction with standard of care (SOC) to SOC alone in 150 infected patients who were assigned randomly to the two groups (75 per group).
The primary endpoint of the study was the negative conversion rate of SARS-CoV-2 in 28 days, and the investigators found no difference in this parameter between the groups.
The secondary endpoints were an amelioration of the symptoms of the disease such as axillary temperature ≤36.6°C, SpO2 >94% on room air, and disappearance of symptoms like shortness of breath, cough, and sore throat.
The median time to symptom alleviation was similar across different conditions (19 days in HCQ+SOC vs. 21 days in SOC).
Additionally, 30% of the patients receiving SOC+HCQ reported adverse outcomes compared to 8.8% of patients receiving only SOC, with the most common adverse outcome in the SOC+HCQ group being diarrhea (10% vs. 0% in the SOC group, p=0.004).
Furthermore, there are several factors that limit the interpretability of this study.
Most of the enrolled patients had mild-to-moderate symptoms (98%), and the average age was 46.
SOC in this study included the use of antivirals (Lopinavir-Ritonavir, Arbidol, Oseltamivir, Virazole, Entecavir, Ganciclovir, and Interferon alfa), which appeared to introduce confounding effects.
Thus, to isolate the effect of HCQ, SOC would need to exclude the use of antivirals.
In this trial, the samples used to test for the presence of the SARS-CoV-2 virus were collected from the upper respiratory tract, and the authors indicated that the use of upper respiratory samples may have introduced false negatives (e.g., [@doi:10.1001/jama.2020.3786]); thus, the identification of biomarkers that can be collected non-invasively would be valuable to studies such as this one.
Another limitation of the study that the authors acknowledge was that the HCQ treatment began, on average, at a 16-day delay from the symptom onset.
The fact that this study was open-label and lacked a placebo limits interpretation, and additional analysis is required to determine whether HCQ reduces inflammatory response.
Therefore, despite some potential areas of investigation identified in _post hoc_ analysis, this study cannot be interpreted as providing support for HCQ as a therapeutic against COVID-19.

Additional evidence comes from a retrospective analysis [@doi:10.1101/2020.04.16.20065920] that examined data from 368 COVID-19 patients across all United States Veteran Health Administration medical centers.
The study retrospectively investigated the effect of the administration of HCQ (n=97), HCQ + AZ (n=113), and no HCQ (n=158) on 368 patients.
The primary outcomes assessed were death and the need for mechanical ventilation.
Standard supportive care was rendered to all patients.
Due to the low representation of women (N=17) in the available data, the study included only men, and the median age was 65 years.
The rate of death in the HCQ-only treatment condition was 27.8% and in the HCQ + AZ treatment condition, it was 22.1%.
In comparison to the 14.1% rate of death in the no-HCQ cohort, these data indicated a statistically significant elevation in the risk of death for the HCQ-only group compared to the no-HCQ group (adjusted hazard ratio: 2.61, p=0.03), but not for the HCQ + AZ group compared to the no-HCQ group (adjusted hazard ratio: 1.14; p=0.72).
Further, the risk of ventilation was similar across all three groups (adjusted hazard ratio: 1.43, p=0.48 (HCQ) and 0.43, p=0.09 (HCQ + AZ) compared to no HCQ).
The study thus showed evidence of an association between increased mortality and HCQ in this cohort of COVID-19 patients but no change in rates of mechanical ventilation among the treatment conditions.
The study had a few limitations: it was not randomized, and the baseline vital signs, laboratory tests, and prescription drug use were significantly different among the three groups.
All of these factors could potentially influence treatment outcome.
Furthermore, the authors acknowledge that the effect of the drugs might be different in females and pediatric subjects, since these subjects were not part of the study.
The reported result that HCQ + AZ is safer than HCQ contradicts the findings of the previous large-scale analysis of twenty years of records that found HCQ + AZ to be more frequently associated with cardiac arrhythmia than HCQ alone [@doi:10.1101/2020.04.08.20054551]; whether this discrepancy is caused by the pathology of COVID-19, is influenced by age or sex, or is a statistical artifact is not presently known.

Finally, findings from the Randomized Evaluation of COVID-19 Therapy (RECOVERY) trial were released on October 8, 2020.
This study used a randomized, open-label design to study the effects of HCQ compared to standard care at 176 hospitals in the United Kingdom [@doi:10.1056/NEJMoa2022926].
This large study enrolled 11,197 hospitalized patients whose physicians believed it would not harm them to participate.
Patients were randomized into either the control group or one of the treatment arms, with twice as many patients enrolled in the control group as any treatment group.
Of the patients eligible to receive HCQ, 1561 were randomized into the HCQ arm while 3155 were randomized into the control arm.
The demographics of the HCQ and control groups were similar in terms of average age (65 years), proportion female (approximately 38%), ethnic make-up (73% versus 76% white), and prevalence of pre-existing conditions (56% versus 57% overall).
In the HCQ arm of the study, patients received 800 mg at baseline and again after 6 hours, then 400 mg at 12 hours and every subsequent 12 hours.
The primary outcome analyzed was all-cause mortality, and patient vital statistics were reported by physicians upon discharge or death, or else at 28 days following HCQ administration if they remained hospitalized.
The secondary outcome assessed was the combined risk of progression to invasive mechanical ventilation or death within 28 days.
By the advice of an external data monitoring committee, the HCQ arm of the study was reviewed early, leading to it being closed due a lack of support for HCQ as a treatment for COVID-19.
Patients who received HCQ had a longer duration of hospitalization than patients receiving usual care, were less likely to be discharged alive within 28 days, and were more likely to progress to mechanical ventilation.
This large-scale study thus builds upon studies in the United States and China to suggest that HCQ is not an effective treatment, and in fact may negatively impact COVID-19 patients due to its side effects.
The rates of COVID-19-related reported in the RECOVERY trial did not differ between the control and HCQ arms, but patients receiving HCQ were more likely to die due to cardiac events.
Therefore, though none of the studies have been blinded, taken together it becomes clear that all of the available evidence points to significant concerns about the administration of HCQ to hospitalized COVID-19 patients, without providing any support for its efficacy.

###### HCQ for the Treatment of Mild Cases

One additional possible therapeutic application considered was the treatment of mild COVID-19 cases in otherwise healthy individuals.
This possibility was assessed in a randomized, open-label, multi-center analysis conducted in Catalonia (Spain) [@doi:10.1093/cid/ciaa1009].
This analysis enrolled adults 18 and older who had been experiencing mild symptoms of COVID-19 for fewer than five days.
Participants were randomized into an HCQ arm (N=136) and a control arm (N=157), and those in the treatment arm were administered 800 mg of HCQ on the first day of treatment followed by 400 mg on each of the subsequent six days.
The primary outcome assessed was viral clearance at days 3 and 7 following the onset of treatment, and secondary outcomes were clinical progression and time to complete resolution of symptoms.
They found no significant differences between the two groups.
This study thus suggests that COVID-19 does not improve recovery from COVID-19, even in otherwise healthy adult patients with mild symptoms.

###### Prophylactic Administration of HCQ

An initial study of the possible prophylactic application of HCQ utilized a randomized, double-blind, placebo-controlled design to analyze the administration of HCQ prophylactically [@doi:10.1056/NEJMoa2016638].
Asymptomatic adults in the United States and Canada who had been exposed to SARS-CoV-2 within the past four days were enrolled in an online study to see whether administration of HCQ over five days would influence the probability of developing COVID-19 symptoms over a 14-day period.
Of the participants, 414 received HCQ and 407 received a placebo.
The participants averaged 40 years of age and 51.6% were women.
They found no significant difference in the rate of symptomatic illness between the two groups (11.8% HCQ, 14.3% placebo, p=0.35).
The HCQ condition was associated with side effects, with 40.1% of patients reporting side effects compared to 16.8% in the control group (p<0.001).
However, likely due to the high enrollment of healthcare workers (66% of participants) and the well-known side effects associated with HCQ, a large number of participants were able to correctly identify whether they were receiving HCQ or a placebo (46.5% and 35.7%, respectively).
Furthermore, due to a lack of availability of diagnostic testing, only 20 of the 107 cases were confirmed with a PCR-based test to be positive for SARS-CoV-2.
The rest were categorized as "probable" or "possible" cases by a panel of four physicians who were blind to the treatment status.
One possible confounder is that a patient presenting one or more symptoms, which included diarrhea, was defined as a "possible" case, but diarrhea is also a common side effect of HCQ.
Additionally, four of the twenty PCR-confirmed cases did not develop symptoms until after the observation period had completed, suggesting that the 14-day trial period may not have been long enough or that some participants also encountered secondary exposure events.
Finally, in addition to the young age of the participants in this study, which ranged from 32 to 51, there were possible impediments to generalization introduced by the selection process, as 2,237 patients who were eligible but had already developed symptoms by day 4 were enrolled in a separate study.
It is therefore likely that asymptomatic cases were over-represented in this sample, which would not have been detected based on the diagnostic criteria used.
Therefore, while this study does represent the first effort to conduct a randomized, double-blind, placebo-controlled investigation of HCQ's effect on COVID-19 symptoms in a large sample, the lack of PCR tests and several other design flaws significantly impedes interpretation of the results.
However, in line with the results from therapeutic studies, there is no evidence that HCQ provides protection against COVID-19.

A second study [@doi:10.1001/jamainternmed.2020.6319] examined the effect of administering HCQ to healthcare workers as a pre-exposure prophylactic.
The primary outcome assessed was the conversion from SARS-CoV-2 negative to SARS-CoV-2 positive status over the 8 week study period.
This study was also randomized, double-blind, and placebo-controlled and sough to address some of the limitations of the first prophylactic study.
They sought to enroll 200 healthcare workers, preferentially those working with COVID-19 patients, at two hospitals within the University of Pennsylvania hospital system in Philadelphia, PA.
Participants were randomized 1:1 to receive either 600 mg of HCQ daily or a placebo, and their SARS-CoV-2 infection status and antibody status were assessed using RT-PCR and serological testing, respectively, at baseline, 4 weeks, and 8 weeks following the beginning of the treatment period.
The statistical design of the study accounted for interim analyses at 50 and 100 participants in case efficacy or futility of HCQ for prophylaxis became clear earlier than completion of enrollment.
The 139 individuals enrolled comprised a study population that was fairly young (average age 33) and made of largely of people who were white, women, and without pre-existing conditions.
At the second interim analysis, more individuals in the treatment group than the control group had contracted COVID-19 (4 versus 3), causing the estimate z-score to fall below the pre-established threshold for futility.
As a result, the trial was terminated early, offering additional evidence against the use of HCQ for prophylaxis.

###### Summary

Early _in vitro_ evidence indicated that HCQ could be an effective therapeutic against SARS-CoV-2 and COVID-19, leading to early interest in its potential as both a therapeutic and prophylaxis.
Because the 90% effective concentration (EC~90~) of CQ in Vero E6 cells (6.90 μM) can be achieved in and tolerated by rheumatoid arthritis patients, it was hypothesized that it might also be possible to achieve the effective concentration in COVID-19 patients [@doi:10.1093/jac/dkaa114].
Additionally, HCQ has been found to be effective in treating HIV [@doi:10/cq2hx9] and chronic Hepatitis C [@doi:10.1002/jmv.24575].
Therefore, initially it was hypothesized that CQ/HCQ might be effective against SARS-CoV-2, especially since CQ and HCQ have both been found to inhibit the expression of CD154 in T-cells and to reduce toll-like receptor signaling that leads to the production of pro-inflammatory cytokines [@doi:10.1038/s41584-020-0372-x].
Clinical trials for COVID-19 have more often used HCQ rather than CQ because it offers the advantages of being cheaper and having fewer side effects than CQ.
Several countries have removed CQ from their standard of care for COVID-19 due to the frequency of adverse effects.
However, a large analysis of patients receiving HCQ from January 2000 through March 2020 reported that the combination of HCQ and azithromycin, but not other macrolides, was associated with an elevated risk of cardiovascular complications and mortality.
Multiple clinical studies have already been carried out to assess HCQ as a therapeutic agent for COVID-19, and many more are in progress.
To date, none of these studies have used randomized, double-blind, placebo-controlled designs with a large sample size, which would be the gold standard.
Despite the design limitations (which would be more likely to produce false positives than false negatives), initial optimism about HCQ has not been substantiated by these studies.
The most methodologically rigorous analysis to date [@doi:10.1056/NEJMoa2016638] evaluated the prophylactic potential of HCQ and found no significant differences between the treatment and control groups.
Thus, HCQ/CQ are not likely to be effective therapeutic or prophylactic agents against COVID-19.
Additionally, one study identified an increased risk of mortality in older men receiving HCQ, and administration of HCQ and HCQ+AZ did not decrease the use of mechanical ventilation in these patients [@doi:10.1101/2020.04.16.20065920].
HCQ use for COVID-19 also leads to shortages for anti-malarial or anti-rheumatic use, where it has been definitively proven to be effective.
Despite significant attention, these drugs appear to be ineffective against COVID-19.

##### Dexamethasone

Dexamethasone (9α-fluoro-16α-methylprednisolone) is a synthetic corticosteroid that binds to the glucocorticoid receptors [@doi:10.1021/cr068203e; @url:https://www.cebm.net/covid-19/dexamethasone/].
It was first synthesized in the late 1950s as an anti-inflammatory and has been used to treat rheumatoid arthritis and other inflammatory conditions [@doi:10.1021/ja01545a061; @doi:10.1001/jama.1960.03030070009002].
Steroids such as dexamethasone are widely available and affordable, and they are often used to treat community-acquired pneumonia [@doi:10.1038/s41392-020-0127-9].
A clinical trial that began in 2012 recently reported that dexamethasone may improve outcomes for patients with ARDS [@doi:10/ggpxzc].
However, meta-analysis of a small amount of available data regarding the use of dexamethasone to treat SARS suggested that it may, in fact, be associated with patient harm [@doi:10/ggks86], although these findings may have been biased by the fact that all of the studies examined were observational and a large number of inconclusive studies were not included [@doi:10/ggq356].
Dexamethasone works as an anti-inflammatory by binding to glucocorticoid receptors with higher affinity than endogenous cortisol [@doi:10.1016/B978-0-323-48110-6.00034-X].
In order to understand how dexamethasone works to reduce inflammation, it is necessary to consider the stress response more broadly.
In response to stress, corticotropin‐releasing hormone stimulates the release of neurotransmitters known as catecholamines, such as epinephrine, and steroid hormones known as glucocorticoids, such as cortisol [@doi:10.1016/j.cyto.2015.01.008; @doi:10.1111/j.1749-6632.2002.tb04229.x].
While catecholamines are often associated with the characteristic fight-or-flight response, the specific role that glucocorticoids play is less clear, although they are thought to be important to restoring homeostasis [@doi:10.1159/000054578].
Immune challenge is a stressor that is known to interact closely with the stress response.
The immune system can therefore interact with the central nervous system; for example, macrophages can both respond to and produce catecholamines [@doi:10.1016/j.cyto.2015.01.008].
Additionally, the production of both catecholamines and glucocorticoids is associated with inhibition of proinflammatory cytokines such as IL-6, IL-12, and TNF‐α and the stimulation of anti-inflammatory cytokines such as IL-10, meaning that the stress response can regulate inflammatory immune activity [@doi:10.1111/j.1749-6632.2002.tb04229.x].
Administration of dexamethasone has been found to correspond to dose-dependent inhibition of IL-12 production, but not to affect IL-10 [@PMID:8902882]; the fact that this relationship could be disrupted by administration of a glucocorticoid-receptor antagonist suggests that it is regulated by the receptor itself [@PMID:8902882]. <!-- Note: waiting for full text of this paper, this is based on abstract and citations-->
Thus, the administration of dexamethasone for COVID-19 is likely to simulate the release of glucocorticoids endogenously during stress, resulting in binding of the synthetic steroid to the glucocorticoid receptor and the associated inhibition of the production of proinflammatory cytokines.
In this model, dexamethasone reduces inflammation by stimulating the mechanism used to reduce inflammation following a threat such as immune challenge.
Immunosuppressive drugs such as steroids are typically contraindicated in the setting of infection [@doi:10.1177/2040622313485275], but because COVID-19 results in hyperinflammation that appears to contribute to mortality via lung damage, immunosuppression may be a helpful approach to treatment [@doi:10/ggnzmc].
The decision of whether and/or when to counter hyperinflammation with immunosuppression in the setting of COVID-19 was an area of intense debate, as the risks of inhibiting antiviral immunity needed to be weighed against the beneficial anti-inflammatory effects [@doi:10/ggq8hs].
As a result, guidelines early in the pandemic typically recommended avoiding treating COVID-19 patients with corticosteroids such as dexamethasone [@doi:10/ggks86].

The application of dexamethasone for the treatment of COVID-19 was evaluated as part of the multi-site RECOVERY trial in the United Kingdom [@doi:10.1101/2020.06.22.20137273].
Over 6,000 hospitalized COVID-19 patients were assigned into standard care or treatment (dexamethasone) arms of the trial with a 2:1 ratio.
At the time of randomization, some patients were ventilated (16%), others were on non-invasive oxygen (60%), and others were breathing independently (24%).
Patients in the treatment arm were administered dexamethasone either orally or intravenously at 6 mg per day for up to 10 days.
The primary end-point was the patient's status at 28-days post-randomization (mortality, discharge, or continued hospitalization), and secondary outcomes analyzed included the progression to invasive mechanical ventilation over the same period.
The 28-day mortality rate was found to be lower in the treatment group than in the standard care group (21.6% vs 24.6%, p <0.001).
However, this finding was driven by differences in mortality among patients who were receiving mechanical ventilation or supplementary oxygen at the start of the study.
The report indicated that dexamethasone reduced 28-day mortality relative to standard care in patients who were ventilated (29.3% vs. 41.4%) and among those who were receiving oxygen supplementation (23.3% vs. 26.2%) at randomization, but not in patients who were breathing independently (17.8% vs. 14.0%).
One possible confounder is that patients receiving mechanical ventilation tended to be younger than patients who were not receiving respiratory support (by 10 years on average) and to have had symptoms for a longer period.
However, adjusting for age did not change their conclusions, although the duration of symptoms was found to be significantly associated with the effect of dexamethasone administration.
These findings also suggested that dexamethasone may have reduced progression to mechanical ventilation, especially among patients who were receiving oxygen support at randomization.
Thus, this large, randomized, and multi-site, albeit not placebo-controlled, study suggests that administration of dexamethasone to patients who are unable to breathe independently may significantly improve survival outcomes.
Additionally, dexamethasone is a widely available and affordable medication, raising the hope that it could be made available to COVID-19 patients globally.

The results of the RECOVERY trial's analysis of dexamethasone suggest that this therapeutic is effective primarily in  patients who had been experiencing symptoms for at least seven days and patients who were not breathing independently [@doi:10.1056/NEJMoa2021436].
Thus, it seems likely that dexamethasone is useful for treating inflammation associated with immunopathy or cytokine release syndrome.
In fact, corticosteroids such as dexamethasone are sometimes used to treat CRS [@doi:10.1182/blood-2014-05-552729].
It is not surprising that administration of an immunosuppressant would be most beneficial when the immune system was dysregulated towards inflammation.
However, it is also unsurprising that care must be taken in administering an immunosuppressant to patients fighting a viral infection.
In particular, the concern has been raised that treatment with dexamethasone might increase patient susceptibility to concurrent (e.g., nosocomial) infections [@doi:10.23812/20-EDITORIAL_1-5].
Additionally, the drug could potentially slow viral clearance and inhibit patients' ability to develop antibodies to SARS-CoV-2 [@doi:10.23812/20-EDITORIAL_1-5; @doi:10/ggks86]. 
Furthermore, dexamethasone has been associated with side effects that include psychosis, glucocorticoid-induced diabetes, and avascular necrosis [@doi:10/ggks86], and the RECOVERY trial did not report outcomes with enough detail to be able to determine whether they observed similar complications.
However, since these results were released, strategies have been proposed for administering dexamethasone alongside more targeted treatments to minimize the likelihood of negative side effects [@doi:10.23812/20-EDITORIAL_1-5].
Given the available evidence, dexamethasone is currently one of the most promising treatments for severe COVID-19.

<!--#### Toll-Like Receptor Agonists and Antagonists
Note: I think this section was added elsewhere, so commenting out to be moved or removed

Due to the relationship between coronaviral infections, ARDS, and the toll-like receptors TLR3 and TLR4, TLR agonists and antagonists hold some potential for broad-spectrum prophylaxis.
In mouse models, poly(I:C) and lipopolysaccharide, which are agonists of TLR3 and TLR4, respectively, showed protective effects when administered prior to SARS-CoV exposure [@doi:10.1128/JVI.01410-12].
-->
#### Nutraceuticals and Dietary Supplements

Given the current pandemic, scientists and the medical community are scrambling to repurpose or discover novel host-directed therapies.
For the general public in particular, whether nutraceuticals or dietary supplements can provide any prophylactic or therapeutic benefit has been a topic of interest.
Nutraceuticals are classified as supplements with health benefits beyond their basic nutritional value [@doi:10.1080/10408390902841529; @doi:10.1038/nrcardio.2016.103].
The key difference between a dietary supplement and a nutraceutical is that nutraceuticals should not only supplement the diet, but also aid in the prophylaxis and/or treatment of a disorder or disease [@doi:10.1208/ps050325].
Unlike pharmaceuticals, nutraceuticals do not fall under the responsibility of the FDA, but they are monitored as dietary supplements according to the Dietary Supplement, Health and Education Act 1994 (DSHEA) [@url:https://ods.od.nih.gov/About/DSHEA_Wording.aspx] and the Drug Administration Modernization Act 1997 [@url:https://www.fda.gov/regulatory-information/selected-amendments-fdc-act/food-and-drug-administration-modernization-act-fdama-1997].
However, there is significant concern that these acts do not adequately protect the consumer as they ascribe responsibility on the manufacturers to ensure safety of the product before manufacturing or marketing [@doi:10.1080/17512433.2018.1464911].
Likewise, manufacturers are not required to register or seek approval from the FDA to produce or sell food supplements or nutraceuticals.
Health or nutrient content claims for labeling purposes are approved based on an authoritative statement from the Academy of Sciences or relevant federal authorities once the FDA has been notified and on the basis that the information is known to be true and not deceptive [@doi:10.1080/17512433.2018.1464911].
In Europe, health claims are permitted on a product label only following authorization according to the European Food Safety Authority (EFSA) guidelines on nutrition and health claims [@url:https://ec.europa.eu/food/safety/labelling_nutrition/claims/register/public].
EFSA does not currently distinguish between food supplements and nutraceuticals for health claim applications of new products, as claim authorization is dependent on the availability of clinical data in order to substantiate efficacy [@doi:10.1111/bcp.13496].
These guidelines seem to provide more protection to consumers.
Currently, there is a debate among scientists and regulatory authorities over developing a regulatory framework to deal with the challenges of safety and health claim substantiation for nutraceuticals [@doi:10.1111/bcp.13496; @doi:10.1080/17512433.2018.1464911].
As a result, studies of nutraceuticals do not necessarily follow the same rigorous clinical trial framework used for pharmaceuticals.

Nutraceuticals purported to 'boost' the immune response, reduce immunopathology, exhibit antiviral activities or prevent acute respiratory distress syndrome (ARDS) are being considered for their potential therapeutic value [@doi:10/ggkd3b].
A host of potential candidates have been highlighted in the literature that target various aspects of the COVID-19 viral pathology, while others are thought to prime the host immune system.
These candidates include vitamins and minerals along with extracts and omega-3 polyunsaturated fatty acids (n-3 PUFA) [@doi:10.1002/jmv.25707].
_In vitro_ and _in vivo_ studies suggest that nutraceuticals containing phycocyanobilin, N-acetylcysteine, glucosamine, selenium or phase 2 inductive nutraceuticals (e.g. ferulic acid, lipoic acid, or sulforaphane) can prevent or modulate RNA virus infections via amplification of the signaling activity of mitochondrial antiviral-signaling protein (MAVS) and activation of toll-like receptor 7 (TLR7) [@doi:10.1016/j.pcad.2020.02.007].
While promising, further animal and human studies are required to assess the therapeutic potential of these various nutraceuticals against COVID-19.

##### n-3 PUFA

One nutraceutical that has been explored for beneficial effects against various viral infections is n-3 PUFA [@doi:10.1002/jmv.25707], such as eicosapentaenoic acid (EPA) and docosahexaenoic acid (DHA).
EPA and DHA intake can come from a diet high in fish or through dietary supplementation with fish oils or purified oils [@doi:10.1039/c9fo01742a].
They can mediate inflammation and therefore may have the capacity to modulate the adaptive immune response [@doi:10.1111/j.1365-2125.2012.04374.x; @doi:10.1039/c9fo01742a; @doi:10.1038/nrcardio.2016.103].
Another potential mechanism that has led to interest in n-3 PUFA for viral infections is its potential as a precursor molecule for the biosynthesis of endogenous specialized proresolving mediators (SPM), such as protectins and resolvins, that actively resolve inflammation and infection [@doi:10.1016/j.immuni.2014.02.009].
Finally, some COVID-19 patients, particularly those with comorbidities, are at a significant risk of thrombotic complications including arterial and venous thrombosis [@doi:10.1182/blood.2020006000; @doi:10.1007/s11239-020-02134-3].
Therefore, the use of prophylactic and therapeutic anticoagulants and antithrombotic agents is under consideration [@doi:10.1016/j.jacc.2020.04.031], which could potentially include n-3 PUFA.

SPM have exhibited beneficial effects against a variety of lung infections, including some caused by RNA viruses [@doi:10.1038/nri.2015.4].
Indeed, protectin D1 has been shown to increase survival from H1N1 viral infection in mice by affecting the viral replication machinery [@doi:10.1016/j.cell.2013.02.027].
Several mechanisms for SPM have been proposed, including preventing the release of pro-inflammatory cytokines and chemokines or increasing phagocytosis of cellular debris by macrophages [@doi:10.1038/nature13479].
In influenza, SPM promote antiviral B lymphocytic activities [@doi:10.4049/jimmunol.1302795], and protectin D1 has been shown to increase survival from H1N1 viral infection in mice by affecting the viral replication machinery [@doi:10.1016/j.cell.2013.02.027].
It is hypothesized that SPM could aid in the resolution of the cytokine storm and pulmonary inflammation associated with COVID-19 [@doi:10.1007/s10555-020-09889-4].
However, not all studies are in agreement that n-3 PUFA is effective against infections [@doi:10.3945/jn.109.108027].
At a minimum, the effectiveness of n-3 PUFA against infections would be dependent on the dosage, timing, and the specific pathogens responsible [@doi:10.1016/j.jinf.2016.10.001].
On another level, there is still the question of whether fish oils can raise the levels of SPM levels upon ingestion and in response to acute inflammation in humans [@doi:10.1194/jlr.M060392].

The increased risk of thrombotic complications in COVID-19 infected patients was reported relatively late in comparison to other manifestations of COVID-19 [@doi:10.1016/j.thromres.2020.04.013; @doi:10.1182/blood.2020006000].
Considering that there is significant evidence that n-3 fatty acids and other fish oil-derived lipids possess antithrombotic properties and anti-inflammatory properties [@doi:10.1016/j.prostaglandins.2018.09.005; @doi:10.1016/j.blre.2020.100694], they may have therapeutic value against the prothrombotic complications of COVID-19.
Based on concern among the medical community that the use of investigational therapeutics on COVID-19 patients already on antiplatelet therapies due to a pre-existing comorbidities may lead to issues with dosing and drug choice, and/or negative drug-drug interactions [@doi:10.1016/j.jacc.2020.04.031], this supplementation holds particular interest for the treatment of patients already receiving pharmaceutical antiplatelet therapies.
As a result, the use of other therapeutics, such as dietary sources of n-3 fatty acids or nutraceuticals with antiplatelet activities, may be beneficial and warrant further investigation.
A new clinical trial [@clinicaltrials:NCT04412018] is currently recruiting COVID-19 positive patients to investigate the anti-inflammatory activity of a recently developed, highly purified derivative of EPA known as icosapent ethyl (Vascepa ^TM^) [@doi:10.1056/NEJMoa1812792].
Other randomized controlled trials are in the preparatory stages with the intention of investigating the administration of EPA and other bioactive compounds to COVID-19 positive patients to determine whether anti-inflammatory effects or disease state improvements are observed [@clinicaltrials:NCT04335032; @clinicaltrials:NCT04323228].
Finally, while there have been studies investigating the therapeutic value of n-3 fatty acids against ARDS in humans, there is still limited evidence of their effectiveness [@doi:10.3390/ijms21093104].
It should be noted that the overall lack of human studies in this area means there is limited evidence as to whether these nutraceuticals could affect COVID-19 infection.
Consequently, clinical trials have been proposed and many are in the preparatory stages.
These trials will investigate whether the anti-inflammatory potential of n-3 PUFA and their derivatives is beneficial in the treatment of COVID-19.
Therefore, the evidence is not present to draw conclusions about whether n-3 PUFA will be useful in treating COVID-19, but as there is likely little harm associated with a diet rich in fish oils, interest in this nutraceutical by the general public is unlikely to have negative effects. 

##### Zinc

There is evidence that certain nutrient supplements may exhibit some benefit against RNA viral infections.
Zinc is a trace metal obtained from dietary sources or supplementation that is important for the maintenance of immune cells involved in adaptive and innate immunity [@doi:10.1016/j.abb.2016.03.022].
Zinc supplements can be administered orally as a tablet or as a lozenge and they are available in many forms, such as zinc picolinate, zinc acetate, and zinc citrate.
Zinc is also available from dietary sources including meat, seafood, nuts, seeds, legumes, and dairy.
The role of zinc in immune function has been extensively reviewed [@doi:10.1016/j.abb.2016.03.022].
Zinc is an important signaling molecule and zinc levels can alter host defense systems.
In inflammatory situations such as an infection, zinc can regulate leukocyte immune responses and it can activate the nuclear factor kappa-light-chain-enhancer of activated B cells (NF-kB), thus altering cytokine production [@doi:10.4049/jimmunol.179.6.4180; @doi:10.1067/mlc.2001.118108].
In particular, zinc supplementation can increase natural killer cell levels, which are important cells for host defense against viral infections [@doi:10.1126/science.1198687; @doi:10.1016/j.abb.2016.03.022].

Adequate zinc intake has been associated with reduced incidence of infection [@doi:10.1093/ajcn/85.3.837] and antiviral immunity [@doi:10.1093/advances/nmz013].
Similarly, a randomized, double-blind, placebo-controlled trial that administered zinc supplementation to elderly subjects over the course of a year found zinc deficiency to be associated with increased susceptibility to infection and that zinc deficiency could be prevented through supplementation [@doi:10.1093/ajcn/85.3.837].
Clinical trial data supports the utility of zinc to diminish the duration and severity of symptoms associated with common colds when it is provided within 24 hours of the onset of symptoms [@doi:10.1331/1544-3191.44.5.594.Hulisz; @doi:10.2174/1874306401105010051].
In coronaviruses specifically, _in vitro_ evidence demonstrates that the combination of zinc (Zn2+) and zinc ionophores (pyrithione) can interrupt the replication mechanisms of SARS-CoV-GFP (a fluorescently tagged SARS-CoV) and a variety of other RNA viruses [@doi:10.1371/journal.ppat.1001176; @doi:10.1016/j.antiviral.2014.12.015].
Currently, there are over twenty clinical trials registered with the intention to use zinc in a preventative or therapeutic manner.
However, many of these trials proposed the use of zinc in conjunction with hydroxychloroquine and azithromycin [@clinicaltrials:NCT04370782; @clinicaltrials:NCT04377646; @clinicaltrials:NCT04395768; @clinicaltrials:NCT04373733], and it is not known how the lack of evidence supporting the use of hydroxychloroquine will affect investigation of zinc.
Other trials, however, are investigating zinc in conjunction with other nutrients such as vitamin C or n-3 PUFA [@clinicaltrials:NCT04342728; @clinicaltrials:NCT04323228].
Though there is, overall, encouraging data for zinc supplementation against the common cold and viral infections, there is currently limited evidence to suggest zinc supplementation has any beneficial effects against the current novel COVID-19; thus, the clinical trials that are currently underway will provide vital information on the efficacious use of zinc in COVID-19 prevention and/or treatment.
However, given the limited risk, maintaining a healthy diet to ensure an adequate zinc status may be advisable for individuals seeking to reduce their likelihood of infection.

##### Vitamin C

Vitamins B, C, D, and E have also been suggested as potential nutrient supplement interventions for COVID-19 [@doi:10.1002/jmv.25707; @doi:10.20944/preprints202003.0347.v1].
In particular vitamin C has been proposed as a potential therapeutic agent against COVID-19.
Vitamin C can be obtained via dietary sources such as fruit and vegetable or via supplementation.
Vitamin C plays a significant role in promoting immune function due to its effects on various immune cells.
It affects inflammation by modulating cytokine production, decreasing histamine levels, enhancing the differentiation and proliferation of T- and B-lymphocytes, increasing antibody levels, and protecting against the negative effects of reactive oxygen species amongst other effects [@doi:10.1155/2014/426740; @doi:10.1007/s00210-013-0880-1; @doi:10.3390/nu9111211].
Vitamin C is utilized by the body during viral infections, as evinced by lower concentrations in leukocytes and lower concentrations of urinary vitamin C.
Post-infection, these levels return to baseline ranges [@doi:10.1177/003693307301800102; @doi:10.1111/j.1749-6632.1975.tb29312.x; @doi:10/fd22sv; @doi:10.3390/nu9040339; @doi:10.1079/bjn19920004].

A recent meta-analysis found consistent support for regular vitamin C supplementation reducing the duration of the common cold, but that supplementation with vitamin C (> 200 mg) failed to reduce the incidence of colds [@doi:10.1002/14651858.CD000980.pub4].
Individual studies have found Vitamin C to reduce the susceptibility of patients to lower respiratory tract infections such as pneumonia [@doi:10.1097/00006454-199709000-00003].
Another meta-analysis has demonstrated in twelve trials that vitamin C supplementation reduced the length of stay of patients in intensive care units (ICUs) by 7.8% (95% CI: 4.2% to 11.2%; p = 0.00003).
Furthermore, high doses (1-3 g/day) significantly reduced the length of an ICU stay by 8.6% in six trials (p = 0.003).
Vitamin C also shortened the duration of mechanical ventilation by 18.2% in three trials in which patients required intervention for over 24 hours (95% CI 7.7% to 27%; p = 0.001) [@doi:10.3390/nu11040708].
Despite these findings, the CITRUS ALI study failed to show a benefit of a 96-hour infusion of vitamin C to treat ARDS, which is a severe complication of COVID-19 infection [@doi:10.1001/jama.2019.11825].
Nevertheless, a randomized placebo-controlled trial [@clinicaltrials:NCT04264533] has begun in Wuhan, China to investigate the intravenous infusion of vitamin C to treat pneumonia in 140 severe COVID-19 infected patients.
As summarized by Carr [@doi:10.1186/s13054-020-02851-4] the trial will not be completed until September 2020.
Another trial in Italy [@clinicaltrials:NCT04323514] intends to deliver a 10 g infusion of vitamin C to 500 severe COVID-19 patients with pneumonia to assess in-hospital mortality over a 72 hr period as the primary outcome.
The trial is currently recruiting and is due to run until March 2021.
We will not know how effective vitamin C is as a therapeutic for quite some time due to the length of both trials.
These are not the only trials investigating the potential value of vitamin C, as there are currently (as of October 2020) over twenty trials registered with clinicaltrials.gov that are either recruiting or are currently in preparation.
When completed, the trials will provide crucial evidence on the efficacy of vitamin C as a therapeutic for COVID-19 infection.
Thus, some evidence suggests that vitamin C supplementation or infusion can shorten the duration of a cold, reduce an individual's susceptibility to infections, and shorten a patient's stay in an ICU when administered at high doses, but we don't yet understand if these findings apply to COVID-19.
There are ongoing trials in China and Italy that will inform our understanding of the therapeutic value of vitamin C supplementation for COVID-19.
Once again, vitamin C intake is likely to be part of a healthy diet and the vitamin likely presents minimal risk, but its potential prophylactic or therapeutic effects against COVID-19 are unknown.

##### Vitamin D

In terms of other dietary supplements, vitamin D can modulate the adaptive and innate immune system and has been associated with various aspects of health.
Vitamin D can be sourced through diet or supplementation, but it is mainly biosynthesized by the body on exposure to sunlight.
Vitamin D deficiency is associated with an increased susceptibility to infection [@doi:10.2310/JIM.0b013e31821b8755].
In particular, vitamin D deficient patients are at risk of developing acute respiratory infections [@doi:10.1016/j.jsbmb.2012.11.017] and ARDS [@doi:10.1016/j.jsbmb.2012.11.017].
1,25-dihydroxyvitamin D3 is the more active form of vitamin D that is involved in adaptive and innate responses, however, due to a short half life of a few hours, it is measured by its longer lasting precursor 25-hydroxyvitamin D. The vitamin D receptor is expressed in various immune cells and vitamin D is an immunomodulator of antigen presenting cells, dendritic cells, macrophages, monocytes, and T- and B-lymphocytes [@doi:10.2310/JIM.0b013e31821b8755; @doi:10.1016/j.coph.2010.04.001].
Due to its potential immunomodulating properties, vitamin D supplementation may be advantageous to maintain a healthy immune system.

One influential review postulated that an individual’s vitamin D status may significantly affect their risk of developing COVID-19 [@doi:10.3390/nu12040988].
This hypothesis was derived from the fact that the current pandemic emerged in winter in Wuhan China when 25-hydroxyvitamin D concentrations are at their lowest due to a lack of sunlight, whereas in the Southern Hemisphere, where it was nearing the end of the summer and higher 25-hydroxyvitamin D concentrations would be higher, the number of cases was low.
The authors suggested that people at risk of developing COVID-19 should increase their vitamin D3 intake to reach 25-hydroxyvitamin D plasma concentrations above 40–60 ng/ml.
The authors also suggest high-dose supplementation of vitamin D to treat infected patients and to prevent infection in hospital staff [@doi:10.3390/nu12040988].
While vitamin D is relatively inexpensive and safe to consume, caution is warranted when interpreting this review as it has yet to be determined whether vitamin D levels affect COVID-19 outside of this geographic/climatic correlation.
Likewise, though it is assumed that COVID-19 may be seasonal, multiple other factors that can affect vitamin D levels should also be considered.
These factors include an individual’s nutritional status, their age, their occupation, skin pigmentation, potential comorbidities, and the variation of exposure to sunlight due to latitude amongst others.
As the pandemic evolves, further research has investigated some of the potential links identified in the Grant et al. review [@doi:10.3390/nu12040988] between vitamin D and COVID-19 and sought to shed light on whether there is any prophylactic and/or therapeutic relationship.
A study in Switzerland demonstrated that 27 SARS-CoV-2 positive patients exhibited 25-hydroxyvitamin D plasma concentrations that were significantly lower (11.1 ng/ml) than those of SARS-CoV-2 negative patients (24.6 ng/ml; p = 0.004), an association that held when stratifying for patients greater than 70 years old [@doi:10.3390/nu12051359].
These findings seem to be supported by a Belgian observational study of 186 SARS-CoV-2 positive patients exhibiting symptoms of pneumonia, where 25-hydroxyvitamin D plasma concentrations were measured and a CT scan of the lungs was obtained upon hospitalization [@doi:10.1101/2020.05.01.20079376].
A significant difference in 25-hydroxyvitamin D levels was observed between the SARS-CoV-2 patients and 2,717 season-matched diseased controls.
Both female and male patients possessed lower median 25-hydroxyvitamin D concentrations than the control group (18.6 ng/ml versus 21.5 ng/ml; p = 0.0016) and a higher rate of vitamin D deficiency (58.6% versus 42.5%).
Evidence of sexual dimorphism was apparent, as female patients had equivalent levels of 23-hydroxyvitamin D to the control group, whereas male patients were deficient in 25-hydroxyvitamin D relative to male controls (67% versus 49%; p = 0.0006).
Notably, vitamin D deficiency was progressively lower in males with advancing radiological disease stages (p = 0.001).
These studies are supported by several others that indicate that vitamin D status may be an independent risk factor for the severity of COVID-19 [@doi:10.1371/journal.pone.0239799; @doi:10.1016/j.jiph.2020.06.021; @doi:10.1111/febs.15495; @doi:10.1001/jamanetworkopen.2020.19722]. 
Indeed, serum concentrations of 25-hydroxyvitamin D above 30 ng/ml, which indicate vitamin D sufficiency, seems to be associated with a reduction in serum C-reactive protein (CRP), an inflammatory marker, along with increased lymphocyte levels, which suggests that vitamin D levels may modulate the immune response by reducing risk for cytokine storm in response to SARS-CoV-2 infection. 
Despite these studies potentially linking vitamin D status with COVID-19 severity, an examination of the UK Biobank did not support this thesis [@doi:10.1016/j.dsx.2020.04.050].
This analysis examined 25-hydroxyvitamin D concentrations in 348,598 UK Biobank participants, of which 449 were SARS-CoV-2 positive.
However, this study has caused considerable debate that will likely be settled following further studies [@doi:10.1111/cen.14276; 10.1016/j.dsx.2020.05.046].
There is significant interest in the link between vitamin D and COVID-19, hence the multitude of studies published in the literature of varying quality and the clinical trials underway.
One trial is currently investigating the utility of vitamin D as an immune-modulating agent by monitoring whether administration of vitamin D precipitates an improvement of health status in non-severe symptomatic patients infected with COVID-19 or whether vitamin D prevents patient deterioration [@clinicaltrials:NCT04334005].
Other trials are also underway examining various factors including mortality, symptom recovery, severity of disease, rates of ventilation, inflammatory markers such as CRP and IL-6, blood cell counts, and the prophylactic capacity of vitamin D administration [@clinicaltrials:NCT04385940; @clinicaltrials:NCT04334005; @clinicaltrials:NCT04411446; @clinicaltrials:NCT04344041].
Concomitant administration of vitamin D with pharmaceuticals such as aspirin [@clinicaltrials:NCT04363840] and bioactive molecules such as resveratrol [@clinicaltrials:NCT04400890] are also under investigation.

While there is increasing evidence that vitamin D status is linked to COVID-19 outcomes, the effectiveness of its supplementation remains open for debate.
Once again, supplementation of vitamin D and maintaining a healthy diet for optimum vitamin D status is unlikely to carry major health risks while the possible link between vitamin D status and COVID-19 is investigated.
However, pursuing to elevate vitamin D levels through sunlight exposure does carry additional risks, as many densely populated cities around the world are utilizing ‘stay in place’ orders to enforce social distancing guidelines.
Given the lack of conclusive evidence in support of vitamin D supplementation, it is not clear that these guidelines present additional risk.
However, to the extent that people are able to maintain safe exposure to sunlight, there is a possibility that it could improve endogenous synthesis of vitamin D, potentially strengthening the immune system.

##### Probiotics

Probiotics are “live microorganisms that, when administered in adequate amounts, confer a health benefit on the host” [@doi:10.1038/nrgastro.2014.66].
Some studies suggest that probiotics are beneficial against common viral infections and there is modest evidence to suggest that they can modulate the immune response [@doi:10.4082/kjfm.2013.34.1.2; @doi:10.2174/1381612824666180116163411], and as a result it has been hypothesized that probiotics may have therapeutic value worthy of investigation against SARS-CoV-2 [@doi:10.3389/fpubh.2020.00186].
Probiotics and next-generation probiotics, which are more akin to pharmacological-grade supplements, have been associated with multiple potential beneficial effects for allergies, digestive tract disorders, and even metabolic diseases through their anti-inflammatory and immunomodulatory effects [@doi:10.1038/nmicrobiol.2017.57; @doi:10.1093/advances/nmy063].
However, the mechanisms by which probiotics affect these various conditions would likely differ among strains, with the ultimate effect of the probiotic depending on the heterogeneous set of bacteria present [@doi:10.1093/advances/nmy063].
Some of the beneficial effects of probiotics include reducing inflammation by promoting the expression of anti-inflammatory mediators, inhibiting toll-like receptors (TLR) 2 and 4, direct competition with pathogens, the synthesis of antimicrobial substances or other metabolites, improving intestinal barrier function, and/or favorably altering the gut microbiota and the brain-gut axis [@doi:10.1016/j.earlhumdev.2019.05.010; @doi:10.1093/advances/nmy063; @doi:10.1159/000342079].
However, there is also a bi-directional relationship between the lungs and gut microbiota known as the gut-lung axis [@doi:10.1038/mi.2011.55], whereby gut microbial metabolites and endotoxins may affect the lungs via the circulatory system and the lung microbiota in return may affect the gut [@doi:10.1111/cmi.12966].
Therefore, the gut-lung axis may play role in our future understanding of COVID-19 pathogenesis and become a target for probiotic treatments [@doi:10.1016/j.virusres.2020.198018].

Probiotics have tentatively been associated with the reduction of risk and duration of viral upper respiratory tract infections [@doi:10.1007/s10096-014-2086-y; @doi:10.1002/14651858.CD006895.pub3; @doi:10.1016/j.ijantimicag.2008.11.005].
Some meta-analyses that have assessed the efficacy of probiotics in viral respiratory infections have reported moderate reductions in the incidence and duration of infection [@doi:10.1002/14651858.CD006895.pub3; @doi:10.1017/S0007114514000075].
Indeed, randomized controlled trials have shown that administering _Bacillus subtilis_ and _Enterococcus faecalis_ [@doi:10.1007/s00134-016-4303-x], _Lactobacillus rhamnosus GG_ [@doi:10.1164/rccm.200912-1853OC], or _Lactobacillus casei_ and _Bifidobacterium breve_ with galactooligosaccharides [@doi:10.1186/s13054-018-2167-x] via the nasogastric tube to ventilated patients reduced the occurrence of ventilator-associated pneumonia in comparison to the respective control groups in studies of viral infections and sepsis.
These findings are supported by a recently published meta-analysis [@doi:10.4187/respcare.07097].
There is a significant risk of ventilator-associated bacterial pneumonia in COVID-19 patients [@doi:10.6084/m9.figshare.12340496], but it can be challenging for clinicians to diagnose this infection due to the fact that severe COVID-19 infection presents with the symptoms of pneumonia [@doi:10.1186/s13054-020-03013-2].
Therefore, an effective prophylactic therapy for ventilator-associated pneumonia in severe COVID-19 patients would be of significant therapeutic value.

Probiotics are generally synonymous with the treatment of gastrointestinal issues due to their supposed anti-inflammatory and immunomodulatory effects [@doi:10/d2qp].
Notably, gastrointestinal symptoms commonly occur in COVID-19 patients [@doi:10.1053/j.gastro.2020.03.020], and the ACE2 receptor is highly expressed in enterocytes of the ileum and colon, suggesting that these organs may be a potential route of infection [@doi:10.1101/2020.01.30.927806; @doi:10.1038/cr.2016.152].
Indeed, SARS-CoV-2 viral RNA has been detected in human feces [@doi:10/ggq8zp], and fecal-oral transmission of the virus has not yet been ruled out [@doi:10/ggpx7s].
Rectal swabs of some SARS-CoV-2 positive pediatric patients persistently tested positive for several days despite negative nasopharyngeal tests, indicating the potential for fecal viral shedding [@doi:10.1038/s41591-020-0817-4].
However, there is conflicting evidence for the therapeutic value of various probiotics against the incidence or severity of gastrointestinal symptoms in viral or bacterial infections such as gastroenteritis [@doi:10.1007/s00203-017-1400-3; @doi:10.1056/NEJMoa1802597].
Nevertheless, it has been proposed that the administration of probiotics to COVID-19 patients and healthcare workers may prevent or ameliorate the gastrointestinal symptoms of COVID-19, a hypothesis that several clinical trials are now preparing to investigate [@clinicaltrials:NCT04420676; @clinicaltrials:NCT04366180].
Other studies are investigating whether probiotics may affect patient outcomes following SARS-CoV-2 infection [@clinicaltrials:NCT04390477].

Generally, the efficacy of probiotic use is a controversial topic among scientists.
In Europe, EFSA has banned the term probiotics on products labels, which has elicited either criticism for EFSA or support for probiotics from researchers in the field [@doi:10.1016/j.bpg.2015.12.001; @doi:10.1017/S000711451100287X; @doi:10.1038/nrgastro.2014.66].
This is due to the hyperbolic claims placed on the labels of various probiotic products, which lack rigorous scientific data to support their efficacy.
Overall, the data supporting probiotics in the treatment or prevention of many different disorders and diseases is not conclusive as the quality of the evidence is generally considered low [@doi:10.1007/s10096-014-2086-y].
However, in the case of probiotics and respiratory infections, the evidence seems to be supportive of their potential therapeutic value.
Consequently, several investigations are underway to investigate the prophylactic and therapeutic potential of probiotics for COVID-19.
However, blind use of conventional probiotics for COVID-19 is cautioned against until the pathogenesis of SARS-CoV-2 is further established [@doi:10/d2qq].
Until clinical trials investigating the prophylactic and therapeutic potential of probiotics for COVID-19 are complete, it is not possible to provide an evidence-based recommendation for their use.

##### Nutraceutical Conclusions

Despite all the potential benefits of nutraceutical and dietary supplement interventions presented, currently there is a paucity of clinical evidence to support their use for the prevention or mitigation of COVID-19 infections.
Nevertheless, optimal nutritional status will undoubtedly prime an individual’s immune system to protect against the effects of acute respiratory viral infections by supporting normal maintenance of the immune system [@doi:10.3390/nu12041181; @doi:10.3390/nu12051466].
Nutritional strategies and the use of nutraceuticals will also undoubtedly play a role in the treatment of hospitalized patients, as malnutrition is a risk to COVID-19 patients [@doi:10.1038/s41430-020-0664-x].
Overall, supplementation of vitamin C, vitamin D, and zinc may be an effective method of ensuring their adequate intake to maintain optimal immune function, which may also convey beneficial effects against viral infections due to their immunomodulatory effects.
However, many supplements and nutraceuticals designed for various ailments are available in the United States and beyond that are not strictly regulated [@doi:10.1080/10408398.2019.1592107].
Indeed, there can be safety and efficacy concerns associated with many of these products.
Often, the vulnerable members of society can be exploited in this regard and unfortunately the COVID-19 pandemic is no different.
The Food and Drug Administration (FDA) has issued warnings to several companies for advertising falsified claims in relation to the preventative and therapeutic capabilities of their products against COVID-19 [@url:https://www.fda.gov/news-events/press-announcements/coronavirus-update-fda-and-ftc-warn-seven-companies-selling-fraudulent-products-claim-treat-or].
In light of these serious occurrences, it is pertinent to clarify that the nutraceuticals discussed in this review have been selected because of their possible relevance to the biological mechanisms that can beneficially affect viral and respiratory infections and because they are currently under clinical investigation.
Therefore, further intensive investigation is required to establish the effects of these nutraceuticals, if any, against COVID-19.
Until effective therapeutics are established, the most effective mitigation strategies consist of encouraging standard public health practices such as regular hand washing with soap, wearing a face mask, and covering a cough with your elbow [@url:https://www.cdc.gov/coronavirus/2019-ncov/prevent-getting-sick/prevention.html], along with following social distancing measures, “stay in place” guidelines, expansive testing, and contact tracing [@doi:10.1101/2020.03.27.20045815; @doi:10.3201/eid2608.201093].

### Biologics

Biologics are produced from components of living organisms or viruses.
They include treatments such as humanized monoclonal antibodies (mAb) tocilizumab (TCZ), and neutralizing antibodies (nAbs), and prophylactics such as vaccines.
Historically produced from animal tissue, biologics have become increasingly feasible to produce as recombinant DNA technologies have advanced [@doi:10.1016/j.copbio.2009.10.006].
Often, they are glycoproteins or peptides [@doi:10.2174/138920006774832604], but whole viruses can also be used therapeutically or prophylactically, not only for vaccines but also as vectors for gene therapy or therapeutic proteins or for oncolytic virotherapy [@doi:10.3390/jcm9040972].
They are typically catabolized by the body to their amino acid components [@doi:10.2174/138920006774832604].
There are many differences on the development side between biologics and synthesized pharmaceuticals, such as small molecule drugs.
Biologics are typically orders of magnitude larger than small molecule drugs and their physiochemical properties are often much less understood [@doi:10.2174/138920006774832604].
They are often heat-sensitive and the toxicity can vary, as it is not directly associated with the primary effects of the drug [@doi:10.2174/138920006774832604].
However, this class includes some extremely significant medical breakthroughs, including insulin for the management of diabetes and the smallpox vaccine.
As a result, it is another possible avenue through which the pharmacological management of SARS-CoV-2 infection can be explored. 

#### Tocilizumab

TCZ is a receptor antibody that was developed to manage chronic inflammation caused by the continuous synthesis of the cytokine interleukin-6 (IL-6) [@doi:10.1101/cshperspect.a016295].
IL-6 is a pro-inflammatory cytokine belonging to the interleukin family, immune system regulators that are primarily responsible for immune cell differentiation.
Often used to treat conditions such as rheumatoid arthritis [@doi:10.1101/cshperspect.a016295], TCZ has become a pharmaceutical of interest for the treatment of COVID-19. 
While secretion of IL-6 can be associated with chronic conditions, it is a key player in the innate immune response and is secreted by macrophages in response to the detection of PAMPs or DAMPs [@doi:10.1101/cshperspect.a016295].
An analysis of 191 in-patients at two Wuhan hospitals revealed that blood concentrations of IL-6 differed between patients who did and did not recover from COVID-19.
Patients who ultimately deceased had higher IL-6 levels at admission than those who recovered [@doi:10/ggnxb3].
Additionally, IL-6 levels remained higher throughout the course of hospitalization in the patients who ultimately deceased [@doi:10/ggnxb3].
This finding provided some early evidence that COVID-19 deaths may be induced by the hyperactive immune response, which can be either the cytokine release syndrome (CRS) or cytokine storm syndrome (CSS), as IL-6 plays a key role in this response [@doi:10.1128/mmbr.05015-11].
In this context, the observation of elevated IL-6 in patients who died may reflect an over-production of proinflammatory interleukins, suggesting that TCZ may palliate some of the most severe symptoms of COVID-19 associated with increased cytokine production.

Human IL-6 is a 26-kDa glycoprotein that consists of 184 amino acids and contains two potential N-glycosylation sites and four cysteine residues. 
It binds to a type I cytokine receptor (IL-6Rα or glycoprotein 80) that exists in both membrane-bound (IL-6Rα) and soluble (sIL-6Rα) forms [@doi:10.3389/fimmu.2016.00604].
It is not the binding of IL-6 to the receptor that initiates pro- and/or anti-inflammatory signaling, but rather the binding of the complex to another subunit, known as IL-6Rβ or glycoprotein 130 (gp13) [@doi:10.7150/ijbs.4989; @doi:10.3389/fimmu.2016.00604].
Unlike membrane-bound IL-6Rα, which is only found on hepatocytes and some types of leukocytes, gp130 is found on most cells [@doi:10.1007/s00430-006-0019-9].
When IL-6 binds to sIL-6Rα, the complex can then bind to a gp130 protein on any cell [@doi:10.1007/s00430-006-0019-9].
The binding of IL-6 to IL-6Rα is termed classical signaling, while its binding to sIL-6Rα is termed trans-signaling [@doi:10.1016/j.cytogfr.2012.04.001; @doi:10.1042/bj3000281; @doi:10.1007/s00430-006-0019-9].
These two signaling processes are thought to play different roles in health and illness.
For example, trans-signaling may play a role in the proliferation of mucosal T-helper TH2 cells associated with asthma, while an earlier step in this proliferation of process may be regulated by classical signaling [@doi:10.1007/s00430-006-0019-9].
Similarly, IL-6 is known to play a role in Crohn's Disease via trans-, but not classical, signaling [@doi:10.1007/s00430-006-0019-9].
Both classical and trans-signaling can occur through three independent pathways: the Janus-activated kinase (JAK)-STAT3 pathway, the Ras/Mitogen-Activated Protein Kinases (MAPK) pathway and the Phosphoinositol-3 Kinase (PI3K)/Akt pathway [@doi:10.3389/fimmu.2016.00604].
These signaling pathways are involved in a variety of different functions, including cell type differentiation, immunoglobulin synthesis, and cellular survival signaling pathways, respectively [@doi:10.3389/fimmu.2016.00604].
The ultimate result of the IL-6 cascade is to direct transcriptional activity of various promoters of pro-inflammatory cytokines, such as IL-1, TFN, and even IL-6 itself, through the activity of NF-κB [@doi:10.3389/fimmu.2016.00604].
IL-6 synthesis is tightly regulated both transcriptionally and post-transcriptionally, and it has been shown that viral proteins can enhance transcription of the IL-6 gene by strengthening the DNA-binding activity between several transcription factors and IL-6 gene-cis-regulatory elements [@doi:10.2492/inflammregen.33.054].
Therefore, drugs inhibiting the binding of IL-6 to IL-6Rα or sIL-6Rα are of interest for combating the hyperactive inflammatory response characteristic of CRS and CSS.
TCZ is a humanized monoclonal antibody that binds both to the insoluble and soluble receptor of IL-6, providing de facto inhibition of the IL-6 immune cascade.

Tocilizumab is being administered either as an intervention or as concomitant medication in {{ebm_tocilizumab_ct}} COVID-19 clinical trials (Figure @fig:ebm-trials).
No randomized, placebo-controlled studies have been released yet for TCZ.
Therefore, no conclusions can be drawn about its efficacy for the treatment of COVID-19.
However, early interest in TCZ as a possible treatment for COVID-19 emerged from a very small retrospective study in China that examined 20 patients with severe symptoms in early February 2020 and reported rapid improvement in symptoms following treatment with TCZ [@doi:10.1073/pnas.2005615117].
Subsequently, a number of retrospective studies have been conducted in several countries.
<!--
| Reference | Site(s) | Observation Period | Primary Outcome | Patients Receiving TCZ / Total Enrolled | Matched Control | PCR-confirmed | Main Finding | Hazard Ratio (p) |
|-----------|---------|--------------------|-----------------|-----------------------------------------|-----------------|---------------|--------------|
| [@doi:10.1002/jmv.25801] | Jan. 27 - Mar. 5 |1 site (Wuhan, China) | CRP & IL-6 Levels | 15/15 | No | Not Specified | Clinical stabilization | N/A |
| [@doi:10.1073/pnas.2005615117] | Feb. 5 - 14 | 2 sites (Anhui, China) | Clinical Response | 20/20 | No | Yes | Clinical stabilization | N/A |
| [@doi:10.1016/j.ejim.2020.05.009] | Feb. 26 - Apr. 2 | 1 site (Brescia, Italy) | Survival | 62/85 | No | Yes | Improved survival | 0.035 (0.004) | 
| [@doi:10/d2pk] | Feb. 21 - Mar. 24 or Apr. 30 (Modena) | 3 sites (Bologna, Reggio Emilia, & Modena, Italy) | Survival + IMV | 179/544 | No | Yes | Reduced risk of IMV/death | 0.61 (0.02) | 
| [@doi:10.1016/j.chest.2020.06.006] | Mar. 10 - 31 | 1 site (Connecticut, USA) | Clinical Response | 153/239 | No | Yes | Disease severity at intake less associated with survival | N/A | 
| [@doi:10.1002/jmv.25964] | Feb. 27 - Apr. 17 | Qatar | Clinical Response | 25/25 | No | Yes | Clinical stabilization | N/A | 
| [@doi:10.3390/microorganisms8050695] | Mar. 14 - 27 | 1 site (Pavia, Italy) | Survival & ICU Admission | 21/42 | Yes | Yes | No effect | N/A (OR used) | 

Table: Comparison of some early observational studies administering TCZ to COVID-19 patients.
The above is not a systematic review of TCZ studies but instead provides some perspective on the diversity of retrospective studies of TCZ that have been released. 
Standard of Care administered to all patients is defined by each study within the manuscript.
Site(s) indicates the number and location(s) of the hospitals included in the study, except in the case where the analysis included all cases within a geographic area (Qatar, which had only 25 confirmed COVID-19 cases treated with TCZ in the observation period).
The observation period refers to the timeperiod examined retrospectively to identify eligible patients.
Primary outcomes, when specified, are indicated; clinical response is used to indicate studies that did not explicitly define a primary outcome and mainly reported changes in biomarkers, secondary infections, etc.
Matched control refers to studies that sought to retrospectively identify pairs of comparable patients who received and didn't receive TCZ.
PCR-confirmed indicates whether patients' COVID-19 diagnosis was confirmed by a laboratory test (RT-PCR).
IMV = Invasive Medical Ventilation {#tbl:tcz-table}
-->
Many studies use a retrospective, observational design, where they compare outcomes for COVID-19 patients who received TCZ to those who did not over a set period of time.
For example, one of the largest retrospective, observational analysis released to date [@doi:10/d2pk] compared the rates at which patients who received TCZ deceased or progressed to invasive medical ventilation over a 14-day period compared to patients receiving only SOC.

Under this definition, SOC could include other drugs such as HCQ, azithromycin, lopinavir-ritonavir or darunavir-cobicistat, or heparin.
While this study was not randomized, a subset of patients who were eligible to receive TCZ were unable to obtain it due to shortages; however, these groups were not directly compared in the analysis.
After adjusting for variables such as age, sex, and SOFA score, they found that patients treated with TCZ were less likely to progress to invasive medical ventilation and/or death (adjusted hazard ratio = 0.61, CI 0.40-0.92, p=0.020), although analysis of death and ventilation separately suggests that this effect may have been driven by differences in the death rate (20% of control versus 7% of TCZ-treated patients).
They reported particular benefits for patients whose PaO~2~/FiO~2~ (P/F) ratio, also known as the Horowitz Index for Lung Function, fell below a 150 mm Hg threshold.
They found no differences between groups administered subcutaneous versus intravenous TCZ.
Another retrospective observational analysis of interest examined the charts of patients at a hospital in Connecticut, USA where 64% of all 239 COVID-19 patients in the study period were administered TCZ based on assignment by a standardized algorithm [@doi:10.1016/j.chest.2020.06.006].
They found that TCZ administration was associated with more similar rates of survivorship in patients with severe versus nonsevere COVID-19 at intake, defined based on the amount of supplemental oxygen needed.
They therefore proposed that their algorithm was able to identify patients presenting with or likely to develop CRS as good candidates for TCZ.
This study also reported higher survivorship in Black and Hispanic patients compared to white patients when adjusted for age.
The major limitation with interpretation for these studies is that there may be clinical characteristics that influenced medical practitioners decisions to administer TCZ to some patients and not others.
One interesting example therefore comes from an analysis of patients at a single hospital in Brescia, Italy, where TCZ was not available for a period of time [@doi:10.1016/j.ejim.2020.05.009].
This study compared COVID-19 patients admitted to the hospital before and after March 13, 2020, when the hospital received TCZ.
Therefore, patients who would have been eligible for TCZ prior to this arbitrary date did not receive it as treatment, making this retrospective analysis something of a natural experiment.
Despite this design, demographic factors did not appear to be consistent between the two groups, and the average age of the control group was older than the TCZ group.
The control group also had a higher percentage of males and a higher incidence of comorbidities such as diabetes and heart disease.
All the same, the multivariate hazard ratio, which adjusted for these clinical and demographic factors, found a significant difference between survival in the two groups (HR=0.035, CI=0.004-0.347, p = 0.004).
They reported improvement of survival outcomes after the addition of TCZ to their SOC regime, with 11 of 23 patients (47.8%) admitted prior to March 13th dying compared to 2 of 62 (3.2%) admitted afterwards.
They also reported a reduced progression to mechanical ventilation in the TCZ group.
However, this study also holds a significant limitation: the time delay between the two groups means that knowledge about how to treat the disease likely improved over this timeframe as well.
All the same, the results of these observational retrospective studies provide support for TCZ as a pharmaceutical of interest for follow-up in clinical trials. 

In addition to the retrospective observational studies, other analysis have utilized a retrospective case-control design to match pairs of patients with similar baseline characteristics, only one of whom received TCZ for COVID-19.
In one such study, TCZ was significantly associated with a reduced risk of progression to ICU admission or death [@doi:10.1016/j.medmal.2020.05.001].
This study examined only 20 patients treated with TCZ compared (all but one of the patients treated with TCZ in the hospital during the study period) to 25 patients receiving standard of care.
For the combined primary endpoint of death and/or ICU admission, only 25% of patients receiving TCZ progressed to an endpoint compared to 72% in the SOC group (p = 0.002 presumably based on a chi-square test). 
When the two endpoints were examined separately, progression to invasive medical ventilation remained significant (32% SOC compared to 0% TCZ, p = 0.006) but not for mortality (48% SOC compared to 25% TCZ, p = 0.066).
In contrast, a study that compared 96 patients treated with TCZ to 97 patients treated with SOC only in New York City found that differences in mortality did not differ between the two groups, but that this difference did become significant when intubated patients were excluded from the analysis [@doi:10.1093/qjmed/hcaa206].
Taken together, these findings suggest that future clinical trials of TCZ may want to include intubation as an endpoint.
However, these studies should be approached with caution, not only because of the small number of patients enrolled and retrospective design, but also because they performed a large number of statistical tests and did not account for multiple hypothesis testing.
These last findings highlight the need to search for a balance between impairing a harmful immune response, such as the one generated during CRS and CSS, and preventing the worsening of the clinical picture of the patients by potential new viral infections.

Though data about TCZ for COVID-19 is still only just emerging, some meta-analyses and systematic reviews have investigated the available data.
One meta-analysis [@doi:10.2139/ssrn.3642653] evaluated 19 studies published or released as preprints prior to July 1, 2020 and found that the overall trends supportive of the frequent conclusion that TCZ does improve survivorship, with a significant hazard ratio of 0.41.
This trend improved when they excluded studies that administered a steroid alongside TCZ, with a significant hazard ratio of 0.04.
They also found some evidence for reduced IMV or ICU admission, but only when excluding all studies except a small number reporting estimates that were adjusted for possible bias introduced by the challenges of stringency during the enrollment process.
A systematic analysis of nine case-control studies estimated a hazard ratio of 0.482, which was also significant [@doi:10.1101/2020.07.10.20150938]. 
Although these estimates are similar, it is important to note that they are drawing from the same literature and are therefore likely to be affected by the same biases in publication.
A second systematic review of studies investigating TCZ treatment for COVID-19 analyzed 31 studies that had been published or released as pre-prints and reported that none carried a low risk of bias (RoB) [@doi:10.1016/j.pulmoe.2020.07.003].
Therefore, the present evidence is not likely to be sufficient for conclusions about the efficacy of TCZ.

TCZ has been used for over a decade to treat RA [@doi:10.1177/1759720X18798462], and a recent study shows that the drug is safe for pregnant and breastfeeding women [@doi:10.1093/rheumatology/kez100].
However, TCZ may increase the risk of developing infections [@doi:10.1177/1759720X18798462], and RA patients with chronic hepatitis B (HB) infections had a high risk of HB virus reactivation when TCZ was administered in combination with other RA drugs [@doi:10.1111/1756-185X.13010].
As a result, TCZ is contraindicated in patients with active infections such as tuberculosis [@doi:10.1186/s12967-020-02339-3].
Previous studies have investigated, with varying results, a possible increased risk of infection in RA patients administered TCZ [@doi:10.1093/rheumatology/keq343; @doi:10.1136/annrheumdis-2018-214367], although another study reported that the incidence rate of infections was higher in clinical practice RA patients treated with TCZ than in the rates reported by clinical trials [@doi:10.1093/rheumatology/ker223].
In the investigation of 544 Italian COVID-19 patients, the group treated with TCZ was found to be more likely to develop secondary infections, with 24% compared to 4% in the control group [@doi:10/d2pk].
Reactivation of hepatitis B and herpes simplex virus 1 was also reported in a small number of patients in this study, all of whom were receiving TCZ.
A July 2020 case report described negative outcomes of two COVID-19 patients after receiving TCZ, including one death; however, both patients were intubated and had entered septic shock prior to receiving TCZ [@doi:10.1016/j.chest.2020.04.024], likely indicating a severe level of cytokine production.
Additionally, D-dimer and sIL2R levels were reported by one study to increase in patients treated with TCZ, which raised concerns because of the potential association between elevated D-dimer levels and thrombosis and between sIL2R and diseases where T-cell regulation is compromised [@doi:10.1016/j.chest.2020.06.006]. 
An increased risk of bacterial infection was also identified in a systematic review of the literature, based on the unadjusted estimates reported [@doi:10.2139/ssrn.3642653].
In summary, TCZ administration to COVID-19 patients is not without risks, may introduce additional risk of developing secondary infections, and should be approached especially cautiously for patients who have latent viral infections.

In summary, approximately 25% of coronavirus patients develop ARDS, which is caused by an excessive early response of the immune system which can be a component of cytokine release syndrome [@doi:10.1016/j.chest.2020.06.006] and cytokine storm syndrome [@doi:10.1186/s12967-020-02339-3].
This overwhelming inflammation is triggered by IL-6.
TCZ is an inhibitor of IL-6 and therefore may be able to neutralize the inflammatory pathway that leads to the cytokine storm.
While the mechanism suggests TCZ may be beneficial for the treatment of COVID-19 patients experiencing excessive immune activity, no randomized controlled trials are available assessing its effect.
However, small initial studies have found preliminary indications that TCZ may reduce progression to invasive medical ventilation and/or death.
It should be noted that SOC varied widely across retrospective studies, with one study administering HCQ, lopinavir-ritonavir, antibiotics, and/or heparin as part of standard care.
Interest in TCZ as a treatment for COVID-19 was supported by two meta-analyses that converged on a hazard ratio estimate of approximately 0.45 [@doi:10.1101/2020.07.10.20150938; @doi:10.2139/ssrn.3642653], but a third meta-analysis found that all of the available literature carries a risk of bias, with even the largest available TCZ studies to date carrying a moderate risk of bias under the ROBINS-I criteria [@doi:10.1016/j.pulmoe.2020.07.003].
Additionally, different studies used different dosages, number of doses, and methods of administration; ongoing research may be needed to optimize administration of TCZ [@doi:10.1016/j.jcv.2020.104443], although similar results were reported by one study for intravenous and subcutaneous administration [@doi:10/d2pk].
Clinical trials that are in progress are likely to provide additional insight into the effectiveness of this drug for the treatment of COVID-19 along with how it should be administered.

#### Neutralizing Antibodies

Monoclonal antibodies have revolutionized the way we treat human diseases.
They have become some of the best-selling drugs in the pharmaceutical market in recent years [@doi:10.1186/s12929-019-0592-z].
There are currently 79 FDA approved mAbs on the market including antibodies for viral infections (e.g. Ibalizumab for HIV and Palivizumab for RSV) [@doi:10.1186/s12929-019-0592-z; @doi:10.1146/annurev-immunol-032712-095916].
Virus-specific neutralizing antibodies commonly target viral surface glycoproteins or host structures, thereby inhibiting viral entry through receptor binding interference [@doi:10.3389/fmicb.2017.02323; @doi:10.1080/21645515.2017.1337614].
This section discusses current efforts in developing neutralizing antibodies against SARS-CoV-2 and how expertise gained from previous approaches for MERS-CoV and SARS-CoV may benefit antibody development.

##### Spike (S) Neutralizing Antibody

During the first SARS epidemic in 2002, nAbs were found in SARS-CoV infected patients [@doi:10.1111/j.1469-0691.2004.01009.x;@doi:10.1086/423286].
Several studies following up on these findings identified various S-glycoprotein epitopes as the major targets of neutralizing antibodies against SARS-CoV [@doi:10.1517/14712590902763755].
The passive transfer of immune serum containing nAbs from SARS-CoV-infected mice resulted in protection of naïve mice from viral lower respiratory tract infection upon intranasal challenge [@doi:10.1128/jvi.78.7.3572-3577.2004].
Similarly, a meta-analysis suggested that administration of plasma from recovered SARS-CoV patients reduced mortality upon SARS-CoV infection [@doi:10.1093/infdis/jiu396].
Similar results were observed in MERS-CoV infection during the second coronavirus-related epidemic of the 21st century.
In these cases, neutralizing antibodies were identified against various epitopes of the RBD of the S glycoprotein [@doi:10.1073/pnas.1402074111; doi:10.1128/JVI.00912-14].
Coronaviruses use trimeric spike (S) glycoproteins on their surface to bind to host cell receptors, such as ACE2, allowing for cell entry [@doi:10.1016/j.cell.2020.02.052; @doi:10.1016/j.cell.2020.02.058].
Each S glycoprotein protomer is comprised of an S1 domain, also called the receptor binding domain (RBD), and an S2 domain.
The S1 domain binds to host cell receptors while the S2 domain facilitates the fusion between the viral envelope and host cell membranes [@doi:10.1517/14712590902763755].
Although targeting of the host cell receptor ACE2 shows efficacy in inhibiting SARS-CoV-2 infection [@doi:10.1038/nature02145], given the physiological relevance of ACE2 [@doi:10/bsbp49], it would be favorable to target virus-specific structures rather than host receptors.
This forms the rationale of developing neutralizing antibodies against the S glycoprotein, disrupting its interaction with ACE2 and other receptors and thereby inhibiting viral entry.

The first human neutralizing antibody against SARS-CoV-2 targeting the trimeric spike (S) glycoproteins was developed using hybridoma technology [@doi:10.1101/2020.03.11.987958], where antibody-producing B-cells developed by mice can be inserted into myeloma cells to produce a hybrid cell line (the hybridoma) that is grown in culture.
The 47D11 clone was able to cross-neutralize SARS-CoV and SARS-CoV2 by a mechanism that is different from receptor binding interference.
The exact mechanism of how this clone neutralizes SARS-CoV-2 and inhibits infection _in vitro_ remains unknown, but a potential mechanism might be antibody-induced destabilization of the membrane prefusion structure [@doi:10.1101/2020.03.11.987958; @doi:10.1016/j.cell.2018.12.028].
The ability of this antibody to prevent infection at a feasible dose needs to be validated _in vivo_, especially since _in vitro_ neutralization effects have been shown to not be reflective of _in vivo_ efficacy [@doi:10.1128/JVI.01603-17].
Only a week later, a different group successfully isolated multiple nAbs targeting the RBD of the S glycoprotein from blood samples taken from COVID-19 patients in China [@doi:10.1101/2020.03.21.990770].
Interestingly, the patient-isolated antibodies did not cross-react with RBDs from SARS-CoV and MERS-CoV, although cross-reactivity to the trimeric spike proteins of SARS-CoV and MERS-CoV was observed.
This finding suggests that the RBDs between the three coronavirus species are immunologically distinct and that the isolated nAbs targeting the RBD of SARS-CoV-2 are species specific.
While this specificity is desirable, it also raises the question of whether these antibodies are more susceptible to viral escape mechanisms.
Viral escape is a common resistance mechanism to nAbs therapy due to selective pressure from neutralizing antibodies [@doi:10.2217/imt.15.33; @doi:10.1126/science.1213256].
For HIV, broadly neutralizing antibodies (bnAbs) targeting the CD4 binding site (CD4bs) show greater neutralization breadth than monoclonal antibodies, which target only specific HIV strains [@doi:10.1016/j.molmed.2019.01.007].
For MERS-CoV, a combination of multiple neutralizing antibodies targeting different antigenic sites prevented neutralization escape [@doi:10.1128/JVI.02002-17].
It was found that the different antibody isolates did not target the same epitopes, suggesting that using them in combination might produce a synergistic effect that prevents viral escape [@doi:10.1101/2020.03.21.990770].
It was also demonstrated that binding affinity of the antibodies does not reflect their capability to compete with ACE2 binding.
Furthermore, no conclusions about correlations between the severity of disease and the ability to produce neutralizing antibodies can be drawn at this point.
Rather, higher neutralizing antibody titers were more frequently found in patients with severe disease.
Correspondingly, higher levels of anti-spike IgG were observed in patients that deceased from infection compared to patient that recovered [@doi:10.1172/jci.insight.123158].

Results from the SARS and MERS epidemics thus provide valuable lessons for the design of neutralizing antibodies for the current outbreak.
The findings for SARS-CoV and MERS-CoV can aid in identifying which structures constitute suitable targets for nAbs, despite the fact that the RBD appears to be distinct between the three coronavirus species.
These studies also suggest that a combination of nAbs targeting distinct antigens might be necessary to provide protection [@doi:10.1128/JVI.02002-17].
The biggest challenge remains identifying antibodies that not only bind to their target, but also prove to be beneficial for disease management.
On that note, a recently published study indicates that anti-spike antibodies could make the disease worse rather than eliminating the virus [@doi:10.1172/jci.insight.123158].
These findings underscores our current lack of understanding the full immune response to SARS-CoV-2.

#### Interferons

Interferons (IFNs) are a family of cytokines crucial to activating the innate immune system response against viral infections.
Interferons are classified into three categories based on their receptor specificity: types I, II and III [@doi:10.1128/mmbr.05015-11].
Specifically, IFNs I (IFN-𝛼 and 𝛽) and II (IFN-𝛾) induce the expression of antiviral proteins that bring the viral RNA to degradation [@doi:10.1016/j.jcv.2003.11.013].
Among these IFNs, IFN-𝛽 has already been found to strongly inhibit the replication of other coronaviruses, such as SARS-CoV, in cell culture, while IFN-𝛼 and 𝛾 were shown to be less effective in this context [@doi:10.1016/j.jcv.2003.11.013].
There is evidence that patients with higher susceptibility to ARDS indeed show deficiency in IFN- 𝛽.
For instance, infection with other coronaviruses impairs IFN-𝛽 expression and synthesis, allowing the virus to escape the innate immune response [@doi:10.1016/j.virusres.2014.07.024].
On March 18 2020, Synairgen plc received approval to start a phase II trial for SNG001, an IFN-𝛽-1a formulation to be delivered to the lungs via inhalation.
SNG001 was already shown to be effective in reducing viral load in an _in vivo_ model of swine flu and _in vitro_ models of other coronavirus infections [@url:https://www.synairgen.com/wp-content/uploads/2020/03/200318-Synairgen-to-start-trial-of-SNG001-in-COVID-19-imminently-.pdf'.
In July, a press release from Synairgen stated that SNG001 reduced progression to ventilation in a double-blind, placebo-controlled, multi-center study of 101 patients with an average age in the late 50s [@url:https://www.synairgen.com/wp-content/uploads/2020/07/200720-Synairgen-announces-positive-results-from-trial-of-SNG001-in-hospitalised-COVID-19-patients.pdf].
They also reported that patients in the treatment group showed greater recovery and lower breathlessness.
However, given that this information was released in a press release rather than in a manuscript and thus cannot be thoroughly reviewed, these findings should be considered preliminary.

#### Vaccines

##### Vaccine Development

Flu-like illnesses caused by viruses are a common target of vaccine development, and influenza vaccine technology in particular has made many strides.
During the H1N1 influenza outbreak, vaccine development was accelerated because of the existing infrastructure, along with the fact that regulatory agencies had already decided that vaccines produced using egg- and cell-based platforms could be licensed under the regulations used for a strain change.
Critiques of the production and distribution of the H1N1 vaccine have stressed the need for alternative development-and-manufacturing platforms that can be readily adapted to new pathogens.
Although a monovalent H1N1 vaccine was not available before the pandemic peaked in the United States and Europe, it was available soon afterward as a stand-alone vaccine that was eventually incorporated into commercially available seasonal influenza vaccines [@doi:10.1056/NEJMp2005630].
If H1N1 vaccine development provides any indication, considering developing and manufacturing platforms for promising COVID-19 vaccine trials early could hasten the emergence of an effective prophylactic vaccine against SARS-CoV-2.

The first critical step towards developing a vaccine against SARS-CoV-2 was characterizing the target, which fortunately happened early in the COVID-19 outbreak with the sequencing and dissemination of the viral genome [@url:https://www.who.int/csr/don/12-january-2020-novel-coronavirus-china/en/].
The Coalition for Epidemic Preparedness Innovations (CEPI) is coordinating global health agencies and pharmaceutical companies to develop vaccines against SARS-CoV-2.
There are over 100 vaccine candidates against SARS-CoV-2 in clinical trials.
Of the 78 active vaccine programs, 73 were in the preclinical or exploratory stage [@doi:10.1038/d41573-020-00073-5].
Unlike many global vaccine development programs previously, such as with H1N1, the vaccine development landscape for COVID-19 includes vaccines produced by a wide array of technologies.
Experience in the field of oncology is encouraging COVID-19 vaccine developers to use next-generation approaches to vaccine development, which have led to the great diversity of vaccine development programs [@url:https://www.the-scientist.com/news-opinion/newer-vaccine-technologies-deployed-to-develop-covid-19-shot-67152].
Diverse technology platforms include DNA, RNA, virus-like particle, recombinant protein, both replicating and non-replicating viral vectors, live attenuated virus, and inactivated virus approaches.
Given the wide range of vaccines under development, it is possible that some vaccine products may eventually be shown to be more effective in certain subpopulations, such as children, pregnant women, immunocompromised patients, the elderly, etc.
The requirements for a successful vaccine trial and deployment are complex and may require coordination between government, industry, academia, and philanthropic entities [@doi:10.1126/science.abc5312].
While little is currently known about immunity to SARS-CoV-2, vaccine development typically tests for serum neutralizing activity, as this has been established as a biomarker for adaptive immunity in other respiratory illnesses [@doi:10.1056/NEJMoa2022483].

###### DNA Vaccines

This vaccination method involves the direct introduction of a plasmid containing a DNA sequence encoding the antigen(s) against which an immune response is sought into appropriate tissues [@url:https://www.who.int/biologicals/areas/vaccines/dna/en/].
This approach may offer several advantages over traditional vaccination approaches, such as the stimulation of both B- as well as T-cell responses and the absence of any infectious agent.
Currently, a Phase I safety and immunogenicity clinical trial of INO-4800, a prophylactic vaccine against SARS-CoV-2, is underway [@clinicaltrials:NCT04336410].
The vaccine developer Inovio Pharmaceuticals Technology is overseeing administration of INO-4800 by intradermal injection followed by electroporation with the CELLECTRA® device to healthy volunteers.
Electroporation is the application of brief electric pulses to tissues in order to permeabilize cell membranes in a transient and reversible manner.
It has been shown that electroporation can enhance vaccine efficacy by up to 100-fold, as measured by increases in antigen-specific antibody titers [@doi:10.1016/j.coi.2011.03.008].
The safety of the CELLECTRA® device has been studied for over seven years, and these studies support the further development of electroporation as a safe vaccine delivery method [@doi:10.4161/hv.24702].
The temporary formation of pores through electroporation facilitates the successful transportation of macromolecules into cells, allowing cells to robustly take up INO-4800 for the production of an antibody response.

Approved by the U.S. Food and Drug Administration (FDA) on April 6, 2020, the Phase I study is enrolling up to 40 healthy adult volunteers in Philadelphia, PA at the Perelman School of Medicine and at the Center for Pharmaceutical Research in Kansas City, MO.
The trial has two experimental arms corresponding to the two locations.
Participants in Experimental Group 1 will receive one intradermal injection of 1.0 milligram (mg) of INO-4800 followed by electroporation using the CELLECTRA® 2000 device twice, administered at Day 0 and Week 4.
Participants in Experimental Group 2 will receive two intradermal injections of 1.0 mg (total 2.0 mg per dosing visit) of INO-4800 followed by electroporation using the CELLECTRA® 2000 device, administered at Day 0 and Week 4.
Safety data and the initial immune responses of participants from the trial are expected by the end of the summer of 2020.
The development of a DNA vaccine against SARS-CoV-2 by Inovio could be an important step forward in the world's search for a COVID-19 vaccine.
Although exciting, the cost of vaccine manufacturing and electroporation may make scaling the use of this technology for prophylactic use for the general public difficult.

###### RNA Vaccines

RNA vaccines are nucleic-acid based modalities that code for viral antigens against which the human body elicits a humoral and cellular immune response.
The mRNA technology is transcribed _in vitro_ and delivered to cells via lipid nanoparticles (LNP) [@doi:10.1002/eji.1830230749].
They are recognized by ribosomes _in vivo_ and then translated and modified into functional proteins [@doi:10.3389/fimmu.2019.00594].
The resulting intracellular viral proteins are displayed on surface MHC proteins, provoking a strong CD8+ T cell response as well as a CD4+ T cell and B cell-associated antibody responses [@doi:10.3389/fimmu.2019.00594].
Naturally, mRNA is not very stable and can degrade quickly in the extracellular environment or the cytoplasm.
The LNP covering protects the mRNA from enzymatic degradation outside of the cell [@doi:10.4155/tde-2016-0006].
Codon optimization to prevent secondary structure formation and modifications of the poly-A tail as well as the 5’ untranslated region to promote ribosomal complex binding can increase mRNA expression in cells.
Furthermore, purifying out dsRNA and immature RNA with FPLC (fast performance liquid chromatography) and HPLC (high performance liquid chromatography) technology will improve translation of the mRNA in the cell [@doi:10.3389/fimmu.2019.00594; @doi:10.1080/14760584.2017.1355245].
Vaccines based on mRNA delivery confer many advantages over traditional viral vectored vaccines and DNA vaccines.
In comparison to live attenuated viruses, mRNA vaccines are non-infectious and can be synthetically produced in an egg-free, cell-free environment, thereby reducing the risk of a detrimental immune response in the host [@doi:10.1016/j.immuni.2020.03.007].
Unlike DNA vaccines, mRNA technologies are naturally degradable and non-integrating, and they do not need to cross the nuclear membrane in addition to the plasma membrane for their effects to be seen [@doi:10.3389/fimmu.2019.00594].
Furthermore, mRNA vaccines are easily, affordably, and rapidly scalable.

Although mRNA vaccines have been developed for therapeutic and prophylactic purposes, none have been licensed or commercialized thus far.
Nevertheless, they have shown promise in animal models and preliminary clinical trials for several indications, including rabies, coronavirus, influenza, and cytomegalovirus [@clinicaltrials:NCT01669096].
Preclinical data from Pardi et al. identified effective antibody generation against full-length FPLC-purified influenza hemagglutinin stalk-encoding mRNA in mice, rabbits, and ferrets [@doi:10.1038/s41467-018-05482-0].
Similar immunological responses for mRNA vaccines were observed in humans in Phase I and II clinical trials operated by the pharmaceutical-development companies Curevac and Moderna for rabies, flu, and zika [@doi:10.1080/14760584.2017.1355245].
Positively charged bilayer LNPs carrying the mRNA attract negatively charged cell membranes, endocytose into the cytoplasm [@doi:10.4155/tde-2016-0006], and facilitate endosomal escape.
LNPs can be coated with modalities recognized and engulfed by specific cell types.
LNPs 150nm or less effectively enter into lymphatic vessels.

There are three types of RNA vaccines: non-replicating, _in vivo_ self-replicating, and _in vitro_ dendritic cell non-replicating [@url:https://www.phgfoundation.org/briefing/rna-vaccines].
Non-replicating mRNA vaccines consist of a simple open reading frame (ORF) for the viral antigen flanked by the 5’ UTR and 3’ poly-A tail.
_In vivo_ self-replicating vaccines encode a modified viral genome derived from single-stranded, positive sense RNA alphaviruses [@doi:10.3389/fimmu.2019.00594; @doi:10.1080/14760584.2017.1355245].
The RNA genome encodes the viral antigen along with proteins of the genome replication machinery, including an RNA polymerase.
Structural proteins required for viral assembly are not included in the engineered genome [@doi:10.3389/fimmu.2019.00594].
Self-replicating vaccines produce more viral antigens over a longer period of time, thereby evoking a more robust immune response [@url:https://www.phgfoundation.org/briefing/rna-vaccines].
Finally, _in vitro_ dendritic cell non-replicating RNA vaccines limit transfection to dendritic cells.
Dendritic cells are potent antigen-presenting immune cells that easily take up mRNA and present fragments of the translated peptide on their MHC proteins, which can then interact with T cell receptors.
Ultimately, primed T follicular helper cells can stimulate germinal center B cells that also present the viral antigen to produce antibodies against the virus [@doi:10.1016/j.immuni.2014.10.004].
These cells are isolated from the patient, grown and transfected _ex vivo_, and reintroduced to the patient [@doi:10.1038/nrd.2017.243].

mRNA-1273 was the first COVID-19 vaccine to enter a phase I clinical in the United States.
ModernaTX, Inc. is currently spearheading an investigation on the immunogenicity and reactogenicity of mRNA-1273, a conventional lipid nanoparticle encapsulated RNA encoding a full-length prefusion stabilized spike (S) protein for SARS-CoV-2 [@clinicaltrials:NCT04283461].
In a study that is ongoing, forty-five participants were enrolled and given intramuscular injections of mRNA-1273 in their deltoid muscle on day 1 and day 29, and then followed for the next twelve months.
Healthy males and non-pregnant females aged 18-55 years were recruited for this study and divided into three groups receiving 25, 100, or 250 micrograms (&mu;g) of mRNA-1273.
IgG ELISA assays on patient serology samples are being used to examine the immunogenicity of the vaccine [@clinicaltrials:NCT04283461].

A preliminary report describing initial safety and immunogenicity findings is now available [@doi:10.1056/NEJMoa2022483].
Binding antibodies were observed at two weeks after the first dose at all concentrations.
At the time point one week after the second dose was administered on day 29, the pseudotyped lentivirus reporter single-round-of-infection neutralization assay (PsVNA), which was used to assess neutralizing activity, reached a median level similar to the median observed in convalescent plasma samples.
Participants reported mild and moderate systemic adverse events after the day 1 injection, and one severe local event was observed in each of the two highest dose levels.
The second injection led to severe systemic adverse events for three of the participants at the highest dose levels, with one participant in the group being evaluated at an urgent care center on the day after the second dose.
The reported localized adverse events from the second dose were similar to those from the first.

In summary, mRNA vaccines are promising tools in the prevention and control of pandemics because they may sidestep many challenges associated with traditional vaccine design and manufacturing.
mRNA-1273 is the only RNA vaccine for SARS-CoV-2 for which preliminary results are available.
This early in the development process, placebo-blinded and randomized results are not yet available, but the initial results are promising.
In the dose ranging study, even the lowest dose of 25 &mu;g of mRNA-1273 appeared to be sufficient to induce an immunogenicity profile comparable to that observed in convalescent plasma and appeared to be well tolerated among the population of healthy, non-pregnant participants from 18-55 years of age.
Based on the preliminary results from mRNA-1273 [@doi:10.1056/NEJMoa2022483], a new trial aims to enroll 30,000 participants who will be randomized for two injections of 100 &mu;g of mRNA-1273 or placebo, again spaced 28 days apart [@clinicaltrials:NCT04470427].

##### Adjuvants for Vaccines

Adjuvants include a variety of molecules or larger microbial-related products that have an effect on the immune system or an immune response of interest.
They can either be comprised of or contain immunostimulants or immunomodulators.
Adjuvants are sometimes included within vaccines, especially vaccines other than live-attenuated and inactivated viruses, in order to enhance the immune response.
A review on the development of SARS-CoV-2 vaccines [@doi:10.3390/vaccines8020153] also included a brief summary of the potential of adjuvants for these vaccines, including a brief description of some already commonly used adjuvants.
Different adjuvants can regulate different types of immune responses, so the type or combination of adjuvants used in a vaccine will depend on both the type of vaccine and concern related to efficacy and safety.
A variety of possible mechanisms for adjuvants have been researched [@doi:10.1038/nri2510; @doi:10.3389/fimmu.2018.02619; @doi:10.3390/vaccines8010128], including the following: induction of DAMPs (damage-associated molecular patterns) that can be recognized by certain pattern recognition receptors (PRRs) of the innate immune system; functioning as PAMPs (pathogen-associated molecular patterns) that can also be recognized by certain pattern recognition receptors (PRRs); and more generally enhancing the humoral or cellular immune responses.
Selection of one or more adjuvants requires considering how to promote the advantageous effects of the components and/or immune response and, likewise, to inhibit possible deleterious effects.
There are also considerations related to the method of delivering (or co-delivering) the adjuvant and antigen components of a vaccine.

<<<<<<< HEAD
##### Trained Immunity

Another approach that is being investigated explores the potential for vaccines that are not made from the SARS-CoV-2 virus to confer what has been termed trained immunity. 
In a recent review [@doi:10.1038/s41577-020-0285-6], trained immunity was defined as forms of memory that are temporary (e.g., months or years) and reversible. 
It is induced by exposure to whole-microorganism vaccines or other microbial stimuli that generates heterologous protective effects.
Trained immunity can be displayed by innate immune cells or innate immune features of other cells, and it is characterized by alterations to immune responsiveness to future immune challenges due to epigenetic and metabolic mechanisms.
These alterations can take the form of either an increased or decreased response to immune challenge by a pathogen.
Trained immunity elicited by non-SARS-CoV-2 whole-microorganism vaccines could potentially improve SARS-CoV-2 susceptibility or severity [@doi:10.1016/j.cell.2020.04.042].

One type of stimulus which research indicates can induce trained immunity is bacillus Calmette-Guerin (BCG) vaccination.
BCG is an attenuated form of bacteria _Mycobacterium bovis_.
The vaccine is most commonly administered for the prevention of tuberculosis in humans.
Clinical trials in non-SARS-CoV-2-infected adults have been designed to assess whether BCG vaccination could have prophylactic effects against SARS-CoV-2 by reducing susceptibility, preventing infection, or reducing disease severity. 
A number of trials are now evaluating the effects of the BCG vaccine or the related vaccine VPM1002 [@doi:10.1016/j.cell.2020.04.042; @clinicaltrials:NCT04327206; @clinicaltrials:NCT04328441; @clinicaltrials:NCT04348370; @clinicaltrials:NCT04350931; @clinicaltrials:NCT04362124; @clinicaltrials:NCT04369794; @clinicaltrials:NCT04373291; @clinicaltrials:NCT04379336; @clinicaltrials:NCT04384549; @clinicaltrials:NCT04387409; @clinicaltrials:NCT04414267; @clinicaltrials:NCT04417335; @clinicaltrials:NCT04435379; @clinicaltrials:NCT04439045].

The ongoing trials are using a number of different approaches.
Some trials enroll healthcare workers, other trials hospitalized elderly adults without immunosuppression who get vaccinated with placebo or BCG at hospital discharge, and yet another set of trials older adults (>50 years) under chronic care for conditions like hypertension and diabetes.
One set of trials, for example, uses time until first infection as the primary study endpoint; more generally, outcomes measured in some of these trials are related to incidence of disease and disease severity or symptoms.
Some analyses have suggested a possible correlation at the country level between the frequency of BCG vaccination (or BCG vaccination policies) and the severity of COVID-19 [@doi:10.1016/j.cell.2020.04.042].
Currently it is unclear whether this correlation has any connection to trained immunity.
Many possible confounding factors are also like to vary among counries, such as age distribution, detection efficiency, stochastic epidemic dynamic effects, differences in healthcare capacity over time in relation to epidemic dynamics, and these have not been adequately accounted for in current analyses. <!-- TO DO: add in study that debunks this-->
It is unclear whethere there is an effect of the timing of BCG vaccination, both during an individual's life cycle and relative to the COVID-19 pandemic.
Additionally, given that severe SARS-CoV-2 may be associated with a dysregulated immune response, it is unclear what alterations to the immune response would be most likely to be protective versus pathogenic (e.g., [@doi:10.1016/j.chom.2020.04.009; @doi:10.1016/j.chom.2020.05.009; @doi:10.1016/j.cell.2020.04.042; @doi:10.1016/j.chom.2020.05.008]).
The article [@doi:10.1016/j.cell.2020.04.042] proposes that trained immunity might lead to an earlier and stronger response, which could in turn reduce viremia and the risk of later, detrimental immunopathology.
While trained immunity is an interesting possible avenue to complement vaccine development efforts through the use of an existing vaccine, additional research is required to assess whether the BCG vaccine is likely to confer trained immunity in the case of SARS-CoV-2.
=======
### Summary of Prophylactics and Therapeutics

Currently, there are several possible prophylactics and therapeutics under investigation.
Early public attention focused on potential treatments whose therapeutic/prophylactic value has subsequently been disproved or remains under question, such as HCQ and some nutraceuticals, respectively.
Advances in prophylactics continue to develop, with several vaccines currently in clinical trials.
As research has progressed, several potential approaches to treatment have emerged.
Most notably, remdesivir has been approved by the FDA for the treatment of COVID-19, and dexamethasone, which was approved by the FDA in 1958, has been found to improve outcomes for patients with severe COVID-19.
As more evidence becomes available, the potential for existing and novel therapies to improve outcomes for COVID-19 patients will become better understood.
At present, a number of promising avenues continue to be explored.
>>>>>>> 79748142
<|MERGE_RESOLUTION|>--- conflicted
+++ resolved
@@ -906,7 +906,6 @@
 Selection of one or more adjuvants requires considering how to promote the advantageous effects of the components and/or immune response and, likewise, to inhibit possible deleterious effects.
 There are also considerations related to the method of delivering (or co-delivering) the adjuvant and antigen components of a vaccine.
 
-<<<<<<< HEAD
 ##### Trained Immunity
 
 Another approach that is being investigated explores the potential for vaccines that are not made from the SARS-CoV-2 virus to confer what has been termed trained immunity. 
@@ -932,7 +931,7 @@
 Additionally, given that severe SARS-CoV-2 may be associated with a dysregulated immune response, it is unclear what alterations to the immune response would be most likely to be protective versus pathogenic (e.g., [@doi:10.1016/j.chom.2020.04.009; @doi:10.1016/j.chom.2020.05.009; @doi:10.1016/j.cell.2020.04.042; @doi:10.1016/j.chom.2020.05.008]).
 The article [@doi:10.1016/j.cell.2020.04.042] proposes that trained immunity might lead to an earlier and stronger response, which could in turn reduce viremia and the risk of later, detrimental immunopathology.
 While trained immunity is an interesting possible avenue to complement vaccine development efforts through the use of an existing vaccine, additional research is required to assess whether the BCG vaccine is likely to confer trained immunity in the case of SARS-CoV-2.
-=======
+
 ### Summary of Prophylactics and Therapeutics
 
 Currently, there are several possible prophylactics and therapeutics under investigation.
@@ -941,5 +940,4 @@
 As research has progressed, several potential approaches to treatment have emerged.
 Most notably, remdesivir has been approved by the FDA for the treatment of COVID-19, and dexamethasone, which was approved by the FDA in 1958, has been found to improve outcomes for patients with severe COVID-19.
 As more evidence becomes available, the potential for existing and novel therapies to improve outcomes for COVID-19 patients will become better understood.
-At present, a number of promising avenues continue to be explored.
->>>>>>> 79748142
+At present, a number of promising avenues continue to be explored.