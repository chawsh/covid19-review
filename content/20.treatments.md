## Therapeutics

Given the rapid predicted spread of the disease, the development of therapeutics will be critical to mitigating its effect on health and the mortality rate.
Typically, therapeutics can take a few forms.
First, the treatment and reduction of symptoms can result in the reduction of the severity and risk associated with an active infection.
Second, the development of antiviral drugs can drive a reduced recovery time for patients by inhibiting the development of the virus once an individual is infected.
Finally, vaccines present a strategy for bolstering the immune response of the populus broadly to the virus, resulting in a lower rate of infection.
All three of these strategies have been valuable elements of responses to other viruses, including coronaviruses, and are being investigated by researchers at present.
Additionally, there have been suggestions within the scientific community that nutraceutical or dietary supplement interventions may prime an individual’s immune system to prevent or lessen the impact of RNA virus infections [@doi:10.1016/j.pcad.2020.02.007; @doi:10/ggkd3b].
In the following sections, we critically appraise the literature surrounding the repurposing of existing treatments and development of novel therapeutics for the prevention, mitigation, and treatment of coronavirus infections.  

### Treatment of Symptoms

The clinical picture of SARS-CoV-2 infection differs dramatically between individuals.
Some are asymptomatic.
Others experience mild COVID-19 symptoms, such as cough, sore throat and fever, while the most severe cases of COVID-19 include severe complications including pneumonia and Acute Respiratory Distress Syndrome (ARDS), which can lead to respiratory failure and death [@url:https://www.cdc.gov/coronavirus/2019-ncov/hcp/clinical-guidance-management-patients.html].
Vaccines are one avenue to mitigate harm from viral pathogens, but in the case of a rapidly growing pandemic the longer timeframe of vaccine development and distribution means that there can be a key for treatments that palliate symptoms to avoid the most severe outcomes from infection.

#### Tocilizumab

A recent study carried out on a sample of 191 adult COVID-19 in-patients at two Wuhan hospitals found that blood samples taken at admission contained significantly higher concentrations of interleukin-6 (IL-6) in patients who ultimately deceased compared to those who survived; average concentrations of IL-6 remained higher in the deceased group than the surviving group throughout hospitalization [@doi:10/ggnxb3].
This suggests that these individuals may be experiencing a "cytokine storm", which refers to an excessive inflammatory response.
IL-6 plays a key role in this response [@doi:10.1128/mmbr.05015-11].
IL-6 is a pro-inflammatory cytokine belonging to the family of interleukins, which are immune system regulators that are primarily responsible for immune cell differentiation.
Specifically, IL-6 promotes the differentiation of activated B cells into immunoglobulin-producing plasma cells [@pmid:9052836] and acts as a growth factor for hybridoma and myeloma cells [@pmid:8431556; @pmid:2104241].
In addition, IL-6 also induces the differentiation of naïve CD4+ T cells into effector T-cell subsets [@doi:10.1158/2326-6066.CIR-14-0022].
In this way interleukins regulate both the pro- and anti-inflammatory responses.
In this context, the observation of elevated IL-6 in patients who died may reflect an over-production of proinflammatory interleukins.

In a healthy situation the lung respiratory epithelium together with alveolar macrophages limits the activation of the immune system, ensuring homeostasis.
The introduction of the S-protein from SARS-CoV to mouse macrophages was found to increase production of IL-6 and TNF-α [@doi:10.1016/j.virusres.2007.02.007], and deceased SARS-CoV patients were found to have intermediate levels of IL-6, IL-1𝛽, and TNF-α expressed in a number of ACE2-expressing cell types sampled from the lung and bronchial tissues during autopsy [@doi:10.1002/path.2067].
However, other reports found the severe respiratory condition ARDS to be associated with elevated concentrations of IL-6 in BALF, but that concentrations of Tumor Necrosis Factor α (TNF-α) and IL-1𝛽 decreased with the onset of ARDS [@doi:10.1164/ajrccm.164.10.2104013].
These cytokines enhance the pro-inflammatory reaction by increase acute-phase signaling, trafficking of immune cells to the site of primary infection, epithelial cell activation, and secondary cytokine production.
The acute phase response to infection results in the heavily damage of the endotelium of blood vessels, which disrupts the balance between pro and anti-inflammatory response [@doi:10.1164/ajrccm.164.10.2104013].
Thus, the holes generated allow not just for the passage of neutrophils, macrophages and lymphocytes to the site of the infection but also the accumulation of liquids into the lungs, which is the ultimate cause of the death as per Acute Distress Respiratory Syndrome (ADRS) or Severe Acute Respiratory Syndrome (SARS) [@doi:10.1007/s00281-017-0629-x], also caused by the new coronavirus.
Recently Chinese and Italian doctors have found that the the Tocilizumab (actemra, by Roche), a drug commonly used in the rheumatoid arthritis, may palliate the most severe symptoms associated with COVID-19.

##### Anticipated Mechanism

Human IL-6 is a glycoprotein of 26 kDa and it consists of 184 amino acids containing 2 potential N-glycosylation sites and four cysteine residues. IL-6 binds to its receptor either in the insoluble (IL-6R) and soluble (sIL-6R) form.
The receptor specificity determines the type of signaling. Specifically, the binding of IL-6 to the cell membrane receptor IL-6R gives rise to the "classical transduction of the signaling", while to binding to sIL-6R generate the so called "trans-signaling" [@doi:10.1016/j.cytogfr.2012.04.001; @doi:10.1042/bj3000281].
IL-6 signaling occurs through 3 independent pathways: the Janus-activated kinase (JAK)-STAT3 pathway, the Ras/Mitogen-Activated Protein Kinases (MAPK) pathway and the Phosphoinositol-3 Kinase (PI3K)/Akt pathway [@doi:10.3389/fimmu.2016.00604].
The ultimate result of the IL-6 cascade is to direct transcriptional activity of various promoters of pro-inflammatory cytokines, such as IL-1 and TFN, including IL-6 own regulation through the activity of NF-κB [@doi:10.3389/fimmu.2016.00604].
Particularly, IL-6 synthesis is tightly regulated both transcriptionally and post-transcriptionally . In this context, it has been shown that viral proteins can enhance transcription of the IL-6 gene, via strengthening the DNA-binding activity between several transciptional factors and IL-6 gene-cis-regulatory elements [@doi:10.2492/inflammregen.33.054].
Tocilizumab is a humanised monoclonal antibody that binds both to the insoluble and soluble receptor of IL-6, de facto inhibiting the IL-6 immune cascade.

##### Current Evidence

Chinese doctors have started a trial enrolling 188 patients of which 14 with severe lung disease have shown clear sings of improvements, according to their results [@url:https://www.genengnews.com/virology/coronavirus/genentech-launches-phase-iii-trial-of-actemra-as-coronavirus-treatment/].
Also, The AIFA (the Italian Drug Agency) approved the start of a new trial on March 19 recruiting patients at the initial stage of the infection [@url:https://www.univadis.co.uk/viewarticle/covid-19-italy-launches-an-independent-trial-on-tocilizumab-715741].
Together with these independent trials, Roche, also in collaboration with the FDA, will start a randomised, double-blind, placebo-controlled phase III trial early April.
The trial will enroll 330 patients globally, which will be followed for 60 days upon use of the drug via injection to analyse its efficiency/safety (Biopharma-reporter.com).
However, previous studies on RA showed that in patients treated with TCZ the rate of incident infections in clinical practice patients was higher than the one observed during clinical trial [@doi:10.1093/rheumatology/ker223].
Also, RA patients with chronic hepatitis B (HB) infection showed high risk of HB virus reactivation upon TCZ administration in combination with other RA drugs [@doi:10.1111/1756-185X.13010].
These last findings highlight the need to search for a balance between impairing a harmful immune response, such as the one generated by the cytokine storm, and preventing the worsening of the clinical picture of the patients by potential new viral infections.
This aspect is probably crucial to be investigated further in the trials that are about to start.
Perhaps, the TCZ treatment would best suit patients with severely compromised lungs due to the Covid-19 infection and are therefore at greater risk of death, in order to stop the uncontrolled immune response before it’s too late.
<!--
##### Summary

Summarize the state of the symptom management approach.
-->

### Small Molecule Drugs for Targeting SARS-CoV-2

The replication cycle of a virus within an epithelial host cell includes 6 basic steps which can be shortly summarised as follow: i) attachment of the virus to the host cell; ii) penetration by endocytosis; iii) uncoating, classically defined as the release of viral contents into the host cell; iv) biosynthesis, during which the viral genetic material enters the nucleus where it gets replicated; v) assembly, where viral proteins are translated and new viral particles are assembled; vi) release, when the new viruses are released into the extracellular environment [@isbn:978-1405136457].
Antiviral drugs do not kill the virus, rather they inhibit its amplification by impairing one of these steps.
Nowadays, many of these drugs act during the biosynthesis step in order to inhibit the virus’ genetic material replication.
Importantly, SARS-CoV-2 is an RNA virus.
Differently from a DNA virus, which can use the host enzymes to propagate itself, RNA viruses depends on their own polymerase, the RNA-dependent RNA polymerase (RdRP), in order to be replicated [@doi:10.1007/978-1-4939-2438-7; @doi:10.1002/jmv.25761].

#### Nucleotide Analogs
Removing this header for now, if we add additional nucleotide analogs, we can put it back
Why one might use nucleotide analogs.
#### Avigan

Avigan (Flavipiravir, from Toyama chemical Fujifilm) is a drug which has been found effective to block viral amplification in the Influenza virus infection.
Avigan is a nucleotide analog.

##### Anticipated Mechanism

Specifically, Avigan is a nucleoside precursor efficiently recognised as guanosine and adenosine analogue by the virus polymerase (RNA-dependent RNA polymerase).
While a single incorporation does not influence RNA transcription, multiple events of incorporation lead to the arrest of RNA synthesis [@doi:10.1371/journal.pone.0068347].
Importantly It was already shown that Avigan is able to give 100% coverage against the Ebola virus in mice [@doi:10.1016/j.antiviral.2014.02.014].
Furthermore, there are evidences that drug might also work against Corona virus infection.
For instance, a recent study showed its effectiveness compared to other antivirals such as lopinavir and ritonavir [@doi:10.1016/j.eng.2020.03.007].
The drug was tested on a sample of 80 patients (35 experimental sample, 45 control group) and increased the speed of recovery (measured as viral clearance from the patient by RT-PCR) of about 4 days, compared to the control sample treated with the other anti-virals, such as Lopinavir and Ritonavir.
Also lung body scan seem to look better in about 91% of the patients analysed [@doi:10.1016/j.eng.2020.03.007].
However, the size of the sample is too small to give a powerful statistics, as well as the choice of the patients did not take into consideration important factors such as previous clinical conditions, sex, while there was no age categorisation.

##### Current Evidence

A list of current studies and their results, using carefully the information requested in the therapeutic paper tickets.

##### Summary

Summarize the state of the antiviral approach.

#### Remdesivir

Remdesivir (GS-5734) was developed by Gilead Sciences to treat Ebola.
It does not have any FDA-approved use.
Although a clinical trial in the Democratic Republic of Congo found some evidence of effectiveness against ebola, two antibody preparations were found to be more effective, and Remdesivir was not pursued [@doi:10.1056/NEJMoa1910993].

##### Anticipated Mechanism

Remdesivir is metabolized to GS-441524, an adenosine analog that inhibits a broad range of polymerases and then evades exonuclease repair causing chain termination [@doi:10.1074/jbc.AC120.013056; @doi:10.1128/mBio.00221-18; @doi:10.1038/s41422-020-0282-0].
<<<<<<< HEAD
Although it was developed against Ebola Virus Disease, it also inhibits the MERS-CoV and SARS-CoV polymerase and inhibits coronavirus replication in cell culture assays with submicromolar IC50s [@doi:10.1126/scitranslmed.aal3653].
It also inhibits SARS-CoV-2, showing synergy with chloroquine [@doi:10.1038/s41422-020-0282-0].
=======
Although it was developed against Ebola, it also inhibits the MERS-CoV and SARS-CoV polymerase and inhibits coronavirus replication in cell culture assays with submicromolar IC50s [@doi:10.1126/scitranslmed.aal3653].
It also inhibits SARS-CoV-2, showing synergy with chloroquine _in vitro_ [@doi:10.1038/s41422-020-0282-0].
>>>>>>> c7223b3e

##### Current Evidence

In addition to the previous work showing Remdesivir to be an effective treatment for viral pathogens such as SARS-CoV and MERS-CoV in cultured cells and animal models, a recent study found that administration of Remdesivir to non-human primate models resulted in 100% protection against infection by the Ebola virus.
Remdesivir has also been reported to inhibit SARS-CoV-2 infection in a human cell line sensitive to the virus [@doi:10.1038/s41422-020-0282-0].

The effectiveness of Remdesivir for treating patients with COVID-19 is currently under investigation.
Remdesivir has been used on some COVID-19 patients under compassionate use guidelines [@doi:10.1126/science.abb7243, @doi:10.1056/NEJMoa2001191; @doi:10.1101/2020.03.09.20032896].
All were in late stages of COVID-19 infection, and these reports are inconclusive about the drug's efficacy.
Gilead Sciences, the maker of Remdesivir, led a recent publication that reported outcomes for compassionate use of the drug in 61 patients hospitalized with confirmed COVID-19.
Here, 200mg of Remdesivir was administered intravenously on day 1, followed by a further 100mg/day for 9 days [@doi:10.1056/NEJMoa2007016].
There were significant issues with the study design or lack thereof.
There was no randomized control group.
The inclusion criteria were variable: some patients only required low doses of oxygen, others required ventilation.
The study included many sites, potentially with variable inclusion criteria and treatment protocols.
Patients analyzed had mixed demographics.
There was a short follow-up period of investigation.
Some patients worsened, some patients died, and eight were excluded from the analysis mainly due to missing post-baseline information, thus their health is unaccounted for.
Therefore, even though the study reported clinical improvement in 68% of the 53 patients ultimately evaluated, due to the significant issues with study design, it cannot be determined whether treatment with Remdesivir had an effect or whether these patients would have recovered regardless of treatment.
As a result, the study does not alter our understanding of the efficacy of Remdesivir in this setting, and randomized controlled trials are still required.
Remdesivir recently entered controlled clinical trials, and as of March 2020, there are six clinical trials underway to treat COVID-19 patients at both early and late stages of infection and in combinations with other drugs [@doi:10.1038/s41422-020-0282-0; @url:https://clinicaltrials.gov/ct2/show/NCT04292730; @url:https://clinicaltrials.gov/ct2/show/NCT04292899; @url:https://clinicaltrials.gov/ct2/show/NCT04280705; @url:https://www.clinicaltrialsregister.eu/ctr-search/trial/2020-000936-23/FR; @url:https://clinicaltrials.gov/ct2/show/NCT04252664; @url:https://clinicaltrials.gov/ct2/show/NCT04257656].

##### Summary

Remdesivir is a major drug candidate since it attacks the virus with high potency and known mechanism.
Moreover, one of the most successful therapies for viral diseases is to target the viral replication machinery, which are typically virally encoded polymerases.
Small molecule drugs targeting viral polymerases are the backbones of treatments for other viral diseases including HIV and Herpes.
Note that the HIV and Herpes polymerases are a reverse transcriptase and a DNA polymerase respectively, whereas SARS-CoV-2 encodes an RNA dependent RNA polymerase, so most of the commonly used polymerase inhibitors are not likely to be active against SARS-CoV-2.
In clinical use, polymerase inhibitors show short term benefits for HIV patients but for long term benefits they must be part of combination regimens.
They are typically combined with protease inhibitors, integrase inhibitors and even other polymerase inhibitors.   

#### Protease Inhibitors

Why it may be useful

<!--#### Protease Inhibitor 1

##### Anticipated Mechanism

##### Current Evidence

A list of current studies and their results, using carefully the information requested in the therapeutic paper tickets.

##### Summary

Summarize the state of the antiviral approach.
-->
#### Molecules Targeting the Viral Envelope

Why it may be useful

<!--##### Viral Envelope Targeter 1

##### Anticipated Mechanism

##### Current Evidence

A list of current studies and their results, using carefully the information requested in the therapeutic paper tickets.

##### Summary

Summarize the state of the antiviral approach.
-->
### Drugs Targeting Host Proteins

Brief background on the therapeutic.

<!--#### Drug (or drug class) 1

##### Viral Entry Receptors

Why it may be useful

###### Current Evidence

A list of current studies and their results, using carefully the information requested in the therapeutic paper tickets.

###### Summary

Summarize the state of the antiviral approach.
-->
### Broad-Spectrum Pharmaceuticals

- Add some background on broad-spectrum pharmaceuticals

#### Hydroxychloroquine and Chloroquine

Hydroxychloroquine (HCQ) and chloroquine (CQ) are quinolones that have been widely used as anti-malarial and disease-modifying anti-rheumatic drugs in humans.
HCQ and CQ act through the same mechanism of action, but HCQ is regarded to be safer [@doi:10.1136/ard.2008.101766].
HCQ/CQ have been reported to have anti-viral effects, including in HIV-1, SARS-CoV, MERS-CoV, and SARS-CoV-2 [@doi:10/dh8phb; @doi:10.1128/AAC.03011-14; @doi:10.1093/cid/ciaa237; @doi:10.1038/s41422-020-0282-0].
_In vitro_ studies of CQ use for SARs-CoV infection suggest anti-viral activity is due to inhibition of viral entry through elevation of endosomal pH and terminal glycosylation of angiotensin-converting enzyme 2, the cellular entry receptor [@doi:10.1186/1743-422X-2-69].
In vitro studies of SARS-CoV-2 infection show both HCQ and CQ to be effective in inhibiting viral replication, with HCQ being more potent [@doi:10.1093/cid/ciaa237].
A case study of three COVID-19 patients reported presence of antiphospholipid antibodies in all three patients  [@doi:10.1056/NEJMc2007575]. 
Antiphospholipid antibodies are central to the diagnosis of the antiphospholipid syndrome. 
HCQ has been reported to be effective in treating Antiphospholipid Syndrome [@doi:10.1182/blood.V128.22.5023.5023; @doi:10.1016/j.autrev.2014.01.053; @doi:10.1182/asheducation-2016.1.714].

Thus, there is excitement about HCQ as a potential therapeutic for SARS-CoV-2 and COVID-19.
This section will discuss current efforts on assessing the potential impact of HCQ in treating COVID-19.

##### Current Evidence

Gautret et al conducted a non-randomized, non-blinded, non-placebo clinical trial on 42 hospitalized patients comparing HCQ to standard care [@doi:10.1016/j.ijantimicag.2020.105949].
This trial found patients who received HCQ showed higher rates of virological clearance by nasopharyngeal swab on Days 3-6 when compared to standard care.
This study also treated six patients with both HCQ + azithromycin and found this combination therapy to be more effective than HCQ alone.
This study showed design and analysis weaknesses that severely limit interpretability of results.
These weaknesses include: lack of randomization, lack of blinding, lack of placebo, lack of Intention-To-Treat analysis, lack of correction for sequential multiple comparisons, trial arms entirely confounded by hospital, false negatives in outcome measurements, lack of trial pre-registration, and small sample size.
Two of these weaknesses are due to inappropriate data analysis and can therefore be corrected post-hoc by recalculating p-values (lack of Intention-To-Treat analysis and multiple comparisons.)
However, all other weaknesses are fundamental design flaws and can not be corrected for.
Thus, conclusions cannot be generalized outside of the study.
Additionally, the International Society of Antimicrobial Chemotherapy, the scientific organization that publishes _International Journal of Antimicrobial Agents_ where the article appeared, has announced that the article does not meet its expected standard for publications [@url:https://www.isac.world/news-and-publications/official-isac-statement], although it has not been officially retracted.
Because of the preliminary data presented in this study, the use of HCQ in COVID-19 treatment has subsequently been explored by other researchers.

A randomized, non-placebo trial of 62 COVID-19 patients at the Renmin Hospital of Wuhan University studied whether HCQ decreased time to fever break or time to cough relief when compared to standard care [@doi:10.1101/2020.03.22.20040758].
This trial found HCQ decreased both average time to fever break and average time to cough relief, defined as mild or no cough.
However, this study also had flaws in trial design and analysis that prevent generalization of the results.
These weaknesses include: lack of placebo, lack of correction for multiple primary outcomes, inappropriate choice of outcomes, lack of sufficient detail to understand analysis, drastic disparities between pre-registration and published protocol, and small sample size.
The choice of outcomes may be inappropriate as both fevers and cough may break periodically without resolution of illness.
Additionally, for these outcomes, the authors report 23/62 patients did not have fever and 25/62 patients did not have cough at the start of the study - the authors fail to describe how these patients were included in a study assessing time to fever break and time to cough relief.
It is important to note here that the authors claim "neither the research performers nor the patients were aware of the treatment assignments."
This seems impossible in a non-placebo trial - at the very least, providers would know whether they were administering a medication or not, and this knowledge could lead to systematic differences in how care is given.
Correction for multiple primary outcomes can be adjusted post-hoc by recalculating p-values, but all other issues are design and statistical weaknesses that cannot be corrected for.
Additionally, the observation of drastic disparities between pre-registration and published protocol may be suggestive of p-hacking.
Conclusions cannot de generalized outside of the study, but the results support further investigation.

A randomized trial from the Shanghai Public Health Clinical Center of 30 COVID-19 patients studied whether HCQ increased rates of virological clearance by respiratory pharyngeal swab on Day 7 post-treatment compared to standard care [@doi:10/drbx].
This trial was published in Chinese with an abstract also in English.
Only the English abstract was read and interpreted.
The trial found HCQ showed comparable outcomes to standard care with regard to virological clearance rate, time to virological clearance, and time to body temperature normalization.
A known weakness is small sample size.
This problem suggests the study is underpowered to detect potentially useful differences and precludes interpretation of results.
Additionally, because only the abstract could be read, other design and analysis issues could be present.
Conclusions should be interpreted very cautiously.
However, these preliminary negative results do reiterate the need for further study.

A case study treated 11 consecutive patients with HCQ + azithromycin using the same dosing regime reported by Gautret et al [@doi:10.1016/j.medmal.2020.03.006].
One patient died, two were transferred to the ICU, and one developed a prolonged QT interval leading to discontinuation of HCQ + azithromycin.
As in the Gautret et al study, the outcome measurement was virological clearance at Day 6 post-treatment by nasopharyngeal swabs.
Of the ten living patients on Day 6, eight of the patients remained positive for SARS-CoV-2 RNA.
Interpretation of conclusions are severely limited by lack of comparison group and small sample size.
However, these results stand in contrast to claims by Gautret et al that all six patients treated with HCQ + azithromycin tested negative for SARS-CoV-2 RNA by Day 6 post-treatment.
This case study illustrates the need for better and further investigation.

A Letter to the Editor was published in BioScience Trends claiming numerous clinical trials showed HCQ is superior to control treatment in inhibiting the exacerbation of COVID-19 pneumonia [@doi:10.5582/bst.2020.01047].
This Letter has been cited by numerous primary literature, review articles, and media alike [@doi:10.7150/ijbs.45498; @doi:10.7150/ijbs.45053].
Yet, this Letter's claims of clinical trials supporting HCQ use refer only to 15 pre-registration identifiers from the Chinese Clinical Trial Registry.
When these identifiers are followed back to the registry, most trials claim they are not yet recruiting patients or are currently recruiting patients.
For all of these 15 identifiers, no data uploads or links to publications could be located on the pre-registrations.
At the very least, an inability to locate primary data means such claims cannot be verified.
Additionally, citation of unavailable sources cast doubt on policies and research based on the assumption that HCQ is effective in treating COVID-19.

##### Summary

In vitro evidence shows HCQ may be an effective therapeutic against SARS-CoV-2 and COVID-19. 
Multiple clinical studies have already been carried out to assess this possibility.
All current studies are low-quality and have small sample sizes.
Thus, interpretation is severely limited and must be done cautiously.
Additionally, disagreements between studies demonstrate there is controversy on the effectiveness of HCQ, as well as HCQ + azithromycin combination therapy.
<!-- 
rishirajgoel to add text on Azithromycin
https://www.ncbi.nlm.nih.gov/pmc/articles/PMC4262884/
https://www.ncbi.nlm.nih.gov/pmc/articles/PMC5918160/
https://www.ncbi.nlm.nih.gov/pubmed/28099856
https://www.ncbi.nlm.nih.gov/pubmed/27911847
-->
This uncertainty is important to recognize clinically because HCQ-based treatments can lead to dangerous side effects like prolonged QT interval [@doi:10.1155/2016/4626279].
HCQ use for COVID-19 also leads to shortages for anti-malarial or anti-rheumatic use, where it has been definitively proven to be effective.
Further investigation of HCQ in large, rigorous, multi-center clinical trials is necessary.

#### Nutraceuticals

Considering the current pandemic, scientists and the medical community are scrambling to repurpose or discover novel host-directed therapies for which nutraceuticals hold some promise.
Nutraceuticals are classified as supplements with health benefits beyond their basic nutritional value designed for the prophylaxis and treatment of disease [@doi:10.1080/10408390902841529; @doi:10.1038/nrcardio.2016.103].
Nutraceuticals purported to boost the immune response, reduce  immunopathology, exhibit antiviral activities or prevent acute respiratory distress syndrome (ARDS) are being considered for their potential therapeutic value [@doi:10/ggkd3b].
A host of potential candidates have been highlighted in the literature that target various aspects of the COVID-19 viral pathology, while others are thought to prime the host immune system.
These candidates include vitamins and minerals along with extracts and omega-3 polyunsaturated fatty acids (n-3 PUFA) [@doi:10.1002/jmv.25707].
Considerable evidence in vitro and in vivo suggests that nutraceuticals containing phycocyanobilin, N-acetylcysteine, glucosamine, selenium or phase 2 inductive nutraceuticals (e.g. ferulic acid, lipoic acid, or sulforaphane) can prevent or modulate RNA virus infections via amplification of the signaling activity of mitochondrial antiviral-signaling protein (MAVS) and activation of toll-like receptor 7 (TLR7) [@doi:10.1016/j.pcad.2020.02.007]. 
While promising, further animal and human studies are required to assess the therapeutic potential of these various nutraceuticals against COVID-19. 

##### n-3 PUFA

Another potential nutraceutical that has exhibited beneficial effects against various viral infections is n-3 PUFA [@doi:10.1002/jmv.25707], such as eicosapentaenoic acid (EPA) and docosahexaenoic acid (DHA).
EPA and DHA intake can come from a diet high in fish intake or through dietary supplementation with fish oils or purified oils [@doi:10.3390/molecules22111964].

###### Potential Mechanisms

N-3 PUFA nutraceuticals can mediate inflammation and they have the capacity to modulate the adaptive immune response [@doi:10.1111/j.1365-2125.2012.04374.x; @doi:10.3390/molecules22111964; @doi:10.1038/nrcardio.2016.103].
Another potential mechanism by which n-3 PUFA could exert beneficial effects against viral infections is by acting as precursor molecules for the biosynthesis of endogenous specialised proresolving mediators (SPM) like protectins and resolvins that actively resolve inflammation and infection [@doi:10.1016/j.immuni.2014.02.009]. 

###### Current Evidence

SPM have exhibited beneficial effects against a variety of lung infections including RNA viruses [@doi:10.1038/nri.2015.4].
Indeed, protectin D1 has been shown to increase survival from H1N1 viral infection in mice by affecting the viral replication machinery [@doi:10.1016/j.cell.2013.02.027].
Moreover, not all studies are in agreement that n-3 PUFA are effective against infections [@doi:10.3945/jn.109.108027]. 
Indeed, the effectiveness of n-3 PUFA against infections is dependent on the dosage, timing, and the specific pathogens responsible [@doi:10.1016/j.jinf.2016.10.001].  

###### Summary

However, the overall lack of human studies in this area means there is limited evidence as to whether these nutraceuticals could affect COVID-19 infection.  

##### Zinc Supplements

There is evidence that nutrient supplements may exhibit some benefit against RNA viral infections.
Zinc is a trace metal obtained from dietary sources or supplementation that is important for the maintenance of immune cells involved in adaptive and innate immunity [@doi:10.1016/j.abb.2016.03.022].
Zinc supplements can be administered orally as a tablet or as a lozenge and they are available in many forms such zinc picolinate, zinc acetate, and zinc citrate.
Zinc is also available from dietary sources including meat, seafood, nuts, seeds, legumes, and dairy.

###### Potential Mechanisms

The role of zinc in immune function has been extensively reviewed [@doi:10.1016/j.abb.2016.03.022].
Zinc is an important signaling molecule and zinc levels can alter host defense systems. 
In inflammatory situations such as an infection, zinc can regulate leukocyte immune responses and it can activate the nuclear factor kappa-light-chain-enhancer of activated B cells (NF-kB), thus altering cytokine production [@doi:10.4049/jimmunol.179.6.4180; @doi:10.1067/mlc.2001.118108]. 
In particular, zinc supplementation can increase natural killer cell levels, which are important cells for host defense against viral infections [@doi:10.1126/science.1198687; @doi:10.1016/j.abb.2016.03.022].

###### Current Evidence

Adequate zinc intake has been associated with reduced incidence of infection [@doi:10.1093/ajcn/85.3.837] and antiviral immunity [@doi:10.1093/advances/nmz013].
Similarly, a randomized, double-blind, placebo-controlled trial that administered zinc supplementation to elderly subjects over the course of a year found zinc deficiency to be associated with increased susceptibility to infection and that zinc deficiency could be prevented through supplementation [@doi:10.1093/ajcn/85.3.837].
Clinical trial data supports the utility of zinc to diminish the duration and severity of symptoms associated with common colds when it is provided within 24 hours of the onset of symptoms [@doi:10.1331/1544-3191.44.5.594.Hulisz; @doi:10.2174/1874306401105010051].
In coronaviruses specifically, in vitro evidence demonstrates that the combination of zinc (Zn2+) and zinc ionophores (pyrithione) can interrupt the replication mechanisms of SARS-CoV-GFP (a flourescently tagged SARS-CoV) and a variety of other RNA viruses [@doi:10.1371/journal.ppat.1001176; @doi:10.1016/j.antiviral.2014.12.015].

###### Summary

While overall there is encouraging data for zinc supplementation against the common cold and viral infections, there is currently limited evidence to suggest zinc supplementation has any beneficial effects against the current novel COVID-19, thus further research is imperative.
However, it would be advisable to maintain a healthy diet to ensure an adequate zinc status to prevent the likelihood of an infection. 

##### Vitamin C

Vitamins B, C, D, and E have also been suggested as potential nutrient supplement interventions for COVID-19 [@doi:10.1002/jmv.25707; @doi:10.20944/preprints202003.0347.v1].
In particular vitamin C has been proposed as a potential prophylactic and therapeutic agent against COVID-19. 
Vitamin C can be obtained via dietary sources such as fruit and vegetable or via supplementation.  

###### Potential Mechanisms
Vitamin C plays a signifiant role in promoting immune function due to its effects on various immune cells. 
Vitamin C affects inflammation by modulating cytokine production, decreasing histamine levels, enhancing the differentiation and proliferation of T- and B-lymphocytes, increasing antibody levels, and protecting against the negative effects of reactive oxygen species amongst other effects [@doi:10.1155/2014/426740; @doi:10.1007/s00210-013-0880-1; @doi:10.3390/nu9111211]. 
During viral infections vitamin C is utilised as evinced by lower concentrations in leukocytes and lower concentrations of urinary vitamin C. 
Post-infection, these levels return to baseline ranges [@doi:10.1177/003693307301800102; @doi:10.1111/j.1749-6632.1975.tb29312.x; @doi:10/fd22sv; @doi:10.3390/nu9040339; @doi:10.1079/bjn19920004]. 

###### Current Evidence

A recent meta-analysis found consistent support for regular vitamin C supplementation reducing the duration of the common cold, but that supplementation with vitamin C (> 200 mg) failed to reduce the incidence of colds [@doi:10.1002/14651858.CD000980.pub4].
Individual studies have found Vitamin C to reduce the susceptibility of patients to lower respiratory tract infections such as pneumonia [@doi:10.1097/00006454-199709000-00003].
A recent meta-analysis has demonstrated in twelve trials that vitamin C supplementation reduced the length of stay of patients in intensive care units (ICUs) by 7.8% (95% CI: 4.2% to 11.2%; p = 0.00003).
Furthermore, high doses (1-3 g/day) significantly reduced the length of an ICU stay by 8.6% in six trials (p = 0.003).
Vitamin C also shortened the duration of mechanical ventilation by 18.2% in three trials in which patients required intervention for over 24 hours (95% CI 7.7% to 27%; p = 0.001)  [@doi:10.3390/nu11040708]. 
Despite these findings, the CITRUS ALI study failed to show a benefit of a 96-hour infusion of vitamin C to treat ARDS, which is a severe complication of COVID-19 infection [@doi:10.1001/jama.2019.11825].

###### Summary

The evidence suggests that vitamin C supplementation can shorten the duration of a cold, reduce an individual's susceptibility to infections, and shorten a patient's stay in ICU when administered at high doses.
While there is anecdotal evidence from China and the United States that vitamin C is currently being used for the treatment of COVID-19,  further controlled research is required.

##### Vitamin D

In terms of other dietary supplements, vitamin D can modulate the adaptive and innate immune system and has been associated with various aspects of health. 
Vitamin D can be sourced through diet or supplementation, but it is mainly biosyntheised by the body on exposure to sunlight.

###### Potential Mechanisms

Vitamin D deficiency is associated with an increased susceptibility to infection [@doi:10.2310/JIM.0b013e31821b8755].
In particular, vitamin D deficient patients are at risk of developing acute respiratory infections [@doi:10.1016/j.jsbmb.2012.11.017] and ARDS [@doi:10.1016/j.jsbmb.2012.11.017]. 
1,25-dihydroxyvitamin D3 is the active form of vitamin D that is involved in adaptive and innate resopnses, whereby the vitamin D receptor is expressed in various immunne cells and vitamin D is an immunomodulator of antigen presenting cells, dendritic cells, macrophages, monocytes, and T- and B-lymphocytes [@doi:10.2310/JIM.0b013e31821b8755; @doi:10.1016/j.coph.2010.04.001].
Due to its potential immunomodulating properties, vitamin D supplementation may be advantageous to maintain a healthy immune system. 

###### Current Evidence

A recent preprint postulated that an individual’s vitamin D status may significantly affect one’s risk of developing COVID-19. 
This hypothesis was derived from the fact that the current pandemic occurred in winter in Wuhan China when 25-hydroxyvitamin D concentrations are at their lowest due to lack of sunlight, whereas in the Southern Hemisphere, where it was nearing the end of the summer, the number of cases was low at that time coinciding with higher 25-hydroxyvitamin D concentrations [@doi:10.20944/preprints202003.0235.v2].
The authors suggest that people at risk of developing COVID-19 should increase their vitamin D3 intake to reach 25-hydroxyvitamin D plasma concentrations above 40–60 ng/ml.
The authors also suggest supplementation of vitamin D to treat infected patients and to prevent infection in hospital staff.
While vitamin D is relatively inexpensive and safe to consume, caution is warranted when interpreting this review as it has yet to be determined whether vitamin D levels effect COVID-19 specifically. 
Likewise, it is assumed that COVID-19 may be seasonal, but there are multiple other factors at play that can affect vitamin D levels that need to be considered.
These factors include an individual’s nutritional status, their age, their occupation, skin pigmentation, potential comorbidities, and the variation of exposure to sunlight due to latitude amongst others [@doi:10.3390/nu7075111].   

###### Summary
  
Supplementation of vitamin D and maintaining a healthy diet for optimum vitamin D status warrants further investigation. 
This is particularly important considering ‘stay in place’ guidance has been implemented in many densely populated cities around the world.
This measure is likely to limit people’s exposure to sunlight and thus reduce endogenous synthesis of vitamin D, potentially weakening the immune system and increasing the risk of COVID-19 infection. 

##### Nutraceutical Conclusions

Despite all the potential benefits of nutraceutical and dietary supplement interventions presented, currently there is a paucity of clinical evidence to support their use for the prevention or mitigation of COVID-19 infections. 
Nevertheless, optimal nutritional status will undoubtedly prime an individual’s immune system to protect against the effects of acute respiratory viral infections by supporting normal maintenance of the immune system [@url:https://www.preprints.org/manuscript/202003.0199/v1].
Overall, supplementation of vitamin C, vitamin D, and zinc may be an effective method of ensuring their adequate intake to maintain optimal immune function, which may also convey beneficial effects against viral infections due to their immunomodulatory effects.
However, many supplements and nutraceuticals designed for various ailments are available in the United States and beyond that are not strictly regulated [@doi:10.1080/10408398.2019.1592107]. 
Indeed, there can be safety and efficacy concerns associated with many of these products.
Often, the vulnerable memeber of society can be exploited in this regard and unfortunately the COVID-19 pandemic is no different. 
The Food and Drug Administration (FDA) has issued warnings to several companies for advertising falsified claims in relation to the preventative and therapeutic capabilities of their products against COVID-19 [@url:https://www.fda.gov/news-events/press-announcements/coronavirus-update-fda-and-ftc-warn-seven-companies-selling-fraudulent-products-claim-treat-or].  
In light of these serious occurrences, it is pertinent to clarify that the nutraceuticals discussed in this review have been selected because of their possible relevance to the biological mechanisms that can beneficially affect viral and respiratory infections.
Therefore, further intensive investigation is required to establish the effects of these nutraceticals, if any, against COVID-19.  

### Biological Drugs for COVID-19

#### Neutralizing Antibodies

Monoclonal antibodies (mAbs) have revolutionized the way we treat human diseases. 
As a result, they have become some of the best-selling drugs in the pharmaceutical market in recent years [@doi:10.1186/s12929-019-0592-z].
There are currently 79 FDA approved mAbs on the market including antibodies for viral infections (e.g. Ibalizumab for HIV and Palivizumab for RSV) [@doi:10.1186/s12929-019-0592-z; @doi:10.1146/annurev-immunol-032712-095916].
Although vaccines remain the most important way to prevent viral infections, their development process is long and they fail to provide immediate prophylactic protection or treat ongoing infections [@doi:10.3390/v10120680].
For that reason, neutralizing antibodies have emerged to address these shortcomings.
Virus-specific neutralizing antibodies commonly target viral surface glycoproteins or host structures, thereby inhibiting viral entry through receptor binding intereference [@doi:10.3389/fmicb.2017.02323; @doi:10.1080/21645515.2017.1337614].
This section discusses current efforts in developing neutralizing antibodies against SARS-CoV-2 and how expertise gained from previous approaches for MERS-CoV and SARS-CoV may benefit antibody development.

##### Spike (S) Neutralizing Antibody

During the first SARS epidemic in 2002, nAbs were found in SARS-CoV infected patients [@doi:10.1111/j.1469-0691.2004.01009.x;@doi:10.1086/423286].
Several studies following up on these findings identified various S glycoprotein epitopes as the major targets of neutralizing antibodies against SARS-CoV [@doi:10.1517/14712590902763755].
The passive transfer of immune serum containing nAbs from SARS-CoV-infected mice resulted in protection of naïve mice from viral lower respiratory tract infection upon intranasal challenge [@doi:10.1128/jvi.78.7.3572-3577.2004].
Similarly, a meta-analysis suggested that administration of plasma from recovered SARS-CoV patients reduced mortality upon SARS-CoV infection [@doi:10.1093/infdis/jiu396]. 

Similar results have been observed for MERS-CoV infections, which emerged as the second coronavirus-related epidemic.
Neutralizing antibodies have been identified against various epitopes of the RBD of the S glycoprotein [@doi:10.1073/pnas.1402074111; doi:10.1128/JVI.00912-14].

###### Anticipated Mechanisms

Coronaviruses use trimeric spike (S) glycoproteins on their surface to bind to host cell receptors, such as ACE2, allowing for cell entry [@doi:10.1016/j.cell.2020.02.052; @doi:10.1016/j.cell.2020.02.058].
Each S glycoprotein protomer is comprised of an S1 domain, also called the receptor binding domain (RBD), and an S2 domain.
The S1 domain binds to host cell receptors while the S2 domain facilitates the fusion between the viral envelope and host cell membranes [@doi:10.1517/14712590902763755].
Although targeting of the host cell receptor ACE2 shows efficacy in inhibiting SARS-CoV-2 infection [@doi:10.1038/nature02145], given the physiological relevance of ACE2 [@doi:10/bsbp49], it would be favorable to target virus-specific structures rather than host receptors.
This forms the rationale of developing neutralizing antibodies against the S glycoprotein, disrupting its interaction with ACE2 and other receptors and thereby inhibiting viral entry.

###### Current Evidence

The first human neutralizing antibody against SARS-CoV-2 targeting the trimeric spike (S) glycoproteins has been developed using hybridoma technology, [@doi:10.1101/2020.03.11.987958], where antibody-producing B-cells developed by mice can be inserted into myeloma cells to produce a hybrid cell line (the hybridoma) that is grown in culture.
The 47D11 clone was able to cross-neutralize SARS-CoV and SARS-CoV2 by a mechanism that is different from receptor binding interference.
The exact mechanism of how this clone neutralizes SARS-CoV-2 and inhibits infection in vitro remains unknown, but a potential mechanism might be antibody induced destabilization of the membrane prefusion structure [@doi:10.1101/2020.03.11.987958; @doi:10.1016/j.cell.2018.12.028].
The ability of this antibody to prevent infection at a feasible dose needs to be validated in vivo, especially since in vitro neutralization effects have been shown to not be reflective of in vivo efficacy [@doi:10.1128/JVI.01603-17].
Only a week later, a different group successfully isolated multiple nAbs targeting the RBD of the S glycoprotein from blood samples taken from COVID-19 patients in China [@doi:10.1101/2020.03.21.990770].
Interestingly, the patient isolated antibodies did not cross-react with RBD’s from SARS-CoV and MERS-CoV, although cross-reactivity to the trimeric spike proteins of SARS-CoV and MERS-CoV was observed.
This suggests that the RBDs between the three coronavirus species are immunologically distinct and that the isolated nAbs targeting the RBD of SARS-CoV-2 are species specific.
While this specificity is desirable, it also raises the question of whether these antibodies are more susceptible to viral escape mechanisms.
Viral escape is a common resistance mechanism to nAbs therapy due to selective pressure from neutralizing antibodies [@doi:10.2217/imt.15.33; @doi:10.1126/science.1213256].
For HIV, broadly neutralizing antibodies (bnAbs) targeting the CD4 binding site (CD4bs) show greater neutralization breadth than monoclonal antibodies, which target only specific HIV strains [@doi:10.1016/j.molmed.2019.01.007].
For MERS-CoV, a combination of multiple neutralizing antibodies targeting different antigenic sites prevented neutralization escape [@doi:10.1128/JVI.02002-17].
It was found that the different antibody isolates did not target the same epitopes, suggesting that using them in combination might produce a synergistic effect that prevents viral escape [@doi:10.1101/2020.03.21.990770].
It was also demonstrated that binding affinity of the antibodies does not reflect their capability to compete with ACE2 binding.
Furthermore, no conclusions about correlations between the severity of disease and the ability to produce neutralizing antibodies can be drawn at this point.
Rather, higher neutralizing antibody titers were more frequently found in patients with severe disease.
Correspondingly, higher levels of anti-spike IgG were observed in patients that deceased from infection compared to patient that recovered [@doi:10.1172/jci.insight.123158].

###### Summary 

Results from the SARS-CoV and MERS-CoV epidemics can provide valuable lessons for the design of neutralizing antibodies for the current outbreak.
The findings for SARS-CoV and MERS can aid in identifying which structures constitute suitable targets for nAbs, despite the fact that the RBD appears to be distinct between the three coronavirus species.
These studies also suggest that a combination of nAbs targeting distinct antigens might be necessary to provide protection [@doi:10.1128/JVI.02002-17].
The biggest challenge remains identifying antibodies that not only bind to their target, but also prove to be beneficial for disease management.
On that note, a recently published study indicates that anti-spike antibodies could make the disease worse rather than eliminating the virus [@doi:10.1172/jci.insight.123158].
These findings underscores our current lack of understanding the full immune response to SARS-CoV-2.

<!-- Use the format below to add additional sections
##### Anticipated Mechanism

Why it may be useful

##### Current Evidence

A list of current studies and their results, using carefully the information requested in the therapeutic paper tickets.

##### Summary

Summarize the state of the neutralizing antibody approach.
-->
#### Interferons

Interferons (IFNs) are a family of cytokines crucial to activate the first (innate) immune system response against viral infections.
Interferons are classified into three categories based on their receptor specificity: type I, II and III [@doi:10.1128/mmbr.05015-11].
Specifically, IFNs I (IFN-𝛼 and 𝛽) and II (IFN-𝛾 ) induce the expression of antiviral proteins which bring the viral RNA to degradation [@doi:10.1016/j.jcv.2003.11.013].
Among these IFNs, IFN- 𝛽 was already found to strongly inhibit the replication of other corona viruses, such as SARS-Cov, in cell culture, while IFN-𝛼 and 𝛾 were shown to be less effective in this context [@doi:10.1016/j.jcv.2003.11.013].
There are evidences that patients with higher susceptibility to develop Acute respiratory distress syndrome (ARDS) show indeed deficiency of IFN- 𝛽.
For instance, upon other Corona viruses infection IFN- 𝛽 expression and synthesis is impaired, so that the virus can in fact escape the innate immune response [@doi:10.1016/j.virusres.2014.07.024].

On March 18 2020 Synairgen plc has received approval to start a phase II trial for SNG001, an IFN- 𝛽-1a formulation to be delivered to lungs via inhalation.
SNG001 was already shown to be effective reducing viral load in swine flu in vivo model, as well as it has been shown to be effective in the protection from other Corona virus infection in vitro (Synairgen plc, press release).

##### Anticipated Mechanism

Why it may be useful

##### Current Evidence

A list of current studies and their results, using carefully the information requested in the therapeutic paper tickets.

##### Summary

Summarize the state of interferons.

### Vaccines 

#### Strategies for and challenges to vaccine development

Generally, the first step in producing a vaccine is characterizing the target.
The genetic sequence of SARS-CoV-2 was published on January 11, 2020, which aided the global effort to develop a vaccine to prevent COVID-19.
The Coalition for Epidemic Preparedness Innovations (CEPI) is coordinating global health agencies and pharmaceutical companies to develop vaccines against SARS-CoV-2.
As of April 8, 2020, there were 115 vaccine candidates to prevent COVID-19, of which 78 were active. 
Of the 78 active vaccine programs, 73 were in the preclinical or exploratory stage [@doi:10.1038/d41573-020-00073-5].

Historically, an H1N1 influenza vaccine was developed relatively efficiently, mainly because influenza-vaccine technology had already been developed and regulatory agencies had already decided that vaccines produced using egg- and cell-based platforms could be licensed under the regulations used for a strain change.
Critiques of the experience producing and distributing the H1N1 vaccine have stressed the need for alternative development-and-manufacturing platforms that can be readily adapted to new pathogens.
Although a monovalent H1N1 vaccine was not available before the pandemic peaked in the United States and Europe, it was available soon afterward as a stand-alone vaccine that was eventually incorporated into the commercially available seasonal influenza vaccines [@doi:10.1056/NEJMp2005630].
If H1N1 vaccine development provides any indication, considering developing and manufacturing platforms for promising COVID-19 vaccine trials early could hasten the emergence of an effective prophylactic vaccine against SARS-CoV-2. 

Unlike many global vaccine development programs previously, such as with H1N1, the vaccine development landscape for COVID-19 includes vaccines produced by a wide array of technologies. 
Experience in the field of oncology is encouraging COVID-19 vaccine developers to use next-generation approaches to vaccine development, which have led to the great diversity of vaccine development programs [@url:https://www.the-scientist.com/news-opinion/newer-vaccine-technologies-deployed-to-develop-covid-19-shot-67152]. 
Diverse technology platforms include DNA, RNA, virus-like particle, recombinant protein, both replicating and non-replicating viral vectors, live attenuated virus, and inactivated virus approaches. 
Given the wide range of vaccines under development, it is possible that some vaccine products may eventually be shown to be more effective in certain subpopulations, such as children, pregnant women, immunocompromised patients, the elderly, etc.

#### DNA Vaccines

This vaccination method involves the direct introduction of a plasmid containing a DNA sequence encoding the antigen(s) against which an immune response is sought into appropriate tissues [@url:https://www.who.int/biologicals/areas/vaccines/dna/en/].

##### Anticipated Mechanism

This approach may offer several advantages over traditional vaccination approaches, such as the stimulation of both B- as well as T-cell responses and the absence of any infectious agent. 

##### Current Evidence

Currently, a Phase I safety and immunogenicity clinical trial of INO-4800, a prophylactic vaccine against SARS-CoV-2, is underway [@url:https://clinicaltrials.gov/ct2/show/NCT04336410]. 
The vaccine developer Inovio Pharmaceuticals Technology is overseeing administration of INO-4800 by intradermal injection followed by electroporation with the CELLECTRA® device to healthy volunteers. 
Electroporation is the application of brief electric pulses to tissues in order to permeabilize cell membranes in a transient and reversible manner. 
It has been shown that electroporation can enhance vaccine efficacy by up to 100-fold, as measured by increases in antigen-specific antibody titers [@doi:10.1016/j.coi.2011.03.008].
The safety of the CELLECTRA® device has been studied for over seven years, and these studies support the further development of electroporation as a safe vaccine delivery method [@doi:10.4161/hv.24702].
The temporary formation of pores through electroporation facilitates the successful transportation of macromolecules into cells, allowing cells to robustly take up INO-4800 for the production of an antibody response. 

Approved by the U.S. Food and Drug Administration (FDA) on April 6, 2020, the Phase I study is enrolling up to 40 healthy adult volunteers in Philadelphia, PA at the Perelman School of Medicine and at the Center for Pharmaceutical Research in Kansas City, MO. 
The trial has two experimental arms corresponding to the two locations. 
Participants in Experimental Group 1 will receive one intradermal injection of 1.0 milligram (mg) of INO-4800 followed by electroporation using the CELLECTRA® 2000 device twice, administered at Day 0 and Week 4. 
Participants in Experimental Group 2 will receive two intradermal injections of 1.0 mg (total 2.0 mg per dosing visit) of INO-4800 followed by electroporation using the CELLECTRA® 2000 device, administered at Day 0 and Week 4.
Safety data and the initial immune responses of participants from the trial are expected by the end of the summer of 2020. 

##### Summary

The development of a DNA vaccine against SARS-CoV-2 by Inovio could be an important step forward in the world's search for a COVID-19 vaccine.
Although exciting, the cost of vaccine manufacturing and electroporation may make scaling the use of this technology for prophylactic use for the general public difficult. 

#### RNA Vaccines

Brief background on the therapeutic.

##### Anticipated Mechanism

Why it may be useful

##### Current Evidence

A list of current studies and their results, using carefully the information requested in the therapeutic paper tickets.

##### Summary

Summarize the state of the vaccine approach.

#### Viral Particle Vaccines

Brief background on the therapeutic.	

<!--##### Anticipated Mechanism

Why it may be useful	

##### Current Evidence	

A list of current studies and their results, using carefully the information requested in the therapeutic paper tickets.	

##### Summary

Summarize the state of the vaccine approach.
-->
#### Oligonucleotide Therapies

Add background and other information below

<!--##### Anticipated Mechanism

Why it may be useful

##### Current Evidence

A list of current studies and their results, using carefully the information requested in the therapeutic paper tickets.

##### Summary

Summarize the state of the neutralizing antibody approach.
-->
### Underexplored Therapeutics

A summary of therapeutic avenues that future research may explore. Possible alternatives to current options and an overview of drug development processes.<|MERGE_RESOLUTION|>--- conflicted
+++ resolved
@@ -105,13 +105,8 @@
 ##### Anticipated Mechanism
 
 Remdesivir is metabolized to GS-441524, an adenosine analog that inhibits a broad range of polymerases and then evades exonuclease repair causing chain termination [@doi:10.1074/jbc.AC120.013056; @doi:10.1128/mBio.00221-18; @doi:10.1038/s41422-020-0282-0].
-<<<<<<< HEAD
-Although it was developed against Ebola Virus Disease, it also inhibits the MERS-CoV and SARS-CoV polymerase and inhibits coronavirus replication in cell culture assays with submicromolar IC50s [@doi:10.1126/scitranslmed.aal3653].
-It also inhibits SARS-CoV-2, showing synergy with chloroquine [@doi:10.1038/s41422-020-0282-0].
-=======
-Although it was developed against Ebola, it also inhibits the MERS-CoV and SARS-CoV polymerase and inhibits coronavirus replication in cell culture assays with submicromolar IC50s [@doi:10.1126/scitranslmed.aal3653].
+Although it was developed against the Ebola Virus Disease, it also inhibits the MERS-CoV and SARS-CoV polymerase and inhibits coronavirus replication in cell culture assays with submicromolar IC50s [@doi:10.1126/scitranslmed.aal3653].
 It also inhibits SARS-CoV-2, showing synergy with chloroquine _in vitro_ [@doi:10.1038/s41422-020-0282-0].
->>>>>>> c7223b3e
 
 ##### Current Evidence
 
