--- conflicted
+++ resolved
@@ -2,17 +2,11 @@
 
 <!-- usage note: edit the H1 title above to personalize the manuscript -->
 
-<<<<<<< HEAD
 [![HTML Manuscript](https://img.shields.io/badge/manuscript-HTML-blue.svg)](https://greenelab.github.io/covid19-review/)
 [![PDF Manuscript](https://img.shields.io/badge/manuscript-PDF-blue.svg)](https://greenelab.github.io/covid19-review/manuscript.pdf)
 [![GitHub Actions Status](https://github.com/greenelab/covid19-review/workflows/Manubot/badge.svg)](https://github.com/greenelab/covid19-review/actions)
 [![Gitter](https://badges.gitter.im/covid19-review/community.svg)](https://gitter.im/covid19-review/community?utm_source=badge&utm_medium=badge&utm_campaign=pr-badge)
 <!-- usage note: delete CI badges above for services not used by your manuscript -->
-=======
-[![HTML Manuscript](https://img.shields.io/badge/manuscript-HTML-blue.svg)](https://manubot.github.io/rootstock/)
-[![PDF Manuscript](https://img.shields.io/badge/manuscript-PDF-blue.svg)](https://manubot.github.io/rootstock/manuscript.pdf)
-[![GitHub Actions Status](https://github.com/manubot/rootstock/workflows/Manubot/badge.svg)](https://github.com/manubot/rootstock/actions)
->>>>>>> 9a22fab4
 
 Project Status:
 | Section | Title | Status Issue | Submission Status | Venue | Links
@@ -77,7 +71,7 @@
 
 Please open [an issue](https://git.io/fhQHM) for questions related to Manubot usage, bug reports, or general inquiries.
 
-## Repository directories & files
+### Repository directories & files
 
 + This file is called [`README.md`](README.md)
 It is the centralized document for the repository and will help direct users to other relevant information.
@@ -99,57 +93,6 @@
 + [`build`](build) contains commands and tools for building the manuscript.
 + [`ci`](ci) contains files necessary for deployment via continuous integration.
 
-<<<<<<< HEAD
-=======
-### Local execution
-
-The easiest way to run Manubot is to use [continuous integration](#continuous-integration) to rebuild the manuscript when the content changes.
-If you want to build a Manubot manuscript locally, install the [conda](https://conda.io) environment as described in [`build`](build).
-Then, you can build the manuscript on POSIX systems by running the following commands from this root directory.
-
-```sh
-# Activate the manubot conda environment (assumes conda version >= 4.4)
-conda activate manubot
-
-# Build the manuscript, saving outputs to the output directory
-bash build/build.sh
-
-# At this point, the HTML & PDF outputs will have been created. The remaining
-# commands are for serving the webpage to view the HTML manuscript locally.
-# This is required to view local images in the HTML output.
-
-# Configure the webpage directory
-manubot webpage
-
-# You can now open the manuscript webpage/index.html in a web browser.
-# Alternatively, open a local webserver at http://localhost:8000/ with the
-# following commands.
-cd webpage
-python -m http.server
-```
-
-Sometimes it's helpful to monitor the content directory and automatically rebuild the manuscript when a change is detected.
-The following command, while running, will trigger both the `build.sh` script and `manubot webpage` command upon content changes:
-
-```sh
-bash build/autobuild.sh
-```
-
-### Continuous Integration
-
-Whenever a pull request is opened, CI (continuous integration) will test whether the changes break the build process to generate a formatted manuscript.
-The build process aims to detect common errors, such as invalid citations.
-If your pull request build fails, see the CI logs for the cause of failure and revise your pull request accordingly.
-
-When a commit to the `main` branch occurs (for example, when a pull request is merged), CI builds the manuscript and writes the results to the [`gh-pages`](https://github.com/manubot/rootstock/tree/gh-pages) and [`output`](https://github.com/manubot/rootstock/tree/output) branches.
-The `gh-pages` branch uses [GitHub Pages](https://pages.github.com/) to host the following URLs:
-
-+ **HTML manuscript** at https://manubot.github.io/rootstock/
-+ **PDF manuscript** at https://manubot.github.io/rootstock/manuscript.pdf
-
-For continuous integration configuration details, see [`.github/workflows/manubot.yaml`](.github/workflows/manubot.yaml).
-
->>>>>>> 9a22fab4
 ## License
 
 <!--
